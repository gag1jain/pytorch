#include <ATen/ATen.h>
#include <ATen/Dispatch.h>
#include <ATen/Parallel.h>
#include <ATen/native/BatchLinearAlgebra.h>
#include <ATen/native/LinearAlgebraUtils.h>
#include <ATen/native/cpu/zmath.h>

#include <c10/util/irange.h>

namespace at { namespace native {

namespace {
/*
  Computes the Cholesky decomposition of matrices stored in `input`.
  This is an in-place routine and the content of 'input' is overwritten with the result.

  Args:
  * `input` - [in] Input tensor for the Cholesky decomposition
              [out] Cholesky decomposition result
  * `info` -  [out] Tensor filled with LAPACK error codes,
                    positive values indicate that the matrix is not positive definite.
  * `upper` - controls whether the upper (true) or lower (false) triangular portion of `input` is used

  For further details, please see the LAPACK documentation for POTRF.
*/
template <typename scalar_t>
void apply_cholesky(const Tensor& input, const Tensor& info, bool upper) {
#if !AT_BUILD_WITH_LAPACK()
  TORCH_CHECK(
      false,
      "Calling torch.linalg.cholesky on a CPU tensor requires compiling ",
      "PyTorch with LAPACK. Please use PyTorch built with LAPACK support.");
#else
  char uplo = upper ? 'U' : 'L';
  auto input_data = input.data_ptr<scalar_t>();
  auto info_data = info.data_ptr<int>();
  auto input_matrix_stride = matrixStride(input);
  auto batch_size = batchCount(input);
  auto n = input.size(-2);
  auto lda = std::max<int64_t>(1, n);

  for (const auto i : c10::irange(batch_size)) {
    scalar_t* input_working_ptr = &input_data[i * input_matrix_stride];
    int* info_working_ptr = &info_data[i];
    lapackCholesky<scalar_t>(uplo, n, input_working_ptr, lda, info_working_ptr);
  }
#endif
}

// This is a type dispatching helper function for 'apply_cholesky'
void cholesky_kernel(const Tensor& input, const Tensor& infos, bool upper) {
  AT_DISPATCH_FLOATING_AND_COMPLEX_TYPES(input.scalar_type(), "cholesky_cpu", [&]{
    apply_cholesky<scalar_t>(input, infos, upper);
  });
}

/*
Copies the lower (or upper) triangle of the square matrix to the other half and conjugates it.
This operation is performed in-place.
*/
template <typename scalar_t>
void apply_reflect_conj_tri_single(scalar_t* self, int64_t n, int64_t stride, bool upper) {
  std::function<void(int64_t, int64_t)> loop = [](int64_t, int64_t){};
  if (upper) {
    loop = [&](int64_t start, int64_t end) {
      for (const auto i : c10::irange(start, end)) {
        for (int64_t j = i + 1; j < n; j++) {
          self[i * stride + j] = conj_impl(self[j * stride + i]);
        }
      }
    };
  } else {
    loop = [&](int64_t start, int64_t end) {
      for (const auto i : c10::irange(start, end)) {
        for (const auto j : c10::irange(i)) {
          self[i * stride + j] = conj_impl(self[j * stride + i]);
        }
      }
    };
  }
  // For small matrices OpenMP overhead is too large
  if (n < 256) {
    loop(0, n);
  } else {
    at::parallel_for(0, n, 0, loop);
  }
}

/*
Computes the inverse of a symmetric (Hermitian) positive-definite matrix n-by-n matrix 'input' using the Cholesky factorization
This is an in-place routine, content of 'input' is overwritten.
'infos' is an int Tensor containing error codes for each matrix in the batched input.
For more information see LAPACK's documentation for POTRI routine.
*/
template <typename scalar_t>
void apply_cholesky_inverse(Tensor& input, Tensor& infos, bool upper) {
#if !AT_BUILD_WITH_LAPACK()
  TORCH_CHECK(false, "cholesky_inverse: LAPACK library not found in compilation");
#else
  char uplo = upper ? 'U' : 'L';

  auto input_data = input.data_ptr<scalar_t>();
  auto infos_data = infos.data_ptr<int>();
  auto input_matrix_stride = matrixStride(input);
  auto batch_size = batchCount(input);
  auto n = input.size(-2);
  auto lda = std::max<int64_t>(1, n);

  for (const auto i : c10::irange(batch_size)) {
    scalar_t* input_working_ptr = &input_data[i * input_matrix_stride];
    int* info_working_ptr = &infos_data[i];
    lapackCholeskyInverse<scalar_t>(uplo, n, input_working_ptr, lda, info_working_ptr);
    // LAPACK writes to only upper/lower part of the matrix leaving the other side unchanged
    apply_reflect_conj_tri_single<scalar_t>(input_working_ptr, n, lda, upper);
  }
#endif
}

// This is a type dispatching helper function for 'apply_cholesky_inverse'
Tensor& cholesky_inverse_kernel_impl(Tensor& result, Tensor& infos, bool upper) {
  // This function calculates the inverse matrix in-place
  // result should be in column major order and contain matrices to invert
  // the content of result is overwritten by 'apply_cholesky_inverse'
  AT_DISPATCH_FLOATING_AND_COMPLEX_TYPES(result.scalar_type(), "cholesky_inverse_out_cpu", [&]{
    apply_cholesky_inverse<scalar_t>(result, infos, upper);
  });
  return result;
}

template <typename scalar_t>
void apply_eig(const Tensor& self, bool eigenvectors, Tensor& vals_, Tensor& vecs_, int64_t* info_ptr) {
#if !AT_BUILD_WITH_LAPACK()
  TORCH_CHECK(false, "Calling torch.eig on a CPU tensor requires compiling ",
    "PyTorch with LAPACK. Please use PyTorch built with LAPACK support.");
#else
  using value_t = typename c10::scalar_value_type<scalar_t>::type;

  char jobvr = eigenvectors ? 'V' : 'N';
  int64_t n = self.size(-1);
  auto self_data = self.data_ptr<scalar_t>();

  auto vals_data = vals_.data_ptr<scalar_t>();
  scalar_t* wr = vals_data;

  scalar_t* vecs_data = eigenvectors ? vecs_.data_ptr<scalar_t>() : nullptr;
  // NOLINTNEXTLINE(cppcoreguidelines-narrowing-conversions,bugprone-narrowing-conversions)
  int ldvr = eigenvectors ? n : 1;

  Tensor rwork;
  value_t* rwork_data = nullptr;
  if (self.is_complex()) {
    ScalarType real_dtype = toValueType(typeMetaToScalarType(self.dtype()));
    rwork = at::empty({n*2}, self.options().dtype(real_dtype));
    rwork_data = rwork.data_ptr<value_t>();
  }

  if (n > 0) {
    // call lapackEig once to get the optimal size for work data
    scalar_t wkopt;
    // NOLINTNEXTLINE(cppcoreguidelines-init-variables)
    int info;
    lapackEig<scalar_t, value_t>('N', jobvr, n, self_data, n, wr,
      nullptr, 1, vecs_data, ldvr, &wkopt, -1, rwork_data, &info);
    int lwork = std::max<int>(1, real_impl<scalar_t, value_t>(wkopt));

    // call again to do the actual work
    Tensor work = at::empty({lwork}, self.dtype());
    lapackEig<scalar_t, value_t>('N', jobvr, n, self_data, n, wr,
      nullptr, 1, vecs_data, ldvr, work.data_ptr<scalar_t>(), lwork, rwork_data, &info);
    *info_ptr = info;
  }
#endif
}

std::tuple<Tensor, Tensor> eig_kernel_impl(const Tensor& self, bool& eigenvectors) {
  int64_t n = self.size(-1);
  // lapackEig function expects the input to be column major, or stride {1, n},
  // so we must set the stride manually since the default stride for tensors is
  // row major, {n, 1}
  Tensor self_ = at::empty_strided(
      {n, n},
      {1, n},
      at::TensorOptions(self.dtype()));
  self_.copy_(self);

  auto options = self.options().memory_format(LEGACY_CONTIGUOUS_MEMORY_FORMAT);

  // the API is slightly different for the complex vs real case: if the input
  // is complex, eigenvals will be a vector of complex. If the input is real,
  // eigenvals will be a (n, 2) matrix containing the real and imaginary parts
  // in each column
  Tensor vals_;
  if (self.is_complex()) {
      vals_ = at::empty({n}, options);
  } else {
      vals_ = at::empty_strided({n, 2}, {1, n}, options);
  }
  Tensor vecs_ = eigenvectors
                 ? at::empty_strided({n, n}, {1, n}, options)
                 : Tensor();

  // NOLINTNEXTLINE(cppcoreguidelines-init-variables)
  int64_t info;
  AT_DISPATCH_FLOATING_AND_COMPLEX_TYPES(self.scalar_type(), "eig_cpu", [&]{
    apply_eig<scalar_t>(self_, eigenvectors, vals_, vecs_, &info);
  });
  // NOLINTNEXTLINE(clang-analyzer-core.CallAndMessage)
  singleCheckErrors(info, "eig_cpu");

  return std::tuple<Tensor, Tensor>(vals_, vecs_);
}

/*
  Computes the eigenvalues and eigenvectors of n-by-n matrix 'input'.
  This is an in-place routine, content of 'input', 'values', 'vectors' is overwritten.
  'infos' is an int Tensor containing error codes for each matrix in the batched input.
  For more information see LAPACK's documentation for GEEV routine.
*/
template <typename scalar_t>
void apply_linalg_eig(Tensor& values, Tensor& vectors, Tensor& input, Tensor& infos, bool compute_eigenvectors) {
#if !AT_BUILD_WITH_LAPACK()
  TORCH_CHECK(false, "Calling torch.linalg.eig on a CPU tensor requires compiling ",
    "PyTorch with LAPACK. Please use PyTorch built with LAPACK support.");
#else
  using value_t = typename c10::scalar_value_type<scalar_t>::type;

  char jobvr = compute_eigenvectors ? 'V' : 'N';
  char jobvl = 'N';  // only right eigenvectors are computed
  auto n = input.size(-1);
  auto lda = std::max<int64_t>(1, n);
  auto batch_size = batchCount(input);
  auto input_matrix_stride = matrixStride(input);
  auto values_stride = values.size(-1);
  auto input_data = input.data_ptr<scalar_t>();
  auto values_data = values.data_ptr<scalar_t>();
  auto infos_data = infos.data_ptr<int>();
  auto rvectors_data = compute_eigenvectors ? vectors.data_ptr<scalar_t>() : nullptr;
  scalar_t* lvectors_data = nullptr;  // only right eigenvectors are computed
  int64_t ldvr = compute_eigenvectors ? lda : 1;
  int64_t ldvl = 1;

  Tensor rwork;
  value_t* rwork_data = nullptr;
  if (input.is_complex()) {
    ScalarType real_dtype = toValueType(input.scalar_type());
    rwork = at::empty({lda * 2}, input.options().dtype(real_dtype));
    rwork_data = rwork.data_ptr<value_t>();
  }

  // call lapackEig once to get the optimal size for work data
  scalar_t work_query;
  lapackEig<scalar_t, value_t>(jobvl, jobvr, n, input_data, lda, values_data,
    lvectors_data, ldvl, rvectors_data, ldvr, &work_query, -1, rwork_data, &infos_data[0]);

  int lwork = std::max<int>(1, static_cast<int>(real_impl<scalar_t, value_t>(work_query)));
  Tensor work = at::empty({lwork}, input.dtype());
  auto work_data = work.data_ptr<scalar_t>();

  for (auto i = decltype(batch_size){0}; i < batch_size; i++) {
    scalar_t* input_working_ptr = &input_data[i * input_matrix_stride];
    scalar_t* values_working_ptr = &values_data[i * values_stride];
    scalar_t* rvectors_working_ptr = compute_eigenvectors ? &rvectors_data[i * input_matrix_stride] : nullptr;
    int* info_working_ptr = &infos_data[i];
    lapackEig<scalar_t, value_t>(jobvl, jobvr, n, input_working_ptr, lda, values_working_ptr,
      lvectors_data, ldvl, rvectors_working_ptr, ldvr, work_data, lwork, rwork_data, info_working_ptr);
  }
#endif
}

// This is a type dispatching helper function for 'apply_linalg_eig'
void linalg_eig_kernel(Tensor& eigenvalues, Tensor& eigenvectors, Tensor& infos, const Tensor& input, bool compute_eigenvectors) {
  // This function calculates the non-symmetric eigendecomposition in-place
  // tensors should be in batched column major memory format
  // the content of eigenvalues, eigenvectors and infos is overwritten by 'apply_linalg_eig'

  // apply_linalg_eig modifies in-place provided input matrix, therefore we need a copy
  Tensor input_working_copy = at::empty(input.mT().sizes(), input.options());
  input_working_copy.transpose_(-2, -1);  // make input_working_copy to have Fortran contiguous memory layout
  input_working_copy.copy_(input);

  AT_DISPATCH_FLOATING_AND_COMPLEX_TYPES(input.scalar_type(), "linalg_eig_out_cpu", [&]{
    apply_linalg_eig<scalar_t>(eigenvalues, eigenvectors, input_working_copy, infos, compute_eigenvectors);
  });
}

/*
  Computes eigenvalues and eigenvectors of the input that is stored initially in 'vectors'.
  The computation is done in-place: 'vectors' stores the input and will be overwritten,
  'values' should be an allocated empty array.
  'infos' is used to store information for possible checks for error.
  'upper' controls the portion of input matrix to consider in computations
  'compute_eigenvectors' controls whether eigenvectors should be computed.
  This function doesn't do any error checks and it's assumed that every argument is valid.
*/
template <typename scalar_t>
void apply_lapack_eigh(const Tensor& values, const Tensor& vectors, const Tensor& infos, bool upper, bool compute_eigenvectors) {
#if !AT_BUILD_WITH_LAPACK()
  TORCH_CHECK(
      false,
      "Calling torch.linalg.eigh or eigvalsh on a CPU tensor requires compiling ",
      "PyTorch with LAPACK. Please use PyTorch built with LAPACK support.");
#else
  using value_t = typename c10::scalar_value_type<scalar_t>::type;

  char uplo = upper ? 'U' : 'L';
  char jobz = compute_eigenvectors ? 'V' : 'N';

  auto n = vectors.size(-1);
  auto lda = std::max<int64_t>(1, n);
  auto batch_size = batchCount(vectors);

  auto vectors_stride = matrixStride(vectors);
  auto values_stride = values.size(-1);

  auto vectors_data = vectors.data_ptr<scalar_t>();
  auto values_data = values.data_ptr<value_t>();
  auto infos_data = infos.data_ptr<int>();

  // Using 'int' instead of int32_t or int64_t is consistent with the current LAPACK interface
  // It really should be changed in the future to something like lapack_int that depends on the specific LAPACK library that is linked
  // or switch to supporting only 64-bit indexing by default.
  int lwork = -1;
  int lrwork = -1;
  int liwork = -1;
  scalar_t lwork_query;
  value_t rwork_query;
  // NOLINTNEXTLINE(cppcoreguidelines-init-variables)
  int iwork_query;

  // call lapackSyevd once to get the optimal size for work data
  lapackSyevd<scalar_t, value_t>(jobz, uplo, n, vectors_data, lda, values_data,
    &lwork_query, lwork, &rwork_query, lrwork, &iwork_query, liwork, infos_data);

  lwork = std::max<int>(1, real_impl<scalar_t, value_t>(lwork_query));
  Tensor work = at::empty({lwork}, vectors.options());
  auto work_data = work.data_ptr<scalar_t>();

  liwork = std::max<int>(1, iwork_query);
  Tensor iwork = at::empty({liwork}, vectors.options().dtype(at::kInt));
  auto iwork_data = iwork.data_ptr<int>();

  Tensor rwork;
  value_t* rwork_data = nullptr;
  if (vectors.is_complex()) {
    lrwork = std::max<int>(1, rwork_query);
    rwork = at::empty({lrwork}, values.options());
    rwork_data = rwork.data_ptr<value_t>();
  }

  // Now call lapackSyevd for each matrix in the batched input
  for (const auto i : c10::irange(batch_size)) {
    scalar_t* vectors_working_ptr = &vectors_data[i * vectors_stride];
    value_t* values_working_ptr = &values_data[i * values_stride];
    int* info_working_ptr = &infos_data[i];
    lapackSyevd<scalar_t, value_t>(jobz, uplo, n, vectors_working_ptr, lda, values_working_ptr,
      work_data, lwork, rwork_data, lrwork, iwork_data, liwork, info_working_ptr);
    // The current behaviour for Linear Algebra functions to raise an error if something goes wrong
    // or input doesn't satisfy some requirement
    // therefore return early since further computations will be wasted anyway
    if (*info_working_ptr != 0) {
      return;
    }
  }
#endif
}

// This is a type dispatching helper function for 'apply_lapack_eigh'
void linalg_eigh_kernel(const Tensor& eigenvalues, const Tensor& eigenvectors, const Tensor& infos, bool upper, bool compute_eigenvectors) {
  // This function calculates the symmetric/hermitian eigendecomposition
  // in-place tensors should be in batched column major memory format the
  // content of eigenvalues, eigenvectors and infos is overwritten by
  // 'apply_lapack_eigh'
  AT_DISPATCH_FLOATING_AND_COMPLEX_TYPES(
      eigenvectors.scalar_type(), "linalg_eigh_cpu", [&] {
        apply_lapack_eigh<scalar_t>(
            eigenvalues, eigenvectors, infos, upper, compute_eigenvectors);
      });
}

/*
  The geqrf function computes the QR decomposition of matrices stored in `input`.
  However, rather than producing a Q matrix directly, it produces a sequence of
  elementary reflectors which may later be composed to construct Q - for example
  with the orgqr or ormqr functions.

  Args:
  * `input` - [in] Input tensor for QR decomposition
              [out] QR decomposition result which contains:
              i)  The elements of R, on and above the diagonal.
              ii) Directions of the reflectors implicitly defining Q.
             Tensor with the directions of the elementary reflectors below the diagonal,
              it will be overwritten with the result
  * `tau` - [out] Tensor which will contain the magnitudes of the reflectors
            implicitly defining Q.

  For further details, please see the LAPACK documentation for GEQRF.
*/
template <typename scalar_t>
static void apply_geqrf(const Tensor& input, const Tensor& tau) {
#if !AT_BUILD_WITH_LAPACK()
  TORCH_CHECK(
      false,
      "Calling torch.geqrf on a CPU tensor requires compiling ",
      "PyTorch with LAPACK. Please use PyTorch built with LAPACK support.");
#else
  using value_t = typename c10::scalar_value_type<scalar_t>::type;
  auto input_data = input.data_ptr<scalar_t>();
  auto tau_data = tau.data_ptr<scalar_t>();
  auto input_matrix_stride = matrixStride(input);
  auto tau_stride = tau.size(-1);
  auto batch_size = batchCount(input);
  auto m = input.size(-2);
  auto n = input.size(-1);
  auto lda = std::max<int>(1, m);

  // NOLINTNEXTLINE(cppcoreguidelines-init-variables)
  int info;
  // Run once, first to get the optimum work size.
  // Since we deal with batches of matrices with the same dimensions, doing this outside
  // the loop saves (batch_size - 1) workspace queries which would provide the same result
  // and (batch_size - 1) calls to allocate and deallocate workspace using at::empty()
  int lwork = -1;
  scalar_t wkopt;
  lapackGeqrf<scalar_t>(m, n, input_data, lda, tau_data, &wkopt, lwork, &info);
  TORCH_INTERNAL_ASSERT_DEBUG_ONLY(info == 0);

  // if lwork is less than 'n' then a warning is printed:
  // Intel MKL ERROR: Parameter 7 was incorrect on entry to SGEQRF.
  lwork = std::max<int>(std::max<int>(1, n), real_impl<scalar_t, value_t>(wkopt));
  Tensor work = at::empty({lwork}, input.options());

  for (const auto i : c10::irange(batch_size)) {
    scalar_t* input_working_ptr = &input_data[i * input_matrix_stride];
    scalar_t* tau_working_ptr = &tau_data[i * tau_stride];

    // now compute the actual QR and tau
    lapackGeqrf<scalar_t>(m, n, input_working_ptr, lda, tau_working_ptr, work.data_ptr<scalar_t>(), lwork, &info);

    // info from lapackGeqrf only reports if the i-th parameter is wrong
    // so we don't need to check it all the time
    TORCH_INTERNAL_ASSERT_DEBUG_ONLY(info == 0);
  }
#endif
}

// This is a type dispatching helper function for 'apply_geqrf'
void geqrf_kernel(const Tensor& input, const Tensor& tau) {
  AT_DISPATCH_FLOATING_AND_COMPLEX_TYPES(input.scalar_type(), "geqrf_cpu", [&]{
    apply_geqrf<scalar_t>(input, tau);
  });
}

/*
  The orgqr function allows reconstruction of an orthogonal (or unitary) matrix Q,
  from a sequence of elementary reflectors, such as produced by the geqrf function.

  Args:
  * `self` - Tensor with the directions of the elementary reflectors below the diagonal,
              it will be overwritten with the result
  * `tau` - Tensor containing the magnitudes of the elementary reflectors

  For further details, please see the LAPACK documentation for ORGQR and UNGQR.
*/
template <typename scalar_t>
inline void apply_orgqr(Tensor& self, const Tensor& tau) {
#if !AT_BUILD_WITH_LAPACK()
  TORCH_CHECK(false, "Calling torch.orgqr on a CPU tensor requires compiling ",
    "PyTorch with LAPACK. Please use PyTorch built with LAPACK support.");
#else
  // Some LAPACK implementations might not work well with empty matrices:
  // workspace query might return lwork as 0, which is not allowed (requirement is lwork >= 1)
  // We don't need to do any calculations in this case, so let's return early
  if (self.numel() == 0) {
    return;
  }

  using value_t = typename c10::scalar_value_type<scalar_t>::type;
  auto self_data = self.data_ptr<scalar_t>();
  auto tau_data = tau.data_ptr<scalar_t>();
  auto self_matrix_stride = matrixStride(self);
  auto tau_stride = tau.size(-1);
  auto batch_size = batchCount(self);
  auto m = self.size(-2);
  auto n = self.size(-1);
  auto k = tau.size(-1);
  auto lda = std::max<int64_t>(1, m);
  // NOLINTNEXTLINE(cppcoreguidelines-init-variables)
  int info;

  // LAPACK's requirement
  TORCH_INTERNAL_ASSERT(m >= n);
  TORCH_INTERNAL_ASSERT(n >= k);

  // Run once, first to get the optimum work size.
  // Since we deal with batches of matrices with the same dimensions, doing this outside
  // the loop saves (batch_size - 1) workspace queries which would provide the same result
  // and (batch_size - 1) calls to allocate and deallocate workspace using at::empty()
  int lwork = -1;
  scalar_t wkopt;
  lapackOrgqr<scalar_t>(m, n, k, self_data, lda, tau_data, &wkopt, lwork, &info);
  TORCH_INTERNAL_ASSERT_DEBUG_ONLY(info == 0);
  lwork = std::max<int>(1, real_impl<scalar_t, value_t>(wkopt));
  Tensor work = at::empty({lwork}, self.options());

  for (const auto i : c10::irange(batch_size)) {
    scalar_t* self_working_ptr = &self_data[i * self_matrix_stride];
    scalar_t* tau_working_ptr = &tau_data[i * tau_stride];

    // now compute the actual Q
    lapackOrgqr<scalar_t>(m, n, k, self_working_ptr, lda, tau_working_ptr, work.data_ptr<scalar_t>(), lwork, &info);

    // info from lapackOrgqr only reports if the i-th parameter is wrong
    // so we don't need to check it all the time
    TORCH_INTERNAL_ASSERT_DEBUG_ONLY(info == 0);
  }
#endif
}

// This is a type dispatching helper function for 'apply_orgqr'
Tensor& orgqr_kernel_impl(Tensor& result, const Tensor& tau) {
  AT_DISPATCH_FLOATING_AND_COMPLEX_TYPES(result.scalar_type(), "orgqr_cpu", [&]{
    apply_orgqr<scalar_t>(result, tau);
  });
  return result;
}

// we use `enum class LapackLstsqDriverType` as keys in an unordered_map.
// Clang5 and Gcc5 do not support std::hash for enum classes, hence
// we provide our own hash function.
struct LapackLstsqDriverTypeHash {
  std::size_t operator()(const LapackLstsqDriverType& driver_type) const {
    return static_cast<std::size_t>(driver_type);
  }
};

/*
  Solves a least squares problem. That is minimizing ||B - A X||.

  Input args:
  * 'input' - Tensor containing batches of m-by-n matrix A.
  * 'other' - Tensor containing batches of max(m, n)-by-nrhs matrix B.
  * 'cond' - relative tolerance for determining rank of A.
  * 'driver' - the name of the LAPACK driver that is used to compute the solution.
  Output args (modified in-place):
  * 'solution' - Tensor to store the solution matrix X.
  * 'residuals' - Tensor to store values of ||B - A X||.
  * 'rank' - Tensor to store the rank of A.
  * 'singular_values' - Tensor to store the singular values of A.
  * 'infos' - Tensor to store error codes of linear algebra math library.

  For further details, please see the LAPACK documentation for GELS/GELSY/GELSS/GELSD routines.
*/
template <typename scalar_t>
void apply_lstsq(const Tensor& A, Tensor& B, Tensor& rank, Tensor& singular_values, Tensor& infos, double rcond, LapackLstsqDriverType driver_type) {
#if !AT_BUILD_WITH_LAPACK()
  TORCH_CHECK(
      false,
      "Calling torch.linalg.lstsq on a CPU tensor requires compiling ",
      "PyTorch with LAPACK. Please use PyTorch built with LAPACK support.");
#else
  using value_t = typename c10::scalar_value_type<scalar_t>::type;
  using driver_t = at::native::LapackLstsqDriverType;

  auto lapack_func = lapackLstsq<driver_t::Gelsd, scalar_t, value_t>;
  static auto driver_type_to_func
    = std::unordered_map<driver_t, decltype(lapack_func), LapackLstsqDriverTypeHash>({
    {driver_t::Gels, lapackLstsq<driver_t::Gels, scalar_t, value_t>},
    {driver_t::Gelsy, lapackLstsq<driver_t::Gelsy, scalar_t, value_t>},
    {driver_t::Gelsd, lapackLstsq<driver_t::Gelsd, scalar_t, value_t>},
    {driver_t::Gelss, lapackLstsq<driver_t::Gelss, scalar_t, value_t>}
  });
  lapack_func = driver_type_to_func[driver_type];

  char trans = 'N';

  auto A_data = A.data_ptr<scalar_t>();
  auto B_data = B.data_ptr<scalar_t>();
  auto m = A.size(-2);
  auto n = A.size(-1);
  auto nrhs = B.size(-1);
  auto lda = std::max<int64_t>(1, m);
  auto ldb = std::max<int64_t>(1, std::max(m, n));
  auto infos_data = infos.data_ptr<int>();

  // only 'gels' driver does not compute the rank
  int rank_32;
  int64_t* rank_data;
  int64_t* rank_working_ptr = nullptr;
  if (driver_t::Gels != driver_type) {
    rank_data = rank.data_ptr<int64_t>();
    rank_working_ptr = rank_data;
  }

  // 'gelsd' and 'gelss' are SVD-based algorithms
  // so we can get singular values
  value_t* s_data;
  value_t* s_working_ptr = nullptr;
  int64_t s_stride;
  if (driver_t::Gelsd == driver_type || driver_t::Gelss == driver_type) {
    s_data = singular_values.data_ptr<value_t>();
    s_working_ptr = s_data;
    s_stride = singular_values.size(-1);
  }

  // 'jpvt' workspace array is used only for 'gelsy' which uses QR factorization with column pivoting
  Tensor jpvt;
  int* jpvt_data = nullptr;
  if (driver_t::Gelsy == driver_type) {
    jpvt = at::empty({std::max<int64_t>(1, n)}, A.options().dtype(at::kInt));
    jpvt_data = jpvt.data_ptr<int>();
  }

  // Run once the driver, first to get the optimal workspace size
  int lwork = -1; // default value to decide the opt size for workspace arrays
  scalar_t work_opt;
  value_t rwork_opt;
  int iwork_opt;
  lapack_func(trans, m, n, nrhs,
    A_data, lda,
    B_data, ldb,
    &work_opt, lwork,
    infos_data,
    jpvt_data,
    static_cast<value_t>(rcond),
    &rank_32,
    &rwork_opt,
    s_working_ptr,
    &iwork_opt);

  lwork = std::max<int>(1, real_impl<scalar_t, value_t>(work_opt));
  Tensor work = at::empty({lwork}, A.options());
  scalar_t* work_data = work.data_ptr<scalar_t>();

  // 'rwork' only used for complex inputs and 'gelsy', 'gelsd' and 'gelss' drivers
  Tensor rwork;
  value_t* rwork_data;
  if (A.is_complex() && driver_t::Gels != driver_type) {
    int64_t rwork_len;
    switch (driver_type) {
      case driver_t::Gelsy:
        rwork_len = std::max<int64_t>(1, 2 * n);
        break;
      case driver_t::Gelss:
        rwork_len = std::max<int64_t>(1, 5 * std::min(m, n));
        break;
      // case driver_t::Gelsd:
      default:
        rwork_len = std::max<int64_t>(1, rwork_opt);
    }
    rwork = at::empty({rwork_len}, A.options().dtype(c10::toValueType(A.scalar_type())));
    rwork_data = rwork.data_ptr<value_t>();
  }

  // 'iwork' workspace array is relevant only for 'gelsd'
  Tensor iwork;
  int* iwork_data;
  if (driver_t::Gelsd == driver_type) {
    iwork = at::empty({std::max<int>(1, iwork_opt)}, A.options().dtype(at::kInt));
    iwork_data = iwork.data_ptr<int>();
  }

  at::native::batch_iterator_with_broadcasting<scalar_t>(A, B,
    [&](scalar_t* A_working_ptr, scalar_t* B_working_ptr, int64_t A_linear_batch_idx) {
      rank_working_ptr = rank_working_ptr ? &rank_data[A_linear_batch_idx] : nullptr;
      s_working_ptr = s_working_ptr ? &s_data[A_linear_batch_idx * s_stride] : nullptr;
      int* infos_working_ptr = &infos_data[A_linear_batch_idx];

      lapack_func(trans, m, n, nrhs,
        A_working_ptr, lda,
        B_working_ptr, ldb,
        work_data, lwork,
        infos_working_ptr,
        jpvt_data,
        static_cast<value_t>(rcond),
        &rank_32,
        rwork_data,
        s_working_ptr,
        iwork_data);

      // we want the output `rank` Tensor to be of type int64_t,
      // however LAPACK accepts int. That is why we use an integer
      // variable that then gets promoted and written into `rank`.
      // We use this approach over a tensor cast for better performance.
      if (rank_working_ptr) {
        *rank_working_ptr = static_cast<int64_t>(rank_32);
      }
    }
  );
#endif
}

// This is a type and driver dispatching helper function for 'apply_lstsq'
void lstsq_kernel(const Tensor& a, Tensor& b, Tensor& rank, Tensor& singular_values, Tensor& infos, double rcond, std::string driver_name) {

  static auto driver_string_to_type = std::unordered_map<c10::string_view, LapackLstsqDriverType>({
    {"gels", at::native::LapackLstsqDriverType::Gels},
    {"gelsy", at::native::LapackLstsqDriverType::Gelsy},
    {"gelsd", at::native::LapackLstsqDriverType::Gelsd},
    {"gelss", at::native::LapackLstsqDriverType::Gelss}
  });
  auto driver_type = driver_string_to_type[driver_name];

  AT_DISPATCH_FLOATING_AND_COMPLEX_TYPES(a.scalar_type(), "linalg_lstsq_cpu", [&]{
    apply_lstsq<scalar_t>(a, b, rank, singular_values, infos, rcond, driver_type);
  });
}

/*
  The ormqr function multiplies Q with another matrix from a sequence of
  elementary reflectors, such as is produced by the geqrf function.

  Args:
  * `input`     - Tensor with elementary reflectors below the diagonal,
                  encoding the matrix Q.
  * `tau`       - Tensor containing the magnitudes of the elementary
                  reflectors.
  * `other`     - [in] Tensor containing the matrix to be multiplied.
                  [out] result of the matrix multiplication with Q.
  * `left`      - bool, determining whether `other` is left- or right-multiplied with Q.
  * `transpose` - bool, determining whether to transpose (or conjugate transpose) Q before multiplying.

  For further details, please see the LAPACK documentation.
*/
template <typename scalar_t>
void apply_ormqr(const Tensor& input, const Tensor& tau, const Tensor& other, bool left, bool transpose) {
#if !AT_BUILD_WITH_LAPACK()
  TORCH_CHECK(false, "Calling torch.ormqr on a CPU tensor requires compiling ",
    "PyTorch with LAPACK. Please use PyTorch built with LAPACK support.");
#else
  using value_t = typename c10::scalar_value_type<scalar_t>::type;

  char side = left ? 'L' : 'R';
  char trans = transpose ? (input.is_complex() ? 'C' : 'T') : 'N';

  auto input_data = input.data_ptr<scalar_t>();
  auto tau_data = tau.data_ptr<scalar_t>();
  auto other_data = other.data_ptr<scalar_t>();

  auto input_matrix_stride = matrixStride(input);
  auto other_matrix_stride = matrixStride(other);
  auto tau_stride = tau.size(-1);
  auto batch_size = batchCount(input);
  auto m = other.size(-2);
  auto n = other.size(-1);
  auto k = tau.size(-1);
  auto lda = std::max<int64_t>(1, left ? m : n);
  auto ldc = std::max<int64_t>(1, m);
  int info = 0;

  // LAPACK's requirement
  TORCH_INTERNAL_ASSERT_DEBUG_ONLY((left ? m : n) >= k);

  // Query for the optimal size of the workspace tensor
  int lwork = -1;
  scalar_t wkopt;
  lapackOrmqr<scalar_t>(side, trans, m, n, k, input_data, lda, tau_data, other_data, ldc, &wkopt, lwork, &info);
  TORCH_INTERNAL_ASSERT_DEBUG_ONLY(info == 0);
  lwork = std::max<int>(1, real_impl<scalar_t, value_t>(wkopt));
  Tensor work = at::empty({lwork}, input.options());

  for (const auto i : c10::irange(batch_size)) {
    scalar_t* input_working_ptr = &input_data[i * input_matrix_stride];
    scalar_t* other_working_ptr = &other_data[i * other_matrix_stride];
    scalar_t* tau_working_ptr = &tau_data[i * tau_stride];

    // now compute the actual result
    lapackOrmqr<scalar_t>(
        side, trans, m, n, k,
        input_working_ptr, lda,
        tau_working_ptr,
        other_working_ptr, ldc,
        work.data_ptr<scalar_t>(), lwork, &info);

    // info from lapackOrmqr only reports if the i-th parameter is wrong
    // so we don't need to check it all the time
    TORCH_INTERNAL_ASSERT_DEBUG_ONLY(info == 0);
  }
#endif
}

// This is a type dispatching helper function for 'apply_ormqr'
void ormqr_kernel(const Tensor& input, const Tensor& tau, const Tensor& other, bool left, bool transpose) {
  AT_DISPATCH_FLOATING_AND_COMPLEX_TYPES(input.scalar_type(), "ormqr_cpu", [&]{
    apply_ormqr<scalar_t>(input, tau, other, left, transpose);
  });
}

/*
Solves the matrix equation op(A) X = B
X and B are n-by-nrhs matrices, A is a unit, or non-unit, upper or lower triangular matrix
and op(A) is one of op(A) = A or op(A) = A^T or op(A) = A^H.
This is an in-place routine, content of 'B' is overwritten.
'upper' controls the portion of input matrix to consider in computations,
'transpose' chooses op(A)
'unitriangular' if true then the diagonal elements of A are assumed to be 1
and the actual diagonal values are not used.
*/
template<typename scalar_t>
void apply_triangular_solve(const Tensor& A, const Tensor& B, bool left, bool upper, TransposeType transpose, bool unitriangular) {
#if !AT_BUILD_WITH_BLAS()
  TORCH_CHECK(
      false,
      "Calling torch.triangular_solve on a CPU tensor requires compiling ",
      "PyTorch with BLAS. Please use PyTorch built with BLAS support.");
#else
  char uplo = upper ? 'U' : 'L';
  char diag = unitriangular ? 'U' : 'N';
  char side = left ? 'L' : 'R';
  const char trans = to_blas(transpose);

  auto A_data = A.data_ptr<scalar_t>();
  auto B_data = B.data_ptr<scalar_t>();
  auto A_mat_stride = matrixStride(A);
  auto B_mat_stride = matrixStride(B);
  auto batch_size = batchCount(A);
  // This allows to pass rectangular A and B when left = True
  auto m = left ? A.size(-1) : B.size(-2);
  auto n = B.size(-1);
  auto lda = std::max<int64_t>(1, A.size(-2));
  auto ldb = std::max<int64_t>(1, B.size(-2));

  for (const auto i : c10::irange(batch_size)) {
    scalar_t* A_working_ptr = &A_data[i * A_mat_stride];
    scalar_t* B_working_ptr = &B_data[i * B_mat_stride];
    blasTriangularSolve<scalar_t>(side, uplo, trans, diag, m, n, A_working_ptr, lda, B_working_ptr, ldb);
  }
#endif
}

void triangular_solve_kernel(const Tensor& A, const Tensor& B, bool left, bool upper, TransposeType transpose, bool unitriangular) {
  AT_DISPATCH_FLOATING_AND_COMPLEX_TYPES(A.scalar_type(), "triangular_solve_cpu", [&]{
    apply_triangular_solve<scalar_t>(A, B, left, upper, transpose, unitriangular);
  });
}

/*
  Computes the LU decomposition of a m×n matrix or batch of matrices in 'input' tensor.
  This is an in-place routine, content of 'input', 'pivots', and 'infos' is overwritten.

  Args:
  * `input` - [in] the input matrix for LU decomposition
              [out] the LU decomposition
  * `pivots` - [out] the pivot indices
  * `infos` - [out] error codes, positive values indicate singular matrices
  * `compute_pivots` - should always be true (can be false only for CUDA)

  For further details, please see the LAPACK documentation for GETRF.
*/
template <typename scalar_t>
void apply_lu_factor(const Tensor& input, const Tensor& pivots, const Tensor& infos, bool compute_pivots) {
#if !AT_BUILD_WITH_LAPACK()
  TORCH_CHECK(
      false,
      "Calling torch.linalg.lu_factor on a CPU tensor requires compiling ",
      "PyTorch with LAPACK. Please use PyTorch built with LAPACK support.");
#else
  TORCH_CHECK(compute_pivots, "linalg.lu_factor: LU without pivoting is not implemented on the CPU");

  auto input_data = input.data_ptr<scalar_t>();
  auto pivots_data = pivots.data_ptr<int>();
  auto infos_data = infos.data_ptr<int>();
  auto input_matrix_stride = matrixStride(input);
  auto pivots_stride = pivots.size(-1);
  auto batch_size = batchCount(input);
  auto m = input.size(-2);
  auto n = input.size(-1);
  auto leading_dimension = std::max<int64_t>(1, m);

  for (const auto i : c10::irange(batch_size)) {
    scalar_t* input_working_ptr = &input_data[i * input_matrix_stride];
    int* pivots_working_ptr = &pivots_data[i * pivots_stride];
    int* infos_working_ptr = &infos_data[i];
    lapackLu<scalar_t>(m, n, input_working_ptr, leading_dimension, pivots_working_ptr, infos_working_ptr);
  }
#endif
}

// This is a type dispatching helper function for 'apply_lu'
void lu_factor_kernel(const Tensor& input, const Tensor& pivots, const Tensor& infos, bool compute_pivots) {
  AT_DISPATCH_FLOATING_AND_COMPLEX_TYPES(input.scalar_type(), "lu_cpu", [&]{
    apply_lu_factor<scalar_t>(input, pivots, infos, compute_pivots);
  });
}

/*
  Solves the matrix equation A X = B
  X and B are n-by-nrhs matrices, A is represented using the LU factorization.
  This is an in-place routine, content of `b` is overwritten.

  Args:
  * `b` -  [in] the right hand side matrix B
           [out] the solution matrix X
  * `lu` - [in] the LU factorization of matrix A (see at::linalg_lu_factor)
  * `pivots` - [in] the pivot indices (see at::linalg_lu_factor)

  For further details, please see the LAPACK documentation for GETRS.
*/
template <typename scalar_t>
void apply_lu_solve(const Tensor& b, const Tensor& lu, const Tensor& pivots, TransposeType transpose) {
#if !AT_BUILD_WITH_LAPACK()
  TORCH_CHECK(
      false,
      "Calling torch.lu_solve on a CPU tensor requires compiling ",
      "PyTorch with LAPACK. Please use PyTorch built with LAPACK support.");
#else
  auto b_data = b.data_ptr<scalar_t>();
  auto lu_data = lu.data_ptr<scalar_t>();
  const auto trans = to_blas(transpose);
  auto pivots_data = pivots.data_ptr<int>();
  auto b_stride = matrixStride(b);
  auto lu_stride = matrixStride(lu);
  auto pivots_stride = pivots.size(-1);
  auto batch_size = batchCount(b);

  auto n = lu.size(-2);
  auto nrhs = b.size(-1);
  auto leading_dimension = std::max<int64_t>(1, n);

  int info = 0;
  for (const auto i : c10::irange(batch_size)) {
    scalar_t* b_working_ptr = &b_data[i * b_stride];
    scalar_t* lu_working_ptr = &lu_data[i * lu_stride];
    int* pivots_working_ptr = &pivots_data[i * pivots_stride];

    lapackLuSolve<scalar_t>(trans, n, nrhs, lu_working_ptr, leading_dimension, pivots_working_ptr,
                            b_working_ptr, leading_dimension, &info);

    // info from lapackLuSolve only reports if the i-th parameter is wrong
    // so we don't need to check it all the time
    TORCH_INTERNAL_ASSERT_DEBUG_ONLY(info == 0);
  }
#endif
}

// This is a type dispatching helper function for 'apply_lu_solve'
void lu_solve_trans_kernel(const Tensor& b, const Tensor& lu, const Tensor& pivots, TransposeType trans) {
  AT_DISPATCH_FLOATING_AND_COMPLEX_TYPES(b.scalar_type(), "lu_solve_cpu", [&]{
    apply_lu_solve<scalar_t>(b, lu, pivots, trans);
  });
}

void lu_solve_kernel(const Tensor& b, const Tensor& lu, const Tensor& pivots) {
  lu_solve_trans_kernel(b, lu, pivots, TransposeType::NoTranspose);
}

<<<<<<< HEAD
void unpack_pivots_cpu_kernel(TensorIterator& iter, const int64_t dim_size) {
  auto loop = [&](char* const* const  data, const int64_t* const strides, const int64_t nelems) {
    auto* perm_ptr = data[0];
    const auto* pivots_ptr = data[1];

    for (const auto elem : c10::irange(nelems)) {
      (void)elem; //Suppress unused variable warning
      // WARNING: linalg.lu_factor returns int32 pivots,
      // this behavior could change in the future.
      const auto perm_data = reinterpret_cast<int64_t*>(perm_ptr);
      const auto pivots_data = reinterpret_cast<const int32_t*>(pivots_ptr);

      for (const auto i : c10::irange(dim_size)) {
        std::swap(
          perm_data[i],
          perm_data[pivots_data[i] - 1]
        );
      }

      perm_ptr += strides[0];
      pivots_ptr += strides[1];
    }
  };

  iter.for_each(loop);
}
=======
template <typename scalar_t>
static void apply_svd(const Tensor& A,
                      const bool full_matrices,
                      const bool compute_uv,
                      const Tensor& U,
                      const Tensor& S,
                      const Tensor& Vh,
                      const Tensor& info) {
#if !AT_BUILD_WITH_LAPACK()
  TORCH_CHECK(false, "svd: LAPACK library not found in compilation");
#else
  using value_t = typename c10::scalar_value_type<scalar_t>::type;
  const auto A_data = A.data_ptr<scalar_t>();
  const auto U_data = compute_uv ? U.data_ptr<scalar_t>() : nullptr;
  const auto S_data = S.data_ptr<value_t>();
  const auto info_data = info.data_ptr<int>();
  const auto Vh_data = compute_uv ? Vh.data_ptr<scalar_t>() : nullptr;
  const auto A_stride = matrixStride(A);
  const auto S_stride = S.size(-1);
  const auto U_stride = compute_uv ? matrixStride(U) : 1;
  const auto Vh_stride = compute_uv ? matrixStride(Vh) : 1;
  const auto batchsize = batchCount(A);
  const char jobz = compute_uv ? (full_matrices ? 'A' : 'S') : 'N';

  const auto m = A.size(-2);
  const auto n = A.size(-1);
  const auto lda = A.stride(-1);
  const auto ldu= compute_uv ? U.stride(-1) : 1;
  const auto ldvh = compute_uv ? Vh.stride(-1) : 1;

  auto iwork = std::vector<int>(8 * std::min(m, n));
  auto* const iwork_data = iwork.data();

  // rwork is just used for the complex decomposition
  auto rwork = std::vector<value_t>{};
  if (A.is_complex()) {
    rwork.resize(std::max(computeLRWorkDim(jobz, m, n), int64_t{1}));
  }
  auto* const rwork_data = rwork.data();

  // Query svd for the optimal lwork size
  int lwork = -1;
  {
    scalar_t wkopt;
    lapackSvd<scalar_t, value_t>(jobz, m, n, A_data, lda, S_data, U_data, ldu, Vh_data, ldvh, &wkopt, lwork, rwork_data, iwork_data, info_data);
    lwork = std::max<int>(1, real_impl<scalar_t, value_t>(wkopt));
  }
  auto work = std::vector<scalar_t>(lwork);
  auto* const work_data = work.data();

  for (const auto i : c10::irange(batchsize)) {
    auto* const A_working_ptr = &A_data[i * A_stride];
    auto* const S_working_ptr = &S_data[i * S_stride];
    auto* const U_working_ptr = compute_uv ? &U_data[i * U_stride] : nullptr;
    auto* const Vh_working_ptr = compute_uv ? &Vh_data[i * Vh_stride] : nullptr;

    // Compute S, U (optionally) and Vh (optionally)
    lapackSvd<scalar_t, value_t>(jobz, m, n, A_working_ptr, lda,
                        S_working_ptr, U_working_ptr, ldu, Vh_working_ptr, ldvh, work_data, lwork, rwork_data, iwork_data, info_data + i);
  }
#endif
}

void svd_kernel(const Tensor& A,
                const bool full_matrices,
                const bool compute_uv,
                const Tensor& U,
                const Tensor& S,
                const Tensor& Vh,
                const Tensor& infos) {
  // Need to copy A as column major, as its contents will be destroyed in the LAPACK call.
  // FIXME It'd be more efficient, rather than cloning A, to copy it into `U` or `Vh` (depending on m > n
  // or m < n) and call jobz='O'
  AT_DISPATCH_FLOATING_AND_COMPLEX_TYPES(A.scalar_type(), "linalg_svd_cpu", [&]{
    apply_svd<scalar_t>(cloneBatchedColumnMajor(A), full_matrices, compute_uv, U, S, Vh, infos);
  });
}

>>>>>>> af5eecc3
} // anonymous namespace

REGISTER_ARCH_DISPATCH(cholesky_stub, DEFAULT, &cholesky_kernel);
REGISTER_AVX512_DISPATCH(cholesky_stub, &cholesky_kernel);
REGISTER_AVX2_DISPATCH(cholesky_stub, &cholesky_kernel);
REGISTER_VSX_DISPATCH(cholesky_stub, &cholesky_kernel);
REGISTER_ZVECTOR_DISPATCH(cholesky_stub, &cholesky_kernel);

REGISTER_ARCH_DISPATCH(cholesky_inverse_stub, DEFAULT, &cholesky_inverse_kernel_impl);
REGISTER_AVX512_DISPATCH(cholesky_inverse_stub, &cholesky_inverse_kernel_impl);
REGISTER_AVX2_DISPATCH(cholesky_inverse_stub, &cholesky_inverse_kernel_impl);
REGISTER_VSX_DISPATCH(cholesky_inverse_stub, &cholesky_inverse_kernel_impl);
REGISTER_ZVECTOR_DISPATCH(cholesky_inverse_stub, &cholesky_inverse_kernel_impl);

REGISTER_ARCH_DISPATCH(eig_stub, DEFAULT, &eig_kernel_impl);
REGISTER_AVX512_DISPATCH(eig_stub, &eig_kernel_impl);
REGISTER_AVX2_DISPATCH(eig_stub, &eig_kernel_impl);
REGISTER_VSX_DISPATCH(eig_stub, &eig_kernel_impl);
REGISTER_ZVECTOR_DISPATCH(eig_stub, &eig_kernel_impl);

REGISTER_ARCH_DISPATCH(linalg_eig_stub, DEFAULT, &linalg_eig_kernel);
REGISTER_AVX512_DISPATCH(linalg_eig_stub, &linalg_eig_kernel);
REGISTER_AVX2_DISPATCH(linalg_eig_stub, &linalg_eig_kernel);
REGISTER_VSX_DISPATCH(linalg_eig_stub, &linalg_eig_kernel);
REGISTER_ZVECTOR_DISPATCH(linalg_eig_stub, &linalg_eig_kernel);

REGISTER_ARCH_DISPATCH(linalg_eigh_stub, DEFAULT, &linalg_eigh_kernel);
REGISTER_AVX512_DISPATCH(linalg_eigh_stub, &linalg_eigh_kernel);
REGISTER_AVX2_DISPATCH(linalg_eigh_stub, &linalg_eigh_kernel);
REGISTER_VSX_DISPATCH(linalg_eigh_stub, &linalg_eigh_kernel);
REGISTER_ZVECTOR_DISPATCH(linalg_eigh_stub, &linalg_eigh_kernel);

REGISTER_ARCH_DISPATCH(geqrf_stub, DEFAULT, &geqrf_kernel);
REGISTER_AVX512_DISPATCH(geqrf_stub, &geqrf_kernel);
REGISTER_AVX2_DISPATCH(geqrf_stub, &geqrf_kernel);
REGISTER_VSX_DISPATCH(geqrf_stub, &geqrf_kernel);
REGISTER_ZVECTOR_DISPATCH(geqrf_stub, &geqrf_kernel);

REGISTER_ARCH_DISPATCH(orgqr_stub, DEFAULT, &orgqr_kernel_impl);
REGISTER_AVX512_DISPATCH(orgqr_stub, &orgqr_kernel_impl);
REGISTER_AVX2_DISPATCH(orgqr_stub, &orgqr_kernel_impl);
REGISTER_VSX_DISPATCH(orgqr_stub, &orgqr_kernel_impl);
REGISTER_ZVECTOR_DISPATCH(orgqr_stub, &orgqr_kernel_impl);

REGISTER_ARCH_DISPATCH(ormqr_stub, DEFAULT, &ormqr_kernel);
REGISTER_AVX512_DISPATCH(ormqr_stub, &ormqr_kernel);
REGISTER_AVX2_DISPATCH(ormqr_stub, &ormqr_kernel);
REGISTER_VSX_DISPATCH(ormqr_stub, &ormqr_kernel);
REGISTER_ZVECTOR_DISPATCH(ormqr_stub, &ormqr_kernel);

REGISTER_ARCH_DISPATCH(lstsq_stub, DEFAULT, &lstsq_kernel);
REGISTER_AVX512_DISPATCH(lstsq_stub, &lstsq_kernel);
REGISTER_AVX2_DISPATCH(lstsq_stub, &lstsq_kernel);
REGISTER_VSX_DISPATCH(lstsq_stub, &lstsq_kernel);
REGISTER_ZVECTOR_DISPATCH(lstsq_stub, &lstsq_kernel);

REGISTER_ARCH_DISPATCH(triangular_solve_stub, DEFAULT, &triangular_solve_kernel);
REGISTER_AVX512_DISPATCH(triangular_solve_stub, &triangular_solve_kernel);
REGISTER_AVX2_DISPATCH(triangular_solve_stub, &triangular_solve_kernel);
REGISTER_VSX_DISPATCH(triangular_solve_stub, &triangular_solve_kernel);
REGISTER_ZVECTOR_DISPATCH(triangular_solve_stub, &triangular_solve_kernel);

REGISTER_ARCH_DISPATCH(lu_factor_stub, DEFAULT, &lu_factor_kernel);
REGISTER_AVX512_DISPATCH(lu_factor_stub, &lu_factor_kernel);
REGISTER_AVX2_DISPATCH(lu_factor_stub, &lu_factor_kernel);
REGISTER_VSX_DISPATCH(lu_factor_stub, &lu_factor_kernel);
REGISTER_ZVECTOR_DISPATCH(lu_factor_stub, &lu_factor_kernel);

REGISTER_ARCH_DISPATCH(lu_solve_trans_stub, DEFAULT, &lu_solve_trans_kernel);
REGISTER_AVX512_DISPATCH(lu_solve_trans_stub, &lu_solve_trans_kernel);
REGISTER_AVX2_DISPATCH(lu_solve_trans_stub, &lu_solve_trans_kernel);
REGISTER_VSX_DISPATCH(lu_solve_trans_stub, &lu_solve_trans_kernel);
REGISTER_ZVECTOR_DISPATCH(lu_solve_trans_stub, &lu_solve_trans_kernel);

REGISTER_ARCH_DISPATCH(lu_solve_stub, DEFAULT, &lu_solve_kernel);
REGISTER_AVX512_DISPATCH(lu_solve_stub, &lu_solve_kernel);
REGISTER_AVX2_DISPATCH(lu_solve_stub, &lu_solve_kernel);
REGISTER_VSX_DISPATCH(lu_solve_stub, &lu_solve_kernel);
REGISTER_ZVECTOR_DISPATCH(lu_solve_stub, &lu_solve_kernel);

<<<<<<< HEAD
REGISTER_ARCH_DISPATCH(unpack_pivots_stub, DEFAULT, &unpack_pivots_cpu_kernel);
REGISTER_AVX512_DISPATCH(unpack_pivots_stub, &unpack_pivots_cpu_kernel);
REGISTER_AVX2_DISPATCH(unpack_pivots_stub, &unpack_pivots_cpu_kernel);
REGISTER_VSX_DISPATCH(unpack_pivots_stub, &unpack_pivots_cpu_kernel);
REGISTER_ZVECTOR_DISPATCH(unpack_pivots_stub, &unpack_pivots_cpu_kernel);
=======
REGISTER_ARCH_DISPATCH(svd_stub, DEFAULT, &svd_kernel);
REGISTER_AVX512_DISPATCH(svd_stub, &svd_kernel);
REGISTER_AVX2_DISPATCH(svd_stub, &svd_kernel);
REGISTER_VSX_DISPATCH(svd_stub, &svd_kernel);
REGISTER_ZVECTOR_DISPATCH(svd_stub, &svd_kernel);
>>>>>>> af5eecc3
}} // namespace at::native<|MERGE_RESOLUTION|>--- conflicted
+++ resolved
@@ -943,34 +943,6 @@
   lu_solve_trans_kernel(b, lu, pivots, TransposeType::NoTranspose);
 }
 
-<<<<<<< HEAD
-void unpack_pivots_cpu_kernel(TensorIterator& iter, const int64_t dim_size) {
-  auto loop = [&](char* const* const  data, const int64_t* const strides, const int64_t nelems) {
-    auto* perm_ptr = data[0];
-    const auto* pivots_ptr = data[1];
-
-    for (const auto elem : c10::irange(nelems)) {
-      (void)elem; //Suppress unused variable warning
-      // WARNING: linalg.lu_factor returns int32 pivots,
-      // this behavior could change in the future.
-      const auto perm_data = reinterpret_cast<int64_t*>(perm_ptr);
-      const auto pivots_data = reinterpret_cast<const int32_t*>(pivots_ptr);
-
-      for (const auto i : c10::irange(dim_size)) {
-        std::swap(
-          perm_data[i],
-          perm_data[pivots_data[i] - 1]
-        );
-      }
-
-      perm_ptr += strides[0];
-      pivots_ptr += strides[1];
-    }
-  };
-
-  iter.for_each(loop);
-}
-=======
 template <typename scalar_t>
 static void apply_svd(const Tensor& A,
                       const bool full_matrices,
@@ -1049,7 +1021,32 @@
   });
 }
 
->>>>>>> af5eecc3
+void unpack_pivots_cpu_kernel(TensorIterator& iter, const int64_t dim_size) {
+  auto loop = [&](char* const* const  data, const int64_t* const strides, const int64_t nelems) {
+    auto* perm_ptr = data[0];
+    const auto* pivots_ptr = data[1];
+
+    for (const auto elem : c10::irange(nelems)) {
+      (void)elem; //Suppress unused variable warning
+      // WARNING: linalg.lu_factor returns int32 pivots,
+      // this behavior could change in the future.
+      const auto perm_data = reinterpret_cast<int64_t*>(perm_ptr);
+      const auto pivots_data = reinterpret_cast<const int32_t*>(pivots_ptr);
+
+      for (const auto i : c10::irange(dim_size)) {
+        std::swap(
+          perm_data[i],
+          perm_data[pivots_data[i] - 1]
+        );
+      }
+
+      perm_ptr += strides[0];
+      pivots_ptr += strides[1];
+    }
+  };
+
+  iter.for_each(loop);
+}
 } // anonymous namespace
 
 REGISTER_ARCH_DISPATCH(cholesky_stub, DEFAULT, &cholesky_kernel);
@@ -1130,17 +1127,15 @@
 REGISTER_VSX_DISPATCH(lu_solve_stub, &lu_solve_kernel);
 REGISTER_ZVECTOR_DISPATCH(lu_solve_stub, &lu_solve_kernel);
 
-<<<<<<< HEAD
+REGISTER_ARCH_DISPATCH(svd_stub, DEFAULT, &svd_kernel);
+REGISTER_AVX512_DISPATCH(svd_stub, &svd_kernel);
+REGISTER_AVX2_DISPATCH(svd_stub, &svd_kernel);
+REGISTER_VSX_DISPATCH(svd_stub, &svd_kernel);
+REGISTER_ZVECTOR_DISPATCH(svd_stub, &svd_kernel);
+
 REGISTER_ARCH_DISPATCH(unpack_pivots_stub, DEFAULT, &unpack_pivots_cpu_kernel);
 REGISTER_AVX512_DISPATCH(unpack_pivots_stub, &unpack_pivots_cpu_kernel);
 REGISTER_AVX2_DISPATCH(unpack_pivots_stub, &unpack_pivots_cpu_kernel);
 REGISTER_VSX_DISPATCH(unpack_pivots_stub, &unpack_pivots_cpu_kernel);
 REGISTER_ZVECTOR_DISPATCH(unpack_pivots_stub, &unpack_pivots_cpu_kernel);
-=======
-REGISTER_ARCH_DISPATCH(svd_stub, DEFAULT, &svd_kernel);
-REGISTER_AVX512_DISPATCH(svd_stub, &svd_kernel);
-REGISTER_AVX2_DISPATCH(svd_stub, &svd_kernel);
-REGISTER_VSX_DISPATCH(svd_stub, &svd_kernel);
-REGISTER_ZVECTOR_DISPATCH(svd_stub, &svd_kernel);
->>>>>>> af5eecc3
 }} // namespace at::native