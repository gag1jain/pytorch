--- conflicted
+++ resolved
@@ -864,10 +864,13 @@
   // whether they came from graph_pools or one of the BlockPools above.
   ska::flat_hash_set<Block*> active_blocks;
 
-  // captures_underway tracks if a capture might be underway on any stream.
-  // Most of the time it's zero, in which case malloc can avoid calling
+  // captures_underway tracks if we are diverting some
+  // allocations to a specific pool.
+  // Most of the time it's empty, in which case malloc can avoid calling
   // cudaStreamGetCaptureInfo in the hot path.
-  int captures_underway = 0;
+  std::vector<std::pair<MempoolId_t, std::function<bool(cudaStream_t)>>>
+      captures_underway;
+
   // See free() for this thing's purpose
   std::vector<Block*> needs_events_deferred_until_no_capture;
   // outstanding cuda events
@@ -909,10 +912,6 @@
   // insert/erase are rare.
   ska::flat_hash_map<MempoolId_t, PrivatePool*, MempoolIdHash>
       graph_pools_freeable;
-
-  // Indicates that a current stream should be allocated to a pool
-  // rather than the global memory.
-  ska::flat_hash_map<cudaStream_t, MempoolId_t> stream_to_pool_map;
 
   // XXX - maybe we should generalize and have multiple events
   std::vector<OutOfMemoryObserver> oom_observers_;
@@ -999,7 +998,7 @@
 
     std::unique_lock<std::recursive_mutex> lock(mutex);
 
-    if (C10_LIKELY(captures_underway == 0)) {
+    if (C10_LIKELY(captures_underway.size() == 0)) {
       // Processes end-of-life events for outstanding allocations used on
       // multiple streams (checks if their GPU-side uses are complete and
       // recycles their memory if so)
@@ -1044,7 +1043,7 @@
           || (release_available_cached_blocks(params) &&
               alloc_block(params, false, context, lock))
           // Free all non-split cached blocks and retry alloc.
-          || (C10_LIKELY(captures_underway == 0) &&
+          || (C10_LIKELY(captures_underway.size() == 0) &&
               release_cached_blocks(context) &&
               alloc_block(params, true, context, lock));
     }
@@ -1285,7 +1284,7 @@
       update_stat(stats.oversize_allocations, -1);
 
     if (!block->stream_uses.empty()) {
-      if (C10_UNLIKELY(captures_underway)) {
+      if (C10_UNLIKELY(captures_underway.size())) {
         // It's forbidden to cudaEventQuery an event recorded during CUDA graph
         // capture. We conservatively defer recording end-of-life events until
         // the next call to process_events() (which won't happen until no
@@ -1781,9 +1780,10 @@
   // See Note [Interaction with CUDA graph capture]
 
   // Called by CUDAGraph::capture_begin
-  void beginAllocateStreamToPool(cudaStream_t stream, MempoolId_t mempool_id) {
+  void beginAllocateToPool(
+      MempoolId_t mempool_id,
+      std::function<bool(cudaStream_t)> filter) {
     std::lock_guard<std::recursive_mutex> lock(mutex);
-    captures_underway++;
     auto it = graph_pools.find(mempool_id);
     if (it == graph_pools.end()) {
       // mempool_id does not reference an existing pool. Make a new pool for
@@ -1796,14 +1796,6 @@
       TORCH_INTERNAL_ASSERT(it->second->use_count > 0);
       it->second->use_count++;
     }
-<<<<<<< HEAD
-
-    // Maps this stream to mempool_id and makes sure this graph_id wasn't
-    // somehow assigned a mempool_id already. Keeps essential effect (insert)
-    // out of macro.
-    bool inserted = stream_to_pool_map.insert({stream, mempool_id}).second;
-    TORCH_INTERNAL_ASSERT(inserted);
-=======
     for (auto it2 = captures_underway.begin(); it2 != captures_underway.end();
          ++it2) {
       TORCH_CHECK(
@@ -1811,16 +1803,20 @@
           "beginAllocateToPool: already recording to mempool_id");
     }
     captures_underway.emplace_back(mempool_id, std::move(filter));
->>>>>>> c05dd2aa
   }
 
   // Called by CUDAGraph::capture_end
-  void endAllocateStreamToPool(cudaStream_t stream) {
+  void endAllocateToPool(MempoolId_t mempool_id) {
     std::lock_guard<std::recursive_mutex> lock(mutex);
-    captures_underway--;
-    auto it = stream_to_pool_map.find(stream);
-    TORCH_INTERNAL_ASSERT(it != stream_to_pool_map.end());
-    stream_to_pool_map.erase(it);
+    for (auto it = captures_underway.begin(); it != captures_underway.end();
+         ++it) {
+      if (it->first == mempool_id) {
+        captures_underway.erase(it);
+        return;
+      }
+    }
+    TORCH_CHECK(
+        false, "endAllocatePool: not currently recording to mempool_id");
   }
 
   // Called by CUDAGraph::reset
@@ -2162,18 +2158,19 @@
   BlockPool& get_pool(size_t size, cudaStream_t stream) {
 #if !defined(USE_ROCM) || ROCM_VERSION >= 50300
     // captures_underway is a conservative guess that the current stream may be
-    // capturing. It's only > 0 if some thread has begun and not yet ended a
-    // capture, so it's usually 0, and we can short-circuit
+    // capturing. It's only non-empty if some thread has begun and not yet ended
+    // a capture, so it's usually 0, and we can short-circuit
     // cudaStreamCaptureStatus (which does a TLS lookup).
-    if (C10_UNLIKELY(captures_underway)) {
-      auto it0 = stream_to_pool_map.find(stream);
-      if (it0 != stream_to_pool_map.end()) {
-        auto it1 = graph_pools.find(it0->second);
-        TORCH_INTERNAL_ASSERT(it1 != graph_pools.end());
-        if (size <= kSmallSize) {
-          return it1->second->small_blocks;
-        } else {
-          return it1->second->large_blocks;
+    if (C10_UNLIKELY(captures_underway.size())) {
+      for (auto& entry : captures_underway) {
+        if (entry.second(stream)) {
+          auto it1 = graph_pools.find(entry.first);
+          TORCH_INTERNAL_ASSERT(it1 != graph_pools.end());
+          if (size <= kSmallSize) {
+            return it1->second->small_blocks;
+          } else {
+            return it1->second->large_blocks;
+          }
         }
       }
     }
@@ -2657,7 +2654,7 @@
 
     // This function syncs, so capture should not be underway. Might as well
     // make sure capture-deferred end of life events get processed too.
-    TORCH_INTERNAL_ASSERT(captures_underway == 0);
+    TORCH_INTERNAL_ASSERT(captures_underway.size() == 0);
     insert_events_deferred_until_no_capture();
 
     for (auto& st : cuda_events) {
@@ -3114,18 +3111,18 @@
     device_allocator[device]->resetPeakStats();
   }
   // CUDAGraph interactions
-  void beginAllocateStreamToPool(
+  void beginAllocateToPool(
       int device,
-      cudaStream_t stream,
-      MempoolId_t mempool_id) override {
+      MempoolId_t mempool_id,
+      std::function<bool(cudaStream_t)> filter) override {
     assertValidDevice(device);
-    device_allocator[device]->beginAllocateStreamToPool(
-        stream, std::move(mempool_id));
-  }
-
-  void endAllocateStreamToPool(int device, cudaStream_t stream) override {
+    device_allocator[device]->beginAllocateToPool(
+        std::move(mempool_id), std::move(filter));
+  }
+
+  void endAllocateToPool(int device, MempoolId_t mempool_id) override {
     assertValidDevice(device);
-    device_allocator[device]->endAllocateStreamToPool(stream);
+    device_allocator[device]->endAllocateToPool(mempool_id);
   }
 
   void releasePool(int device, MempoolId_t mempool_id) override {
