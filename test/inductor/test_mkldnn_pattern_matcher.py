--- conflicted
+++ resolved
@@ -1161,7 +1161,7 @@
         for gelu in [torch.nn.GELU("none"), torch.nn.GELU("tanh")]:
             self._qlinear_unary_cpu_test_helper(inputs=torch.randn((2, 3, 4)), unary_op=gelu)
 
-<<<<<<< HEAD
+
     @skipIfNoDynamoSupport
     @skipIfNoONEDNN
     @skipIfRocm
@@ -1169,14 +1169,12 @@
         r"""
         This testcase will quantize a Linear->GELU pattern with int8_mixed_bf16 quantization.
         """
-        self._qlinear_unary_cpu_test_helper(
-            unary_op=torch.nn.GELU(), int8_mixed_bf16=True
-        )
-
-    def _qlinear_dequant_promotion_cpu_test_helper(self, int8_mixed_bf16=False):
-=======
+        for gelu in [torch.nn.GELU("none"), torch.nn.GELU("tanh")]:
+            self._qlinear_unary_cpu_test_helper(inputs=torch.randn((2, 3, 4)),
+            unary_op=gelu, int8_mixed_bf16=True
+        )
+
     def _qlinear_dequant_promotion_cpu_test_helper(self, inputs, int8_mixed_bf16=False):
->>>>>>> f49a7eea
         class M(torch.nn.Module):
             def __init__(
                 self,
