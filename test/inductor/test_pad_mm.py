# Owner(s): ["module: inductor"]
import unittest
from unittest.mock import patch

import torch

import torch._inductor.config as inductor_config

from torch._dynamo.test_case import run_tests
from torch._dynamo.testing import rand_strided

from torch._inductor import config
from torch._inductor.fx_passes.pad_mm import (
    addmm_replace,
    bmm_replace,
    call_addmm,
    call_bmm,
    call_mm,
    get_alignment_size,
    get_padded_length,
    mm_replace,
    should_pad_common,
)
from torch._inductor.utils import run_and_get_code
from torch.testing import FileCheck
from torch.testing._internal.common_utils import parametrize, TestCase
from torch.testing._internal.inductor_utils import HAS_CUDA


class PadMMTest(TestCase):
<<<<<<< HEAD
=======
    def test_pad_preserves_output_stride(
        self,
        m=2613,
        n=1029,
        k=1023,
        batch_size=3,
    ):
        with unittest.mock.patch(
            "torch._inductor.fx_passes.pad_mm._skip_do_bench_times", True
        ):
            mat1 = torch.ones((batch_size, m, k), device="cuda", dtype=torch.float16)
            mat2 = torch.ones((batch_size, k, n), device="cuda", dtype=torch.float16)
            expected_alignment = get_alignment_size(mat1)

            assert expected_alignment == 8, "Alignment for float16 should be 8"
            bmm_expected_result = torch.bmm(mat1, mat2)
            for keep_output_stride in [False, True]:
                with inductor_config.patch(
                    {
                        "keep_output_stride": keep_output_stride,
                    }
                ):
                    # reset dynamo cache. If we don't do that, the keep_output_stride
                    # setting can be ignored due to caching
                    torch._dynamo.reset()
                    bmm_compiled_result = torch.compile(
                        lambda mat1, mat2: torch.bmm(mat1, mat2), dynamic=False
                    )(mat1, mat2)
                    assert torch.allclose(
                        bmm_compiled_result, bmm_expected_result
                    ), "Compiled BMM results are not identical"
                    if keep_output_stride:
                        assert (
                            bmm_compiled_result.stride() == bmm_expected_result.stride()
                        ), "config.keep_output_stride is being violated by shape padding"
                    # BMM outputs are made contiguous, and therefore not aligned in preexisting impl.

            bias = torch.ones((m, n), device="cuda", dtype=torch.float16)
            bias_vec = torch.ones(n, device="cuda", dtype=torch.float16)
            mat1 = torch.ones((m, k), device="cuda", dtype=torch.float16)
            mat2 = torch.ones((k, n), device="cuda", dtype=torch.float16)
            expected_alignment = get_alignment_size(mat1)

            assert expected_alignment == 8, "Alignment for float16 should be 8"

            for keep_output_stride in [False, True]:
                with inductor_config.patch(
                    {
                        "keep_output_stride": keep_output_stride,
                    }
                ):
                    # reset dynamo cache. If we don't do that, the keep_output_stride
                    # setting can be ignored due to caching
                    torch._dynamo.reset()
                    mm_expected_result = torch.mm(mat1, mat2)
                    mm_compiled_result = torch.compile(
                        lambda mat1, mat2: torch.mm(mat1, mat2),
                        dynamic=False,
                    )(mat1, mat2)
                    assert torch.allclose(
                        mm_compiled_result, mm_expected_result
                    ), "Compiled BMM results are not identical"

                    if keep_output_stride:
                        assert (
                            mm_compiled_result.stride() == mm_expected_result.stride()
                        ), "config.keep_output_stride is being violated by shape padding."
                    else:
                        assert (
                            mm_compiled_result.stride() != mm_expected_result.stride()
                        ), "shape padding was not applied"

                    for bias_tensor in [bias, bias_vec]:
                        addmm_expected_result = torch.addmm(bias_tensor, mat1, mat2)
                        addmm_compiled_result = torch.compile(
                            lambda bias, mat1, mat2: torch.addmm(bias, mat1, mat2),
                            dynamic=False,
                        )(bias_tensor, mat1, mat2)
                        assert torch.allclose(
                            addmm_compiled_result, addmm_expected_result
                        ), "Compiled BMM results are not identical"
                        if keep_output_stride:
                            assert (
                                addmm_compiled_result.stride()
                                == addmm_expected_result.stride()
                            ), "config.keep_output_stride is being violated by shape padding"
                            # ADDMM outputs are made contiguous, and therefore not aligned in preexisting impl.

    @inductor_config.patch(max_autotune=True, max_autotune_gemm_backends="TRITON")
>>>>>>> 66b173ad
    @inductor_config.patch(
        max_autotune=True,
        max_autotune_gemm_backends="TRITON",
        force_shape_pad=True,
        shape_padding=True,
        keep_output_stride=False,
    )
    def test_pad_mm_dyn_m(self):
        M = 40
        K1 = 581
        K2 = 49
        N = 30

        class Model(torch.nn.Module):
            def __init__(self):
                super().__init__()
                self.w = rand_strided(
                    (K2, N), (1, K2), device="cuda", dtype=torch.float32
                )

            def forward(self, a):
                a1 = torch.narrow(a, 1, 0, K2)
                return torch.mm(a1, self.w)

        fn = Model().cuda()
        a = rand_strided((M, K1), (K1, 1), device="cuda", dtype=torch.float32)
        aligned_k = get_padded_length(K2, get_alignment_size(a)) + K2
        torch._dynamo.mark_dynamic(a, 0)
        with unittest.mock.patch(
            "torch._inductor.fx_passes.pad_mm._skip_do_bench_times", True
        ):
            res1 = fn(a)
            compiled_fn = torch.compile(fn)
            res2, (code,) = run_and_get_code(compiled_fn, a)
            FileCheck().check(f"K = {aligned_k}").run(code)
        self.assertEqual(res1, res2)

    @inductor_config.patch(
        max_autotune=True,
        max_autotune_gemm_backends="TRITON",
        force_shape_pad=True,
        shape_padding=True,
        keep_output_stride=False,
    )
    def test_cat_pad_mm_dyn_m(self):
        M1 = 128
        M2 = 40
        K1 = 129
        K2 = 111
        N = 100

        class Model(torch.nn.Module):
            def __init__(self):
                super().__init__()
                self.w = rand_strided(
                    (K2, N), (1, K2), device="cuda", dtype=torch.float32
                )

            def forward(self, a, b):
                c = torch.cat([a, b], dim=0)
                a1 = torch.narrow(c, 1, 0, K2)
                return torch.mm(a1, self.w)

        fn = Model().cuda()
        a = rand_strided((M1, K1), (K1, 1), device="cuda", dtype=torch.float32)
        b = rand_strided((M2, K1), (K1, 1), device="cuda", dtype=torch.float32)
        torch._dynamo.mark_dynamic(a, 0)
        torch._dynamo.mark_dynamic(b, 0)
        aligned_k = get_padded_length(K2, get_alignment_size(a)) + K2
        with unittest.mock.patch(
            "torch._inductor.fx_passes.pad_mm._skip_do_bench_times", True
        ):
            res1 = fn(a, b)
            compiled_fn = torch.compile(fn)
            res2, (code,) = run_and_get_code(compiled_fn, a, b)
            FileCheck().check(f"K = {aligned_k}").run(code)
        self.assertEqual(res1, res2)

    @inductor_config.patch(
        max_autotune=True,
        max_autotune_gemm_backends="TRITON",
        force_shape_pad=True,
        shape_padding=True,
        keep_output_stride=False,
    )
    def test_pad_mm_dyn_n(self):
        M = 20
        K = 81
        N = 30

        class Model(torch.nn.Module):
            def __init__(self):
                super().__init__()

            def forward(self, a, b):
                return torch.mm(a, b)

        fn = Model().cuda()
        a = rand_strided((M, K), (K, 1), device="cuda", dtype=torch.float32)
        b = rand_strided((K, N), (1, K), device="cuda", dtype=torch.float32)
        aligned_k = get_padded_length(K, get_alignment_size(a)) + K
        torch._dynamo.mark_dynamic(b, 1)
        with unittest.mock.patch(
            "torch._inductor.fx_passes.pad_mm._skip_do_bench_times", True
        ):
            res1 = fn(a, b)
            compiled_fn = torch.compile(fn)
            res2, (code,) = run_and_get_code(compiled_fn, a, b)
            FileCheck().check(f"K = {aligned_k}").run(code)
        self.assertEqual(res1, res2)

    @inductor_config.patch(
        max_autotune=True,
        max_autotune_gemm_backends="TRITON",
        force_shape_pad=True,
        shape_padding=True,
        keep_output_stride=False,
    )
    def test_pad_mm_dyn_k(self):
        M = 21
        K = 80
        N = 30

        class Model(torch.nn.Module):
            def __init__(self):
                super().__init__()

            def forward(self, a, b):
                return torch.mm(a, b)

        fn = Model().cuda()
        a = rand_strided((M, K), (K, 1), device="cuda", dtype=torch.float32)
        b = rand_strided((K, N), (1, K), device="cuda", dtype=torch.float32)
        aligned_m = get_padded_length(M, get_alignment_size(a)) + M
        torch._dynamo.mark_dynamic(a, 1)
        torch._dynamo.mark_dynamic(b, 0)
        with unittest.mock.patch(
            "torch._inductor.fx_passes.pad_mm._skip_do_bench_times", True
        ):
            res1 = fn(a, b)
            compiled_fn = torch.compile(fn)
            res2, (code,) = run_and_get_code(compiled_fn, a, b)
            FileCheck().check(f"M = {aligned_m}").run(code)
        self.assertEqual(res1, res2)

    def test_pad_mm_dyn_mnk(self):
        M = 20
        K = 81
        N = 30

        class Model(torch.nn.Module):
            def __init__(self):
                super().__init__()

            def forward(self, a, b):
                return torch.mm(a, b)

        fn = Model().cuda()
        a = rand_strided((M, K), (K, 1), device="cuda", dtype=torch.float32)
        b = rand_strided((K, N), (1, K), device="cuda", dtype=torch.float32)
        torch._dynamo.mark_dynamic(a, 0)
        torch._dynamo.mark_dynamic(a, 1)
        torch._dynamo.mark_dynamic(b, 0)
        torch._dynamo.mark_dynamic(b, 1)
        with unittest.mock.patch(
            "torch._inductor.fx_passes.pad_mm._skip_do_bench_times", True
        ):
            res1 = fn(a, b)
            compiled_fn = torch.compile(fn)
            res2, (code,) = run_and_get_code(compiled_fn, a, b)
        self.assertEqual(res1, res2)

    @inductor_config.patch(
        max_autotune=True,
        max_autotune_gemm_backends="TRITON",
        force_shape_pad=True,
        shape_padding=True,
        keep_output_stride=False,
    )
    def test_pad_bmm_dyn_b(self):
        B = 10
        M = 128
        K = 33
        N = 40

        class Model(torch.nn.Module):
            def __init__(self):
                super().__init__()

            def forward(self, a, b):
                return torch.bmm(a, b)

        fn = Model().cuda()
        a = torch.randn(B, M, K, device="cuda", dtype=torch.float32)
        b = torch.randn(B, K, N, device="cuda", dtype=torch.float32)
        aligned_k = get_padded_length(K, get_alignment_size(a)) + K
        torch._dynamo.mark_dynamic(a, 0)
        torch._dynamo.mark_dynamic(b, 0)
        with unittest.mock.patch(
            "torch._inductor.fx_passes.pad_mm._skip_do_bench_times", True
        ):
            res1 = fn(a, b)
            compiled_fn = torch.compile(fn)
            res2, (code,) = run_and_get_code(compiled_fn, a, b)
            FileCheck().check(f"K = {aligned_k}").run(code)
        self.assertEqual(res1, res2)

    @inductor_config.patch(
        max_autotune=True,
        max_autotune_gemm_backends="TRITON",
        force_shape_pad=True,
        shape_padding=True,
        keep_output_stride=False,
    )
    def test_pad_bmm_dyn_k(self):
        B = 10
        M = 128
        K = 40
        N = 41

        class Model(torch.nn.Module):
            def __init__(self):
                super().__init__()

            def forward(self, a, b):
                return torch.bmm(a, b)

        fn = Model().cuda()
        a = torch.randn(B, M, K, device="cuda", dtype=torch.float32)
        b = torch.randn(B, K, N, device="cuda", dtype=torch.float32)
        aligned_n = get_padded_length(N, get_alignment_size(b)) + N
        torch._dynamo.mark_dynamic(a, 2)
        torch._dynamo.mark_dynamic(b, 1)
        with unittest.mock.patch(
            "torch._inductor.fx_passes.pad_mm._skip_do_bench_times", True
        ):
            res1 = fn(a, b)
            compiled_fn = torch.compile(fn)
            res2, (code,) = run_and_get_code(compiled_fn, a, b)
            FileCheck().check(f"N = {aligned_n}").run(code)
        self.assertEqual(res1, res2)

    @inductor_config.patch(
        max_autotune=True,
        max_autotune_gemm_backends="TRITON",
        force_shape_pad=True,
        shape_padding=True,
        keep_output_stride=False,
    )
    def test_pad_bmm_dyn_bm(self):
        B = 10
        M = 128
        K = 40
        N = 41

        class Model(torch.nn.Module):
            def __init__(self):
                super().__init__()

            def forward(self, a, b):
                return torch.bmm(a, b)

        fn = Model().cuda()
        a = torch.randn(B, M, K, device="cuda", dtype=torch.float32)
        b = torch.randn(B, K, N, device="cuda", dtype=torch.float32)
        aligned_n = get_padded_length(N, get_alignment_size(b)) + N
        torch._dynamo.mark_dynamic(a, 0)
        torch._dynamo.mark_dynamic(a, 1)
        torch._dynamo.mark_dynamic(b, 0)
        with unittest.mock.patch(
            "torch._inductor.fx_passes.pad_mm._skip_do_bench_times", True
        ):
            res1 = fn(a, b)
            compiled_fn = torch.compile(fn)
            res2, (code,) = run_and_get_code(compiled_fn, a, b)
            FileCheck().check(f"N = {aligned_n}").run(code)
        self.assertEqual(res1, res2)

    @inductor_config.patch(
        max_autotune=True,
        max_autotune_gemm_backends="TRITON",
        force_shape_pad=True,
        shape_padding=True,
        keep_output_stride=False,
    )
    def test_pad_addmm_dyn_m(self):
        M = 128
        K = 33
        N = 40

        class Model(torch.nn.Module):
            def __init__(self):
                super().__init__()

            def forward(self, a, b, c):
                return torch.addmm(a, b, c)

        fn = Model().cuda()
        a = torch.randn(M, N, device="cuda", dtype=torch.float32)
        b = torch.randn(M, K, device="cuda", dtype=torch.float32)
        c = torch.randn(K, N, device="cuda", dtype=torch.float32)
        aligned_k = get_padded_length(K, get_alignment_size(b)) + K
        torch._dynamo.mark_dynamic(a, 0)
        torch._dynamo.mark_dynamic(b, 0)
        with unittest.mock.patch(
            "torch._inductor.fx_passes.pad_mm._skip_do_bench_times", True
        ):
            res1 = fn(a, b, c)
            compiled_fn = torch.compile(fn)
            res2, (code,) = run_and_get_code(compiled_fn, a, b, c)
            FileCheck().check(f"K = {aligned_k}").run(code)
        self.assertEqual(res1, res2)

    @inductor_config.patch(
        max_autotune=True,
        max_autotune_gemm_backends="TRITON",
        keep_output_stride=False,
        force_shape_pad=True,
        shape_padding=True,
    )
    def test_pad_addmm_dyn_mn(self):
        M = 128
        K = 33
        N = 40

        class Model(torch.nn.Module):
            def __init__(self):
                super().__init__()

            def forward(self, a, b, c):
                return torch.addmm(a, b, c)

        fn = Model().cuda()
        a = torch.randn(M, N, device="cuda", dtype=torch.float32)
        b = torch.randn(M, K, device="cuda", dtype=torch.float32)
        c = torch.randn(K, N, device="cuda", dtype=torch.float32)
        torch._dynamo.mark_dynamic(a, 0)
        torch._dynamo.mark_dynamic(a, 1)
        torch._dynamo.mark_dynamic(b, 0)
        torch._dynamo.mark_dynamic(c, 1)
        with unittest.mock.patch(
            "torch._inductor.fx_passes.pad_mm._skip_do_bench_times", True
        ):
            res1 = fn(a, b, c)
            compiled_fn = torch.compile(fn)
            res2, (code,) = run_and_get_code(compiled_fn, a, b, c)
            # no padding
            FileCheck().check(f"K = {K}").run(code)
        self.assertEqual(res1, res2)

    @staticmethod
    def _check_tensor_alignment(tensor, expected_alignment):
        contiguous_dim_count = 0
        for stride in reversed(tensor.stride()):
            assert (stride == 1) or (
                stride % expected_alignment == 0
            ), f"Expected all non-contiguous strides of tensor with shape {tensor.shape} and strides {tensor.stride()} to be aligned to a multiple of {expected_alignment}"  # noqa: B950
            if stride == 1:
                contiguous_dim_count += 1

    @parametrize(
        "m,n,k", [(1, 1, 1), (16, 32, 64), (17, 33, 65), (16, 15, 8), (15, 32, 16)]
    )
    @parametrize("shape_pad_use_transpose", (False, True))
    @parametrize("keep_output_stride", (False, True))
    def test_pad_nobatch(
        self,
        m=6,
        n=9,
        k=11,
        shape_pad_use_transpose: bool = True,
        keep_output_stride=False,
    ):
        with config.patch(
            {
                "shape_pad_use_transpose": shape_pad_use_transpose,
                "force_shape_pad": True,
                "keep_output_stride": keep_output_stride,
            }
        ):
            mat1 = torch.ones((m, k), device="cuda", dtype=torch.float16)
            mat2 = torch.ones((k, n), device="cuda", dtype=torch.float16)
            bias = torch.ones((m, n), device="cuda", dtype=torch.float16)
            expected_alignment = get_alignment_size(mat1)
            assert (
                expected_alignment >= 2
            ), "Expected alignment should be greater or equal to 2"
            assert should_pad_common(
                mat1, mat2
            ), "This should pass the common padding criteria"
            assert should_pad_common(
                mat1, mat2, bias
            ), "This should pass the common padding criteria"

            orig_addmm = call_addmm
            called_checked = False

            def aten_addmm_checked(b, m1, m2, *args, **kwargs):
                nonlocal called_checked
                self._check_tensor_alignment(b, expected_alignment)
                self._check_tensor_alignment(m1, expected_alignment)
                self._check_tensor_alignment(m2, expected_alignment)
                res = orig_addmm(b, m1, m2, *args, **kwargs)
                self._check_tensor_alignment(res, expected_alignment)
                called_checked = True
                return res

            with patch(
                "torch._inductor.fx_passes.pad_mm.call_addmm", aten_addmm_checked
            ):
                addmm_result = addmm_replace(bias, mat1, mat2)

            addmm_expected_result = torch.addmm(bias, mat1, mat2)
            assert torch.allclose(
                addmm_result, addmm_expected_result
            ), "ADDMM results are not identical"

            addmm_compiled_result = torch.compile(
                lambda bias, mat1, mat2: torch.addmm(bias, mat1, mat2), dynamic=False
            )(bias, mat1, mat2)
            assert torch.allclose(
                addmm_compiled_result, addmm_expected_result
            ), "Compiled ADDMM results are not identical"

            if not keep_output_stride:
                self._check_tensor_alignment(addmm_compiled_result, expected_alignment)
            else:
                assert (
                    addmm_compiled_result.stride() == addmm_expected_result.stride()
                ), "config.keep_output_stride is being violated by shape padding"

            orig_mm = call_mm
            called_checked = False

            def aten_mm_checked(m1, m2, *args, **kwargs):
                nonlocal called_checked
                self._check_tensor_alignment(m1, expected_alignment)
                self._check_tensor_alignment(m2, expected_alignment)
                res = orig_mm(m1, m2, *args, **kwargs)
                self._check_tensor_alignment(res, expected_alignment)
                called_checked = True
                return res

            with patch("torch._inductor.fx_passes.pad_mm.call_mm", aten_mm_checked):
                mm_result = mm_replace(mat1, mat2)
            assert called_checked, "patched / checked aten.mm was not called at all"

            mm_expected_result = torch.mm(mat1, mat2)
            assert torch.allclose(
                mm_result, mm_expected_result
            ), "MM results are not identical"

            mm_compiled_result = torch.compile(lambda m1, m2: m1 @ m2, dynamic=False)(
                mat1, mat2
            )
            assert torch.allclose(
                mm_compiled_result, mm_expected_result
            ), "Compiled MM results are not identical"

            if not keep_output_stride:
                self._check_tensor_alignment(mm_compiled_result, expected_alignment)
            else:
                assert (
                    mm_compiled_result.stride() == mm_expected_result.stride()
                ), "config.keep_output_stride is being violated by shape padding"

    @parametrize(
        "m,n,k,batch_size",
        [
            (1, 1, 1, 8),
            (16, 32, 64, 8),
            (17, 33, 65, 7),
            (16, 33, 64, 4),
            (15, 32, 62, 3),
        ],
    )
    @parametrize("shape_pad_use_transpose", (False, True))
    @parametrize("keep_output_stride", (False, True))
    def test_pad_batch(
        self,
        m=6,
        n=9,
        k=11,
        batch_size=3,
        shape_pad_use_transpose: bool = True,
        keep_output_stride=False,
    ):
        with config.patch(
            {
                "shape_pad_use_transpose": shape_pad_use_transpose,
                "force_shape_pad": True,
                "keep_output_stride": keep_output_stride,
            }
        ):
            mat1 = torch.ones((batch_size, m, k), device="cuda", dtype=torch.float16)
            mat2 = torch.ones((batch_size, k, n), device="cuda", dtype=torch.float16)
            expected_alignment = get_alignment_size(mat1)

            assert expected_alignment == 8, "Alignment for float16 should be 8"
            assert should_pad_common(
                mat1, mat2
            ), "This should pass the common padding criteria"

            orig_bmm = call_bmm
            called_checked = False

            def aten_bmm_checked(m1, m2, *args, **kwargs):
                nonlocal called_checked
                self._check_tensor_alignment(m1, expected_alignment)
                self._check_tensor_alignment(m2, expected_alignment)
                res = orig_bmm(m1, m2, *args, **kwargs)
                self._check_tensor_alignment(res, expected_alignment)
                called_checked = True
                return res

            with patch("torch._inductor.fx_passes.pad_mm.call_bmm", aten_bmm_checked):
                bmm_result = bmm_replace(mat1, mat2)

            bmm_expected_result = torch.bmm(mat1, mat2)

            assert torch.allclose(
                bmm_result, bmm_expected_result
            ), "BMM results are not identical"
            self._check_tensor_alignment(bmm_result, expected_alignment)

            bmm_compiled_result = torch.compile(
                lambda mat1, mat2: torch.bmm(mat1, mat2), dynamic=False
            )(mat1, mat2)
            assert torch.allclose(
                bmm_compiled_result, bmm_expected_result
            ), "Compiled BMM results are not identical"

            if not keep_output_stride:
                self._check_tensor_alignment(bmm_compiled_result, expected_alignment)
            else:
                assert (
                    bmm_compiled_result.stride() == bmm_expected_result.stride()
                ), "config.keep_output_stride is being violated by shape padding"


if __name__ == "__main__":
    if HAS_CUDA:
        run_tests()<|MERGE_RESOLUTION|>--- conflicted
+++ resolved
@@ -28,8 +28,6 @@
 
 
 class PadMMTest(TestCase):
-<<<<<<< HEAD
-=======
     def test_pad_preserves_output_stride(
         self,
         m=2613,
@@ -119,7 +117,6 @@
                             # ADDMM outputs are made contiguous, and therefore not aligned in preexisting impl.
 
     @inductor_config.patch(max_autotune=True, max_autotune_gemm_backends="TRITON")
->>>>>>> 66b173ad
     @inductor_config.patch(
         max_autotune=True,
         max_autotune_gemm_backends="TRITON",
