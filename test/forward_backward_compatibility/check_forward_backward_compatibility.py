import argparse
import datetime
import re
import sys
import warnings
from collections import defaultdict

import torch
from torch._C import parse_schema


# How to run this test locally:
# 1 Have two virtual environments (eg conda env), one without PyTorch installed (venv_nightly)
#   one with your local changes (venv_yours).
# In venv_nightly:
# 2. First ensure that Pytorch is uninstalled, but all prereqs are installed
# 3. Install torch nightly build with
#    `pip install --pre torch -f https://download.pytorch.org/whl/nightly/cpu/torch_nightly.html`
# 4. Generate original schemas with
#    `python test/forward_backward_compatibility/dump_all_function_schemas.py --filename nightly_schemas.txt`
# Now in venv_yours:
# 5. Run this test with
#    `python test/forward_backward_compatibility/check_forward_backward_compatibility.py --existing-schemas nightly_schemas.txt`

# The date specifies how long the allowlist exclusion should apply to.
#
#   - If we NEVER give BC guarantee for an operator, you can put the
#     date arbitrarily far in the future.
#   - Otherwise, pick a date that is far enough in the future that you
#     believe you can land your diff before then.
#
# Allowlist entries can be removed after the date listed on them passes.
#
# Allowlist item format:
# [
#   0: function name regex
#   1: date until which the allowlist entry is valid
#   2: (optional) function argument regex
# ]
#
# NB: function name DOES NOT include overload name!
ALLOW_LIST = [
    ("c10_experimental", datetime.date(9999, 1, 1)),
    # Internal
    ("static", datetime.date(9999, 1, 1)),
    ("prim::ModuleDictIndex", datetime.date(9999, 1, 1)),
    ("prim::MKLDNNRelu6", datetime.date(9999, 1, 1)),
    ("prim::MKLDNNRelu6_", datetime.date(9999, 1, 1)),
    ("prim::Concat", datetime.date(9999, 1, 1)),
    ("aten::_NestedTensor_GeneralizedBMM", datetime.date(9999, 1, 1)),
    # Internal, profiler-specific ops
    ("profiler::_call_end_callbacks_on_jit_fut*", datetime.date(9999, 1, 1)),
    ("profiler::_record_function_enter", datetime.date(9999, 1, 1)),
    ("aten::_cholesky_helper", datetime.date(9999, 1, 1)),
    ("aten::_lstsq_helper", datetime.date(9999, 1, 1)),
    ("aten::_syevd_helper", datetime.date(9999, 1, 1)),
    ("aten::_linalg_solve_out_helper_", datetime.date(9999, 1, 1)),
    ("aten::select_backward", datetime.date(9999, 1, 1)),
    ("aten::lstsq", datetime.date(9999, 1, 1)),
    ("aten::lstsq.X", datetime.date(9999, 1, 1)),
    ("aten::slice_backward", datetime.date(9999, 1, 1)),
    ("aten::diagonal_backward", datetime.date(9999, 1, 1)),
    ("aten::rowwise_prune", datetime.date(9999, 1, 1)),
    ("aten::eig", datetime.date(9999, 1, 1)),
    ("aten::eig.e", datetime.date(9999, 1, 1)),
    ("aten::adaptive_avg_pool3d_backward", datetime.date(9999, 1, 1)),
    ("aten::_embedding_bag_dense_backward", datetime.date(9999, 1, 1)),
    ("aten::matrix_rank", datetime.date(9999, 1, 1)),
    ("aten::matrix_rank.tol", datetime.date(9999, 1, 1)),
    ("aten::randperm", datetime.date(9999, 1, 1)),
    ("aten::solve", datetime.date(9999, 1, 1)),
    ("aten::solve.solution", datetime.date(9999, 1, 1)),
    ("aten::_solve_helper", datetime.date(9999, 1, 1)),
    ("aten::_convolution_nogroup", datetime.date(9999, 1, 1)),
    ("aten::miopen_convolution_backward", datetime.date(9999, 1, 1)),
    ("aten::miopen_convolution_backward_bias", datetime.date(9999, 1, 1)),
    ("aten::miopen_convolution_backward_input", datetime.date(9999, 1, 1)),
    ("aten::miopen_convolution_backward_weight", datetime.date(9999, 1, 1)),
    ("aten::miopen_convolution_transpose_backward", datetime.date(9999, 1, 1)),
    ("aten::miopen_convolution_transpose_backward_input", datetime.date(9999, 1, 1)),
    ("aten::miopen_convolution_transpose_backward_weight", datetime.date(9999, 1, 1)),
    ("aten::miopen_depthwise_convolution_backward", datetime.date(9999, 1, 1)),
    ("aten::miopen_depthwise_convolution_backward_input", datetime.date(9999, 1, 1)),
    ("aten::miopen_depthwise_convolution_backward_weight", datetime.date(9999, 1, 1)),
    ("aten::_nested_tensor", datetime.date(9999, 1, 1)),
    ("prepacked::unpack_prepacked_sizes_conv2d", datetime.date(9999, 1, 1)),
    ("prepacked::unpack_prepacked_sizes_linear", datetime.date(9999, 1, 1)),
    ("aten::_symeig_helper", datetime.date(9999, 1, 1)),
    ("aten::symeig", datetime.date(9999, 1, 1)),
    ("aten::symeig.e", datetime.date(9999, 1, 1)),
    ("aten::native_multi_head_self_attention", datetime.date(9999, 1, 1)),
    ("aten::_native_multi_head_self_attention", datetime.date(9999, 1, 1)),
    ("aten::grid_sampler_3d_backward", datetime.date(9999, 1, 1)),
    ("aten::_transform_bias_rescale_qkv", datetime.date(9999, 1, 1)),
    ("prim::infer_squeeze_size.dim", datetime.date(9999, 1, 1)),
    ("prim::infer_squeeze_size", datetime.date(9999, 1, 1)),
    ("aten::_weight_norm_cuda_interface", datetime.date(9999, 1, 1)),
    ("aten::_weight_norm_cuda_interface_backward", datetime.date(9999, 1, 1)),
    ("aten::empty.SymInt", datetime.date(9999, 1, 1)),
    # nested tensor temporary auxiliary ops
    ("aten::_reshape_nested", datetime.date(9999, 1, 1)),
    ("aten::_reshape_nested_backward", datetime.date(9999, 1, 1)),
    ("aten::mps_linear", datetime.date(9999, 1, 1)),
    ("aten::_mps_linear", datetime.date(9999, 1, 1)),
    ("aten::_mps_max_pool2d", datetime.date(9999, 1, 1)),
    ("aten::_mps_max_pool2d.out", datetime.date(9999, 1, 1)),
    ("aten::mps_max_pool2d_backward", datetime.date(9999, 1, 1)),
    ("aten::mps_max_pool2d_backward.out", datetime.date(9999, 1, 1)),
    # TODO: FIXME: prims shouldn't be checked
    ("prims::.*", datetime.date(9999, 1, 1)),
    ("aten::_amp_foreach_non_finite_check_and_unscale.out", datetime.date(2022, 9, 1)),
    ("aten::_amp_foreach_non_finite_check_and_unscale_", datetime.date(2022, 9, 1)),
    ("aten::_cudnn_rnn_backward.out", datetime.date(2022, 9, 1)),
    ("aten::_foreach_abs.out", datetime.date(2022, 9, 1)),
    ("aten::_foreach_abs_", datetime.date(2022, 9, 1)),
    ("aten::_foreach_acos.out", datetime.date(2022, 9, 1)),
    ("aten::_foreach_acos_", datetime.date(2022, 9, 1)),
    ("aten::_foreach_add.List_out", datetime.date(2022, 9, 1)),
    ("aten::_foreach_add.ScalarList_out", datetime.date(2022, 9, 1)),
    ("aten::_foreach_add.Scalar_out", datetime.date(2022, 9, 1)),
    ("aten::_foreach_add_.List", datetime.date(2022, 9, 1)),
    ("aten::_foreach_add_.Scalar", datetime.date(2022, 9, 1)),
    ("aten::_foreach_add_.ScalarList", datetime.date(2022, 9, 1)),
    ("aten::_foreach_addcdiv.ScalarList_out", datetime.date(2022, 9, 1)),
    ("aten::_foreach_addcdiv.Scalar_out", datetime.date(2022, 9, 1)),
    ("aten::_foreach_addcdiv_.Scalar", datetime.date(2022, 9, 1)),
    ("aten::_foreach_addcdiv_.ScalarList", datetime.date(2022, 9, 1)),
    ("aten::_foreach_addcmul.ScalarList_out", datetime.date(2022, 9, 1)),
    ("aten::_foreach_addcmul.Scalar_out", datetime.date(2022, 9, 1)),
    ("aten::_foreach_addcmul_.Scalar", datetime.date(2022, 9, 1)),
    ("aten::_foreach_addcmul_.ScalarList", datetime.date(2022, 9, 1)),
    ("aten::_foreach_asin.out", datetime.date(2022, 9, 1)),
    ("aten::_foreach_asin_", datetime.date(2022, 9, 1)),
    ("aten::_foreach_atan.out", datetime.date(2022, 9, 1)),
    ("aten::_foreach_atan_", datetime.date(2022, 9, 1)),
    ("aten::_foreach_ceil.out", datetime.date(2022, 9, 1)),
    ("aten::_foreach_ceil_", datetime.date(2022, 9, 1)),
    ("aten::_foreach_cos.out", datetime.date(2022, 9, 1)),
    ("aten::_foreach_cos_", datetime.date(2022, 9, 1)),
    ("aten::_foreach_cosh.out", datetime.date(2022, 9, 1)),
    ("aten::_foreach_cosh_", datetime.date(2022, 9, 1)),
    ("aten::_foreach_div.List_out", datetime.date(2022, 9, 1)),
    ("aten::_foreach_div.ScalarList_out", datetime.date(2022, 9, 1)),
    ("aten::_foreach_div.Scalar_out", datetime.date(2022, 9, 1)),
    ("aten::_foreach_div_.List", datetime.date(2022, 9, 1)),
    ("aten::_foreach_div_.Scalar", datetime.date(2022, 9, 1)),
    ("aten::_foreach_div_.ScalarList", datetime.date(2022, 9, 1)),
    ("aten::_foreach_erf.out", datetime.date(2022, 9, 1)),
    ("aten::_foreach_erf_", datetime.date(2022, 9, 1)),
    ("aten::_foreach_erfc.out", datetime.date(2022, 9, 1)),
    ("aten::_foreach_erfc_", datetime.date(2022, 9, 1)),
    ("aten::_foreach_exp.out", datetime.date(2022, 9, 1)),
    ("aten::_foreach_exp_", datetime.date(2022, 9, 1)),
    ("aten::_foreach_expm1.out", datetime.date(2022, 9, 1)),
    ("aten::_foreach_expm1_", datetime.date(2022, 9, 1)),
    ("aten::_foreach_floor.out", datetime.date(2022, 9, 1)),
    ("aten::_foreach_floor_", datetime.date(2022, 9, 1)),
    ("aten::_foreach_frac.out", datetime.date(2022, 9, 1)),
    ("aten::_foreach_frac_", datetime.date(2022, 9, 1)),
    ("aten::_foreach_lgamma.out", datetime.date(2022, 9, 1)),
    ("aten::_foreach_lgamma_", datetime.date(2022, 9, 1)),
    ("aten::_foreach_log.out", datetime.date(2022, 9, 1)),
    ("aten::_foreach_log10.out", datetime.date(2022, 9, 1)),
    ("aten::_foreach_log10_", datetime.date(2022, 9, 1)),
    ("aten::_foreach_log1p.out", datetime.date(2022, 9, 1)),
    ("aten::_foreach_log1p_", datetime.date(2022, 9, 1)),
    ("aten::_foreach_log2.out", datetime.date(2022, 9, 1)),
    ("aten::_foreach_log2_", datetime.date(2022, 9, 1)),
    ("aten::_foreach_log_", datetime.date(2022, 9, 1)),
    ("aten::_foreach_maximum.List_out", datetime.date(2022, 9, 1)),
    ("aten::_foreach_maximum_.List", datetime.date(2022, 9, 1)),
    ("aten::_foreach_minimum.List_out", datetime.date(2022, 9, 1)),
    ("aten::_foreach_minimum_.List", datetime.date(2022, 9, 1)),
    ("aten::_foreach_mul.List_out", datetime.date(2022, 9, 1)),
    ("aten::_foreach_mul.ScalarList_out", datetime.date(2022, 9, 1)),
    ("aten::_foreach_mul.Scalar_out", datetime.date(2022, 9, 1)),
    ("aten::_foreach_mul_.List", datetime.date(2022, 9, 1)),
    ("aten::_foreach_mul_.Scalar", datetime.date(2022, 9, 1)),
    ("aten::_foreach_mul_.ScalarList", datetime.date(2022, 9, 1)),
    ("aten::_foreach_neg.out", datetime.date(2022, 9, 1)),
    ("aten::_foreach_neg_", datetime.date(2022, 9, 1)),
    ("aten::_foreach_norm.Scalar_out", datetime.date(2022, 9, 1)),
    ("aten::_foreach_reciprocal.out", datetime.date(2022, 9, 1)),
    ("aten::_foreach_reciprocal_", datetime.date(2022, 9, 1)),
    ("aten::_foreach_round.out", datetime.date(2022, 9, 1)),
    ("aten::_foreach_round_", datetime.date(2022, 9, 1)),
    ("aten::_foreach_sigmoid.out", datetime.date(2022, 9, 1)),
    ("aten::_foreach_sigmoid_", datetime.date(2022, 9, 1)),
    ("aten::_foreach_sin.out", datetime.date(2022, 9, 1)),
    ("aten::_foreach_sin_", datetime.date(2022, 9, 1)),
    ("aten::_foreach_sinh.out", datetime.date(2022, 9, 1)),
    ("aten::_foreach_sinh_", datetime.date(2022, 9, 1)),
    ("aten::_foreach_sqrt.out", datetime.date(2022, 9, 1)),
    ("aten::_foreach_sqrt_", datetime.date(2022, 9, 1)),
    ("aten::_foreach_sub.List_out", datetime.date(2022, 9, 1)),
    ("aten::_foreach_sub.ScalarList_out", datetime.date(2022, 9, 1)),
    ("aten::_foreach_sub.Scalar_out", datetime.date(2022, 9, 1)),
    ("aten::_foreach_sub_.List", datetime.date(2022, 9, 1)),
    ("aten::_foreach_sub_.Scalar", datetime.date(2022, 9, 1)),
    ("aten::_foreach_sub_.ScalarList", datetime.date(2022, 9, 1)),
    ("aten::_foreach_tan.out", datetime.date(2022, 9, 1)),
    ("aten::_foreach_tan_", datetime.date(2022, 9, 1)),
    ("aten::_foreach_tanh.out", datetime.date(2022, 9, 1)),
    ("aten::_foreach_tanh_", datetime.date(2022, 9, 1)),
    ("aten::_foreach_trunc.out", datetime.date(2022, 9, 1)),
    ("aten::_foreach_trunc_", datetime.date(2022, 9, 1)),
    ("aten::_foreach_zero.out", datetime.date(2022, 9, 1)),
    ("aten::_foreach_zero_", datetime.date(2022, 9, 1)),
    ("aten::_histogramdd_bin_edges.out", datetime.date(2022, 9, 1)),
    ("aten::chunk", datetime.date(2022, 9, 1)),
    ("aten::dequantize.tensors_out", datetime.date(2022, 9, 1)),
    ("aten::dsplit.array", datetime.date(2022, 9, 1)),
    ("aten::dsplit.int", datetime.date(2022, 9, 1)),
    ("aten::hsplit.array", datetime.date(2022, 9, 1)),
    ("aten::hsplit.int", datetime.date(2022, 9, 1)),
    ("aten::lstm_mps_backward.out", datetime.date(2022, 9, 1)),
    ("aten::miopen_rnn_backward.out", datetime.date(2022, 9, 1)),
    ("aten::quantize_per_tensor.tensors_out", datetime.date(2022, 9, 1)),
    ("aten::split", datetime.date(2022, 9, 1)),
    ("aten::split.Tensor", datetime.date(2022, 9, 1)),
    ("aten::split.sizes", datetime.date(2022, 9, 1)),
    ("aten::split_copy.Tensor_out", datetime.date(2022, 9, 1)),
    ("aten::split_with_sizes", datetime.date(2022, 9, 1)),
    ("aten::split_with_sizes_copy.out", datetime.date(2022, 9, 1)),
    ("aten::tensor_split.indices", datetime.date(2022, 9, 1)),
    ("aten::tensor_split.sections", datetime.date(2022, 9, 1)),
    ("aten::tensor_split.tensor_indices_or_sections", datetime.date(2022, 9, 1)),
    ("aten::unbind.Dimname", datetime.date(2022, 9, 1)),
    ("aten::unbind.int", datetime.date(2022, 9, 1)),
    ("aten::unbind_copy.int_out", datetime.date(2022, 9, 1)),
    ("aten::unsafe_split.Tensor_out", datetime.date(2022, 9, 1)),
    ("aten::unsafe_split_with_sizes.out", datetime.date(2022, 9, 1)),
    ("aten::vsplit.array", datetime.date(2022, 9, 1)),
    ("aten::vsplit.int", datetime.date(2022, 9, 1)),
    ("aten::sym_numel", datetime.date(2022, 10, 1)),
    ("aten::to_padded_tensor", datetime.date(2022, 10, 1)),
    ("aten::nested_to_padded_tensor", datetime.date(2022, 10, 1)),
    ("aten::nested_tensor", datetime.date(2022, 10, 15)),
    ("aten::_nested_tensor_layer_norm", datetime.date(2022, 10, 15)),
    ("aten::_torch_cuda_cu_linker_symbol_op", datetime.date(2022, 11, 1)),
    ("aten::_test_inductor_realize", datetime.date(2023, 1, 1)),

    ("aten::upsample_linear1d_backward", datetime.date(2022, 12, 15)),
    ("aten::upsample_bicubic2d_backward", datetime.date(2022, 12, 15)),
    ("aten::upsample_trilinear3d", datetime.date(2022, 12, 15)),
    ("aten::upsample_bilinear2d", datetime.date(2022, 12, 15)),
    ("aten::upsample_nearest3d", datetime.date(2022, 12, 15)),
    ("aten::upsample_nearest2d_backward", datetime.date(2022, 12, 15)),
    ("aten::upsample_bilinear2d_backward", datetime.date(2022, 12, 15)),
    ("aten::upsample_trilinear3d_backward", datetime.date(2022, 12, 15)),
    ("aten::upsample_nearest2d", datetime.date(2022, 12, 15)),
    ("aten::upsample_bicubic2d", datetime.date(2022, 12, 15)),
    ("aten::upsample_nearest1d_backward", datetime.date(2022, 12, 15)),
    ("aten::upsample_nearest3d_backward", datetime.date(2022, 12, 15)),
    ("aten::upsample_linear1d", datetime.date(2022, 12, 15)),
    ("aten::upsample_nearest1d", datetime.date(2022, 12, 15)),
    ("aten::_upsample_nearest_exact3d", datetime.date(2022, 12, 15)),
    ("aten::_upsample_nearest_exact3d_backward", datetime.date(2022, 12, 15)),
    ("aten::_upsample_bilinear2d_aa", datetime.date(2022, 12, 15)),
    ("aten::_upsample_bilinear2d_aa_backward", datetime.date(2022, 12, 15)),
    ("aten::_upsample_bicubic2d_aa", datetime.date(2022, 12, 15)),
    ("aten::_upsample_bicubic2d_aa_backward", datetime.date(2022, 12, 15)),
    ("aten::_upsample_nearest_exact1d", datetime.date(2022, 12, 15)),
    ("aten::_upsample_nearest_exact1d_backward", datetime.date(2022, 12, 15)),
    ("aten::_upsample_nearest_exact2d", datetime.date(2022, 12, 15)),
    ("aten::_upsample_nearest_exact2d_backward", datetime.date(2022, 12, 15)),
    ("aten::_scaled_dot_product_attention", datetime.date(2023, 3, 15)),
    ("aten::_scaled_dot_product_flash_attention", datetime.date(2023, 5, 15)),
    ("aten::_scaled_dot_product_efficient_attention", datetime.date(2023, 7, 1)),
    ("aten::_scaled_dot_product_efficient_attention_backward", datetime.date(2023, 7, 1)),
    ("aten::_sparse_mask_helper", datetime.date(2023, 3, 15)),
    ("aten::_fused_sdp_choice", datetime.date(2023, 3, 15)),
    ("aten::_flash_attention_forward", datetime.date(2023, 5, 15)),
    ("aten::_flash_attention_backward", datetime.date(2023, 5, 15)),
    ("aten::_efficient_attention_forward", datetime.date(2023, 7, 1)),
    ("aten::_efficient_attention_backward", datetime.date(2023, 7, 1)),
    ("mkldnn::_convolution_pointwise.binary", datetime.date(2022, 12, 15)),
    ("prim::CudaFusionIvalGuard", datetime.date(2023, 2, 1)),
    ("prim::CudaFusionGuard", datetime.date(2023, 2, 1)),
    ("prim::CudaFusionGroup", datetime.date(2023, 2, 1)),
    ("prim::CudaFusionViewGuard", datetime.date(2023, 2, 1)),
    ("prim::CudaFusionSizeEq", datetime.date(2023, 2, 1)),
    ("prim::transpose_copy.int", datetime.date(2023, 2, 1)),
    ("prim::expand_as_copy", datetime.date(2023, 2, 1)),
    ("prim::squeeze_copy", datetime.date(2023, 2, 1)),
    ("prim::squeeze_copy.dim", datetime.date(2023, 2, 1)),
    ("prim::unsqueeze_copy", datetime.date(2023, 2, 1)),
    ("prim::expand_copy", datetime.date(2023, 2, 1)),
    ("prim::flatten_copy", datetime.date(2023, 2, 1)),
    ("prim::add_optional", datetime.date(2023, 2, 1)),
    ("prim::reshape_copy", datetime.date(2023, 2, 1)),
    ("prim::permute_copy", datetime.date(2023, 2, 1)),
    ("prim::infer_unsqueeze_size", datetime.date(2023, 2, 1)),
    ("prim::t_copy", datetime.date(2023, 2, 1)),
    ("prim::view_copy", datetime.date(2023, 2, 1)),
    # BetterTransformer 1.0 internal operators
    ("aten::_transformer_decoder_only_layer_fwd", datetime.date(9999, 1, 1)),
    ("aten::_native_decoder_only_multi_head_attention",
     datetime.date(9999, 1, 1)),
    ("mkldnn::_convolution_pointwise_.binary", datetime.date(2023, 7, 1)),
    # These ops were moved to python under the c10d_functional namespace
    ("c10d::allreduce_", datetime.date(2023, 7, 30)),
    ("aten::wait_tensor", datetime.date(9999, 1, 30)),
    ("aten::reduce_scatter_tensor", datetime.date(9999, 1, 30)),
    ("aten::all_gather_into_tensor", datetime.date(9999, 1, 30)),
    ("aten::all_reduce", datetime.date(9999, 1, 30)),
    ("aten::to_sparse.out", datetime.date(2023, 12, 31)),
    ("aten::to_sparse.sparse_dim_out", datetime.date(2023, 12, 31)),
    ("aten::to_sparse_bsc.out", datetime.date(2023, 12, 31)),
    ("aten::to_sparse_bsr.out", datetime.date(2023, 12, 31)),
    ("aten::to_sparse_csc.out", datetime.date(2023, 12, 31)),
    ("aten::to_sparse_csr.out", datetime.date(2023, 12, 31)),
    ("aten::_structured_sparse_linear", datetime.date(2023, 12, 31)),
<<<<<<< HEAD
    ("profiler::_record_function_exit", datetime.date(2023, 8, 1)),
=======
    ("aten::fbgemm_linear_int8_weight_fp32_activation", datetime.date(2023, 8, 1)),
    ("aten::fbgemm_linear_int8_weight", datetime.date(2023, 8, 1)),
    ("aten::fbgemm_linear_quantize_weight", datetime.date(2023, 8, 1)),
    ("aten::fbgemm_pack_gemm_matrix_fp16", datetime.date(2023, 8, 1)),
    ("aten::fbgemm_linear_fp16_weight_fp32_activation", datetime.date(2023, 8, 1)),
    ("aten::fbgemm_linear_fp16_weight", datetime.date(2023, 8, 1)),
    ("aten::fbgemm_pack_quantized_matrix", datetime.date(2023, 8, 1)),
    ("aten::quantized_lstm_cell", datetime.date(2023, 8, 1)),
    ("aten::quantized_gru_cell", datetime.date(2023, 8, 1)),
    ("aten::quantized_rnn_relu_cell", datetime.date(2023, 8, 1)),
    ("aten::quantized_rnn_tanh_cell", datetime.date(2023, 8, 1)),
>>>>>>> eb54bec6

]

ALLOW_LIST_COMPILED = [
    (
        re.compile(item[0]),
        item[1],
        re.compile(item[2]) if len(item) > 2 else None,
    ) for item in ALLOW_LIST if item[1] >= datetime.date.today()
]

def allow_listed(schema):
    for item in ALLOW_LIST_COMPILED:
        if item[0].search(str(schema)):
            if len(item) > 2 and item[2] is not None:
                # if arguments regex is present, use it
                return bool(item[2].search(str(schema)))
            return True
    return False


# The nightly will fail to parse newly added syntax to schema declarations
# Add new schemas that will fail the nightly here
dont_parse_list = [
    ("_TorchScriptTesting.*", datetime.date(2099, 9, 17)),
    ("test_backend", datetime.date(2099, 9, 17)),
    ("dist_c10d", datetime.date(2099, 9, 17)),
    ("__backends__.nnc", datetime.date(2099, 9, 17)),
]

def has_valid_upgraders(schema, version_map):
    # we want to parse through the map to find if
    # the schema has valid upgraders. Since the
    # version map has entry for each overload
    # we need to do some ugly parsing.

    # the name of the operator
    schema_name = schema.name

    if schema_name not in version_map:
        return False

    entries = version_map[schema_name]

    possible_overloads = []
    possible_schemas = []
    for key, upgrader_schema_entries in entries.items():
        possible_overloads.append(key)
        possible_schemas.extend(upgrader_schema_entries)

    # let's make sure this existing schema is part of possible
    # schemas
    for old_schema in possible_schemas:
        if old_schema == schema:
            return True

    return False

def dont_parse(schema_line):
    for item in dont_parse_list:
        if item[1] < datetime.date.today():
            continue
        regexp = re.compile(item[0])
        if regexp.search(schema_line):
            return True
    return False

def load_schemas_to_dict():
    new_schemas = torch._C._jit_get_all_schemas()
    new_schemas += torch._C._jit_get_custom_class_schemas()
    new_schema_dict = defaultdict(list)
    for s in new_schemas:
        new_schema_dict[s.name].append(s)
    return new_schema_dict

def process_version_map(version_map):
    # version map maps full schema name to
    # list of upgraders. Since we only have
    # the name of the schema (aka no overload)
    # we want to first process the map to make
    # the key lookup easier. After this it will be:
    # Dict[schema_name, Dict[overload, List[schema]]]

    output = defaultdict(dict)
    for (key, entries) in version_map.items():
        operator_name = key.split(".")[0]
        schema_entries = [parse_schema(entry.old_schema) for entry in entries]
        output[operator_name][key] = schema_entries
    return output

def check_bc(existing_schemas):
    new_schema_dict = load_schemas_to_dict()
    version_map = process_version_map(torch._C._get_operator_version_map())
    is_bc = True
    broken_ops = []
    for existing_schema in existing_schemas:
        if allow_listed(existing_schema):
            print("schema: ", str(existing_schema), " found on allowlist, skipping")
            continue
        if has_valid_upgraders(existing_schema, version_map):
            print("schema: ", str(existing_schema), " has valid upgrader, skipping")
            continue
        print("processing existing schema: ", str(existing_schema))
        matching_new_schemas = new_schema_dict.get(existing_schema.name, [])
        found = False
        for matching_new_schema in matching_new_schemas:
            if matching_new_schema.is_backward_compatible_with(existing_schema):
                found = True
                break
        if not found:
            print(
                "Can NOT find backward compatible schemas after changes "
                "for schema {} from the following candidates:\n[\n{}\n]".format(
                    str(existing_schema),
                    "\n\t".join(str(s) for s in matching_new_schemas),
                )
            )
            # TODO Print out more details about why candidates don't match.
            broken_ops.append(str(existing_schema))
            is_bc = False
    if is_bc:
        print("Found backward compatible schemas for all existing schemas")
    else:
        print(
            "The PR is introducing backward incompatible changes to the "
            "operator library. Please contact PyTorch team to confirm "
            "whether this change is wanted or not. \n\nBroken ops: "
            "[\n\t{}\n]".format("\n\t".join(broken_ops))
        )
    return is_bc

def check_fc(existing_schemas):
    new_schema_dict = load_schemas_to_dict()
    is_fc = True
    broken_ops = []
    for existing_schema in existing_schemas:
        if allow_listed(existing_schema):
            print("schema: ", str(existing_schema), " found on allowlist, skipping")
            continue
        print("processing existing schema: ", str(existing_schema))
        matching_new_schemas = new_schema_dict.get(existing_schema.name, [])
        found = False
        possible_failure_reasons = []
        for matching_new_schema in matching_new_schemas:
            is_compatible, reason = matching_new_schema.check_forward_compatible_with(existing_schema)
            if is_compatible:
                found = True
                break
            if reason != "":
                possible_failure_reasons.append(reason)
        if not found:
            print(
                "Can NOT find forward compatible schemas after changes "
                "for schema {} from the following candidates:\n[\n{}\n]".format(
                    str(existing_schema),
                    "\n\t".join(str(s) for s in matching_new_schemas),
                )
            )
            print(
                "Refer to following reasons for failure "
                "to find FC schema:\n[\n{}\n]".format(
                    "\n\t".join(str(r) for r in possible_failure_reasons)
                )
            )
            broken_ops.append(str(existing_schema))
            is_fc = False
    if is_fc:
        print("Found forward compatible schemas for all existing schemas")
    else:
        warnings.warn(
            "The PR is introducing a potentially forward incompatible changes to the "
            "operator library. Please contact PyTorch team to confirm "
            "whether this change is wanted or not. \n\nBroken ops: "
            "[\n\t{}\n]".format("\n\t".join(broken_ops))
        )


if __name__ == "__main__":
    parser = argparse.ArgumentParser(description="Process some integers.")
    parser.add_argument(
        "--existing-schemas",
        help="filename to load existing schemas",
        type=str,
        default="schemas.txt",
    )
    args = parser.parse_args()
    existing_schema_dict = {}
    slist = []
    with open(args.existing_schemas, "r") as f:
        while True:
            line = f.readline()
            if not line:
                break

            if dont_parse(line.strip()):
                print("Not parsing schema line: ", line.strip())
                continue
            s = parse_schema(line.strip())
            slist.append(s)

    # TODO in case there is FC breaking changes,
    # we just warn for now until there is a policy.
    check_fc(slist)

    if not check_bc(slist):
        sys.exit(1)<|MERGE_RESOLUTION|>--- conflicted
+++ resolved
@@ -311,9 +311,6 @@
     ("aten::to_sparse_csc.out", datetime.date(2023, 12, 31)),
     ("aten::to_sparse_csr.out", datetime.date(2023, 12, 31)),
     ("aten::_structured_sparse_linear", datetime.date(2023, 12, 31)),
-<<<<<<< HEAD
-    ("profiler::_record_function_exit", datetime.date(2023, 8, 1)),
-=======
     ("aten::fbgemm_linear_int8_weight_fp32_activation", datetime.date(2023, 8, 1)),
     ("aten::fbgemm_linear_int8_weight", datetime.date(2023, 8, 1)),
     ("aten::fbgemm_linear_quantize_weight", datetime.date(2023, 8, 1)),
@@ -325,7 +322,7 @@
     ("aten::quantized_gru_cell", datetime.date(2023, 8, 1)),
     ("aten::quantized_rnn_relu_cell", datetime.date(2023, 8, 1)),
     ("aten::quantized_rnn_tanh_cell", datetime.date(2023, 8, 1)),
->>>>>>> eb54bec6
+    ("profiler::_record_function_exit", datetime.date(2023, 8, 1)),
 
 ]
 
