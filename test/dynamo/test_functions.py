# Owner(s): ["module: dynamo"]
# flake8: noqa
import collections
import functools
import inspect
import itertools
import operator
import unittest
from dataclasses import dataclass, field
from typing import Any, Dict, List, NamedTuple
from unittest.mock import patch

import numpy as np

import torch

import torch._dynamo.test_case
import torch._dynamo.testing
from torch import sub
from torch._dynamo.testing import expectedFailureDynamic
from torch._dynamo.utils import same
from torch.nn import functional as F
from torch.testing._internal.common_utils import (
    disable_translation_validation_if_dynamic_shapes,
)

d = torch.ones(10, 10)
e = torch.nn.Linear(10, 10)
flag = True


clip01 = functools.partial(torch.clip, min=0.0, max=1.0)


def constant3(a, b):
    return a - b + (1.0 + 2)


def func_with_default(a, b, some_default_arg=True):
    if some_default_arg:
        return a - b


def make_test(fn):
    nargs = len(inspect.signature(fn).parameters)

    def test_fn(self):
        return torch._dynamo.testing.standard_test(self, fn=fn, nargs=nargs)

    return test_fn


@torch.jit.script_if_tracing
def inline_script_if_tracing(x):
    return x + 1.2


@torch.jit.ignore
def inline_ignore(x):
    return x + 3.4


@torch.jit.unused
def inline_unused(x):
    return x + 5.6


class FunctionTests(torch._dynamo.test_case.TestCase):
    @make_test
    def test_inline_jit_annotations(x):
        x = inline_script_if_tracing(x)
        x = inline_ignore(x)
        x = inline_unused(x)
        return

    @make_test
    def test_add(a, b):
        return a + b

    @make_test
    def test_add_(a, b):
        a_copy = torch.tensor(a)
        return a_copy.add_(b, alpha=5.0)

    @make_test
    def test_addcdiv(a, b, c):
        # dynamo decomposes this to avoid a graph break when
        # the value kwarg is populated
        return torch.addcdiv(a, b, c, value=5.0)

    @make_test
    def test_addcdiv_(a, b, c):
        a_copy = torch.tensor(a)
        return a_copy.addcdiv_(b, c, value=5.0)

    @make_test
    def test_is_not_null(a, b):
        if a is not None and b is not None:
            return a + b

    @make_test
    def test_functools_partial(a, b):
        return clip01(a + b)

    @make_test
    def test_itertools_product(a, b):
        v = a
        for x, i in itertools.product([a, b], [1, 2]):
            v = v + x * i
        return v

    @make_test
    def test_itertools_chain(a, b):
        v = a
        for x in itertools.chain([a, b], [1, 2]):
            v = v + x
        return v

    @make_test
    def test_itertools_combinations(a, b):
        combs = []
        for size in itertools.combinations((1, 2, 3, 4), 2):
            combs.append(torch.ones(size))
        return combs

    @make_test
    def test_constant1(a, b, c):
        return a - b * c + 1.0

    @make_test
    def test_constant2(a, b, c):
        return a - b * c + 1

    @make_test
    def test_constant3(a):
        b = 1
        c = 2
        d = 3
        return b + c - d + a

    @make_test
    def test_constant4(a, b):
        c = 2
        d = 3
        if c > d:
            return a - b
        return b - a

    @make_test
    def test_finfo(a, b):
        if torch.iinfo(torch.int32).bits == 32:
            return torch.finfo(a.dtype).min * b

    @make_test
    def test_globalfn(a, b):
        return sub(a, b)

    @make_test
    def test_viatorch(a, b):
        return torch.sub(a, b)

    @make_test
    def test_viamethod(a, b):
        return a.sub(b)

    @make_test
    def test_indirect1(a, b):
        t = a.sub
        return t(b)

    @make_test
    def test_indirect2(a, b):
        t = a.sub
        args = (b,)
        return t(*args)

    @make_test
    def test_indirect3(a, b):
        t = a.sub
        args = (b,)
        kwargs = {}
        return t(*args, **kwargs)

    @make_test
    def test_methodcall1(a, b, c):
        return constant3(a, b) * c

    @make_test
    def test_methodcall2(a, b):
        return constant3(a=b, b=a) + 1

    @make_test
    def test_methodcall3(a, b):
        return constant3(a, b=1.0) + b

    @make_test
    def test_device_constant(a):
        return a + torch.ones(1, device=torch.device("cpu"))

    @make_test
    def test_tuple1(a, b):
        args = (a, b)
        return sub(*args)

    @make_test
    def test_tuple2(a, b):
        args = [a, b]
        return sub(*args)

    @make_test
    def test_is_in_onnx_export(x, y):
        if torch.onnx.is_in_onnx_export():
            return x - 1
        else:
            return y + 1

    @make_test
    def test_is_fx_tracing(x, y):
        if torch.fx._symbolic_trace.is_fx_tracing():
            return x - 1
        else:
            return y + 1

    @make_test
    def test_listarg1(a, b):
        return torch.cat([a, b])

    @make_test
    def test_listarg2(a, b):
        return torch.cat((a, b), dim=0)

    @make_test
    def test_listarg3(a, b):
        kwargs = {"tensors": (a, b), "dim": 0}
        return torch.cat(**kwargs)

    @make_test
    def test_listarg4(a, b):
        return torch.cat(tensors=[a, b], dim=0)

    @make_test
    def test_listarg5(a, b):
        args = [(a, b)]
        kwargs = {"dim": 0}
        return torch.cat(*args, **kwargs)

    @make_test
    def test_deque(a, b):
        d = collections.deque([a, b])
        d.append(a + 1)
        d.extend([a, b])
        d.insert(0, "foo")
        tmp = d.pop()

        another_deque = collections.deque([tmp])
        d.extendleft(another_deque)
        another_deque.clear()
        d.extend(another_deque)

        d[2] = "setitem"
        d = d.copy()
        d.append(d.popleft())

        empty = collections.deque()
        d.extend(empty)

        # dynamo same() util doesn't support deque so just return a list
        return list(d)

    @make_test
    def test_slice1(a):
        return a[5]

    @make_test
    def test_slice2(a):
        return a[:5]

    @make_test
    def test_slice3(a):
        return a[5:]

    @make_test
    def test_slice4(a):
        return a[2:5]

    @make_test
    def test_slice5(a):
        return a[::2]

    @make_test
    def test_slice6(a):
        return torch.unsqueeze(a, 0)[:, 2:]

    @make_test
    def test_range1(a):
        return torch.tensor(range(a.size(0)))

    @make_test
    def test_range2(x, y):
        r = x + y
        for i in range(x.size(0) + 2):
            r = r / y
        return r

    @make_test
    def test_unpack1(a):
        a, b = a[:5], a[5:]
        return a - b

    @make_test
    def test_unpack2(a):
        packed = [a[:5], a[5:]]
        a, b = packed
        return a - b

    @make_test
    def test_unpack3(a):
        packed = (a[:5], a[5:])
        a, b = packed
        return a - b

    @make_test
    def test_fn_with_self_set(a, b):
        # avg_pool2d is an odd one with __self__ set
        return F.avg_pool2d(
            torch.unsqueeze(a, 0) * torch.unsqueeze(b, 1), kernel_size=2, padding=1
        )

    @make_test
    def test_return_tuple1(a, b):
        return (a - b, b - a, a, b)

    @make_test
    def test_globalvar(a, b):
        return a - b + d

    @make_test
    def test_globalmodule(x):
        return e(x)

    @make_test
    def test_inline_with_default(a, b, c):
        return func_with_default(a, b) * c

    @make_test
    def test_inner_function(x):
        def fn(x):
            return torch.add(x, x)

        return fn(x)

    @make_test
    def test_transpose_for_scores(x):
        new_x_shape = x.size()[:-1] + (2, 5)
        x = x.view(*new_x_shape)
        return x.permute(0, 2, 1)

    @make_test
    def test_return_tuple2(x):
        return (torch.add(x, x), x)

    @make_test
    def test_load_global_bool(x):
        if flag:
            return torch.add(x, x)
        else:
            return x

    @make_test
    def test_len_tensor(x):
        z = len(x)
        return torch.add(x, z)

    @make_test
    def test_len_constant_list(x):
        z = len([1, 2, 3])
        return torch.add(x, z)

    @make_test
    def test_len_constant_dict(x):
        z = len({"foo": "bar"})
        return torch.add(x, z)

    @make_test
    def test_dict_copy(x):
        z = dict({"foo": x + 1})
        return z

    @make_test
    def test_callable_lambda(x):
        if callable(lambda x: True):
            return x + 1
        else:
            return x - 1

    @make_test
    def test_callable_torch(x):
        if callable(torch.abs):
            return x + 1
        else:
            return x - 1

    @make_test
    def test_callable_builtin(x):
        if callable(sum):
            return x + 1
        else:
            return x - 1

    @make_test
    def test_len_constant_misc_iterables(x):
        a = len((1, 2, 3))
        b = len("test str")
        c = a + b
        return torch.add(x, c)

    @make_test
    def test_dict_kwargs(x):
        z = dict(text_embed=x + 1, other=x + 2)
        return z

    @make_test
    def test_ordered_dict_kwargs(x):
        z = collections.OrderedDict(sample=torch.ones(10))
        return z

    @make_test
    def test_float(x):
        y = float(1.2)
        y += float("1.2")
        return torch.add(x, y)

    @make_test
    def test_is_floating_point(x):
        y = x + 1
        return torch.is_floating_point(y), torch.is_floating_point(input=y)

    @make_test
    def test_dtype(x):
        if x.dtype == torch.float32:
            return x + 1

    @make_test
    def test_get_default_dtype(x):
        if x.dtype == torch.get_default_dtype():
            return x + 1
        else:
            return x - 1

    @make_test
    def test_get_autocast_gpu_dtype(x):
        dtype = torch.get_autocast_gpu_dtype()
        return x.type(dtype)

    @make_test
    def test_get_calculate_correct_fan(x):
        fan_in = torch.nn.init._calculate_correct_fan(x, "fan_in")
        return x + fan_in

    @make_test
    def test_is_complex(x):
        if torch.is_complex(x):
            return x + 1
        else:
            return x - 1

    @make_test
    def test_get_privateuse1_name(x):
        if torch._C._get_privateuse1_backend_name() == "privateuseone":
            return x + 1
        else:
            return x - 1

    @make_test
    def test_device(x):
        if not x.is_cuda:
            return x + 1

    @make_test
    def test_tensor_type(a, b):
        m = a.to(torch.float16)
        return b.type(m.type())

    @unittest.skipIf(not torch.cuda.is_available(), "requires cuda")
    @make_test
    def test_tensor_type2(a, b):
        m = a.to("cuda")
        return m + b.type(m.type())

    @make_test
    def test_tensor_type3(a, b):
        m = a.type(torch.HalfTensor)
        return b.type(m.type())

    @make_test
    def test_tensor_type4(a, b):
        m = a.type("torch.HalfTensor")
        return b.type(m.type())

    @unittest.skipIf(not torch.cuda.is_available(), "requires cuda")
    @make_test
    def test_tensor_type5(a, b):
        m = a.type(torch.cuda.HalfTensor)
        return b.type(m.type())

    @make_test
    def test_ndim(x):
        if x.ndim == 2 and x.ndimension() == 2 and x.dim() == 2:
            return x + 1

    @make_test
    def test_T(x):
        return torch.ones_like(x.T)

    @make_test
    def test_mT(x):
        return torch.ones_like(x.mT)

    @make_test
    def test_is_sparse(x):
        if not x.is_sparse:
            return x + 1

    @make_test
    def test_shape1(x):
        if x.shape[0] == 10:
            return x + 1

    @make_test
    def test_shape2(x):
        if x.size(1) == 10:
            return x + 1

    @make_test
    def test_del(a, b):
        c = a + 1
        d = c + 2
        del c, a
        return b + d

    @make_test
    def test_chunks1(x):
        chunk_size = 5
        assert x.shape[0] % chunk_size == 0
        assert x.shape[0] // chunk_size == 2
        return x[:chunk_size] - x[chunk_size:]

    @make_test
    def test_import1(x, y):
        import torch
        from torch import sub

        return sub(torch.add(x, y), y)

    @make_test
    def test_return_dict(x, y):
        z = [x + y, y, False]
        return {"x": x, "z": z, "a": x, "b": z, "c": x}

    @make_test
    def test_return_dict2(x, y):
        tmp = {"x": x}
        tmp["z"] = [x + y, y]
        tmp["y"] = y
        tmp["z"].append(False)
        return tmp

    @make_test
    def test_funcdef_closure(x, y):
        x = x + y + 1.0

        def inner(z):
            nonlocal x, y
            y = x + z + 20.0
            x = y + z + 10.0

        inner(2.0)
        inner(3.0)

        return x, y

    @make_test
    def test_module_constant(x, y):
        r = x + y
        for i in range(torch._dynamo.testing.three):
            r = r / y
        return r

    @make_test
    def test_inline_softmax(x, y):
        # This is common in sme huggingface models
        return torch.nn.Softmax(dim=-1)(x + y * 2)

    @make_test
    def test_dtype_compare(a, b):
        if a.dtype == torch.float16:
            return a + 10
        if a.dtype == torch.float32:
            return a - b * 32

    @make_test
    def test_build_list_unpack(a, b):
        it1 = (x + 1 for x in (a, b))
        it2 = (x - 1 for x in (a, b))
        return torch.cat([*it1, *it2], dim=-1)

    @make_test
    def test_tensor_len(a, b):
        return a + b + len(a) + b.__len__()

    @make_test
    def test_pop(a, b):
        ll = [a, b]
        ll.append(a + 1)
        ll.extend(
            [
                b + 2,
                a + b,
            ]
        )
        ll.pop(-1)
        ll.pop(0)
        ll.pop()
        v1, v2 = ll
        return v1 - v2

    @make_test
    def test_list_convert(a, b):
        ll = [a + 2, b]
        ll = tuple(ll)
        tmp = b + 3
        ll = list(ll)
        v1, v2 = ll
        return v1 - v2 + tmp

    @make_test
    def test_list_add(a, b):
        l1 = (a, b)
        l2 = ()  # being a LOAD_CONST in the bytecode
        l3 = l1 + l2
        return l3[0] + l3[1]

    @make_test
    def test_list_index_with_constant_tensor(a, b):
        l1 = [a, b, a + 1, b + 1]
        return l1[torch.as_tensor(2)]

    @make_test
    def test_startswith(a, b):
        x = a + b
        if "foobar".startswith("foo") and "test" in constant3.__module__:
            x = x + 1
        return x

    @make_test
    def test_dict_ops(a, b):
        tmp = {"a": a + 1, "b": b + 2}
        v = tmp.pop("b") + tmp.get("a") + tmp.get("missing", 3) + tmp.pop("missing", 4)
        tmp.update({"d": 3})
        tmp["c"] = v + tmp["d"]
        if "c" in tmp and "missing" not in tmp:
            return tmp["c"] - tmp["a"] + len(tmp)

    def test_dict_param_keys(self):
        a_param = torch.nn.Parameter(torch.ones([4, 4]))

        def fn(a):
            tmp = {"a": a, a_param: 3}
            return tmp["a"] + tmp[a_param]

        test = make_test(fn)
        test(self)

    def _test_default_dict_helper(self, factory):
        dd = collections.defaultdict(factory)
        param = torch.nn.Parameter(torch.ones([2, 2]))

        def fn(x):
            dd["a"] = x + 1
            dd[param] = 123
            dd["c"] = x * 2
            return dd["b"], dd

        x = torch.randn(10, 10)
        ref = fn(x)
        opt_fn = torch._dynamo.optimize_assert("eager")(fn)
        res = opt_fn(x)

        self.assertTrue(same(ref[0], res[0]))
        self.assertTrue(same(ref[1]["a"], res[1]["a"]))
        self.assertTrue(same(ref[1]["c"], res[1]["c"]))
        self.assertTrue(same(ref[1][param], res[1][param]))

    def test_default_dict(self):
        self._test_default_dict_helper(dict)

    def test_default_dict_lambda(self):
        self._test_default_dict_helper(lambda: dict())

    def test_default_dict_closure(self):
        def factory():
            return dict()

        self._test_default_dict_helper(factory)

    def test_default_dict_constr(self):
        param = torch.nn.Parameter(torch.ones([2, 2]))

        def fn(x):
            dd = collections.defaultdict(lambda: dict())
            dd["a"] = x + 1
            dd[param] = 123
            dd["c"] = x * 2
            return dd["b"], dd

        x = torch.randn(10, 10)
        ref = fn(x)
        opt_fn = torch._dynamo.optimize_assert("eager")(fn)
        res = opt_fn(x)

        self.assertTrue(same(ref[0], res[0]))
        self.assertTrue(same(ref[1]["a"], res[1]["a"]))
        self.assertTrue(same(ref[1]["c"], res[1]["c"]))
        self.assertTrue(same(ref[1][param], res[1][param]))

    @make_test
    def test_call_dict1(x):
        d1 = dict()
        d1["x"] = x + 1
        d2 = collections.OrderedDict()
        d2["x"] = x + 2
        return d1["x"] + d2["x"] + 1

    @make_test
    def test_call_dict2(x):
        d1 = dict()
        d1["x"] = x
        d2 = collections.OrderedDict(d1)
        if isinstance(d2, collections.OrderedDict):
            return x + 1
        else:
            return x - 1

    @make_test
    def test_call_dict3(x):
        my_list = [("a", x), ("b", x + 1), ("c", x + 2)]
        d1 = dict(my_list)
        d1["a"] = x + 10
        d2 = collections.OrderedDict(my_list)
        d2["c"] = x + 20
        return d1["a"] + d2["c"] + 1

    @make_test
    def test_call_dict4(x):
        my_list = (("a", x), ("b", x + 1), ("c", x + 2))
        d1 = dict(my_list)
        d1["a"] = x + 10
        d2 = collections.OrderedDict(my_list)
        d2["c"] = x + 20
        return d1["a"] + d2["c"] + 1

    @make_test
    def test_call_dict5(x):
        my_list = iter([("a", x), ("b", x + 1), ("c", x + 2)])
        d1 = dict(my_list)
        d1["a"] = x + 10
        d2 = collections.OrderedDict(my_list)
        d2["c"] = x + 20
        return d1["a"] + d2["c"] + 1

    @make_test
    def test_min_max(a, b):
        c = a + b
        a = a.sum()
        b = b.sum()
        a = min(max(a, 0), 1)
        b = max(0, min(1, b))
        return max(a, b) - min(a, b) + c

    @make_test
    def test_map_sum(a, b, c, d):
        return sum(map(lambda x: x + 1, [a, b, c, d]))

    @make_test
    def test_reduce(a, b, c, d):
        return functools.reduce(operator.add, [a, b, c, d])

    @make_test
    def test_tuple_contains(a, b):
        v1 = "a"
        v2 = "b"
        v3 = "c"
        vals1 = (v1, v2, v3)
        vals2 = ("d", "e", "f")
        if "a" in vals1 and "b" not in vals2:
            return a + b
        return a - b

    @make_test
    def test_set_contains(a, b):
        vals = set(["a", "b", "c"])
        if "a" in vals:
            x = a + b
        else:
            x = a - b
        if "d" in vals:
            y = a + b
        else:
            y = a - b
        return x, y

    @make_test
    def test_tuple_iadd(a, b):
        output = (a, b)
        output += (a + b, a - b)
        return output

    @make_test
    def test_unpack_ex1(x):
        output = (x, x + 1, x + 2, x + 3)
        a, b, *cd = output
        return a - b / cd[0]

    @make_test
    def test_unpack_ex2(x):
        output = (x, x + 1, x + 2, x + 3)
        *ab, c, d = output
        return c - d / ab[0]

    @make_test
    def test_unpack_ex3(x):
        output = (x, x + 1, x + 2, x + 3)
        a, *bc, d = output
        return a - d / bc[0]

    @make_test
    def test_const_tuple_add1(x):
        output = (x, x + 1, x + 2, x + 3)
        output = () + output + ()
        return output[2] + output[3]

    @make_test
    def test_const_tuple_add2(x):
        output = (x, x + 1, x + 2, x + 3)
        output = (None,) + output + (None,)
        return output[2] + output[3]

    @make_test
    def test_list_truth(a, b):
        tmp = [1, 2, 3]
        if tmp:
            return a + b
        else:
            return a - b

    @make_test
    def test_list_reversed(a, b):
        tmp = [a + 1, a + 2, a + 3]
        return a + b + next(iter(reversed(tmp)))

    @make_test
    def test_list_sorted1(x):
        tmp = [1, 10, 3, 0]
        return x + 1, sorted(tmp), sorted(tmp, reverse=True)

    @make_test
    def test_list_sorted2(x):
        y = [
            ("john", "A", 8),
            ("jane", "B", 5),
            ("dave", "B", 10),
        ]
        return (
            x + 1,
            sorted(y),
            sorted(y, key=lambda student: student[2]),
            sorted(y, key=lambda student: student[2], reverse=True),
        )

    @make_test
    def test_tuple_sorted(x):
        tmp = (1, 10, 3, 0)
        return x + 1, sorted(tmp), sorted(tmp, reverse=True)

    @make_test
    def test_dict_sorted(x):
        tmp = {1: "D", 10: "B", 3: "E", 0: "F"}
        return x + 1, sorted(tmp), sorted(tmp, reverse=True)

    @make_test
    def test_list_clear(a, b):
        tmp = [a + 1, a + 2]
        tmp.clear()
        tmp.append(a + b)
        return tmp

    @make_test
    def test_not_list(a):
        return not [a + 1]

    @make_test
    def test_islice_chain(a, b):
        tmp1 = [a + 1, a + 2]
        tmp2 = [a + 3, a + 4]
        a, b = list(itertools.islice(itertools.chain(tmp1, tmp2), 1, 3))
        c = next(itertools.islice(tmp1, 1, None))
        return a - b / c

    @make_test
    def test_namedtuple(a, b):
        mytuple = collections.namedtuple("mytuple", ["x", "y", "xy"])
        tmp = mytuple(a, b, a + b)
        return mytuple(tmp.x, tmp[1], tmp.xy + b)

    @make_test
    def test_namedtuple_defaults(a, b):
        mytuple = collections.namedtuple(
            "mytuple", ["x", "y", "xy"], defaults=(None, 1, None)
        )
        tmp = mytuple(a, xy=b)
        return mytuple(tmp.x, tmp[1], tmp.xy + b)

    class MyNamedTuple(NamedTuple):
        first: torch.Tensor
        second: torch.Tensor

        def add(self) -> torch.Tensor:
            return self.first + self.second

        @staticmethod
        def static_method() -> int:
            return 1

        @classmethod
        def class_method(cls) -> str:
            return cls.__name__

    @make_test
    def test_namedtuple_user_methods(a, b):
        mytuple = FunctionTests.MyNamedTuple(a, b)
        return mytuple.add(), mytuple.static_method(), mytuple.class_method()

    @make_test
    def test_is_quantized(a, b):
        if not a.is_quantized:
            return a + b

    @make_test
    def test_fstrings1(a, b):
        x = 1.229
        tmp = f"{x:.2f} bar"
        if tmp.startswith("1.23"):
            return a + b

    # https://github.com/pytorch/pytorch/issues/103602
    @expectedFailureDynamic
    @make_test
    def test_fstrings2(x):
        tmp = f"{x.shape[0]} bar"
        if tmp.startswith("10"):
            return x + 1

    @make_test
    def test_fstrings3(x):
        tmp = f"{x.__class__.__name__} foo"
        if tmp.startswith("Tensor"):
            return x + 1

    @make_test
    def test_tensor_new_with_size(x):
        y = torch.rand(5, 8)
        z = x.new(y.size())
        assert z.size() == y.size()

    @make_test
    def test_tensor_new_with_shape(x):
        y = torch.rand(5, 8)
        z = x.new(y.shape)
        assert z.size() == y.size()

    @make_test
    def test_jit_annotate(x):
        y = torch.jit.annotate(Any, x + 1)
        return y + 2

    @expectedFailureDynamic
    @make_test
    def test_is_contiguous_memory_format(tensor):
        if torch.jit.is_scripting():
            return None
        elif tensor.is_contiguous(memory_format=torch.contiguous_format):
            return tensor + 1

    @make_test
    def test_list_slice_assignment(x):
        m = [1, 2, 3, 4]
        m[1:] = [6] * (len(m) - 1)
        return x + 1

    @make_test
    def test_distributed_is_available(x):
        if torch.distributed.is_available():
            return x + 1
        else:
            return x - 1

    @unittest.skipIf(
        not torch.distributed.is_available(), "requires distributed package"
    )
    @make_test
    def test_distributed_is_initialized(x):
        if torch.distributed.is_initialized():
            return x + 1
        else:
            return x - 1

    @disable_translation_validation_if_dynamic_shapes
    @make_test
    def test_torch_distributions_functions(x):
        normal = torch.distributions.Normal(x, torch.tensor(1))
        independent = torch.distributions.Independent(normal, 1)
        return independent.log_prob(x)

    @make_test
    def test_context_wrapping_nested_functions_no_closure(x):
        @torch.no_grad()
        def augment(x: torch.Tensor) -> torch.Tensor:
            return (x + 1) * 2

        return augment(x)

    # # This is to test the new syntax for pattern matching
    # # ("match ... case ...") added on python 3.10.
    # # Uncomment these test cases if you run on 3.10+
    # @make_test
    # def test_match_sequence(a):
    #     point = (5, 8)
    #     match point:
    #         case (0, 0):
    #             return a
    #         case (0, y):
    #             return a - y
    #         case (x, 0):
    #             return a + x
    #         case (x, y):
    #             return a + x - y

    # @make_test
    # def test_match_mapping_and_match_keys(x):
    #     param = {"a": 0.5}
    #     match param:
    #         case {"a": param}:
    #             return x * param
    #         case {"b": param}:
    #             return x / param

    @make_test
    def test_numpy_meshgrid(x, y):
        r1, r2 = np.meshgrid(x.numpy(), y.numpy())
        return torch.from_numpy(r1), torch.from_numpy(r2)

    @make_test
    def test_torch_from_numpy(x):
        a = x.numpy()
        b = torch.from_numpy(a)
        if b.size(0) == 1:
            return torch.tensor(True)
        else:
            return torch.tensor(False)

    @make_test
    def test_numpy_size(x):
        a = x.numpy()
        return a.size

    @make_test
    def test_numpy_attributes(x):
        a = x.numpy()
        return (
            a.itemsize,
            a.strides,
            a.shape,
            a.ndim,
            a.size,
            torch.from_numpy(a.T),
            torch.from_numpy(a.real),
            torch.from_numpy(a.imag),
        )

    @make_test
    def test_mean_sum_np(x: torch.Tensor):
        x_mean = np.mean(x.numpy(), 1)
        x_sum = np.sum(x_mean)
        x_sum_array = np.asarray(x_sum)
        return torch.from_numpy(x_sum_array)

    @make_test
    def test_return_numpy_ndarray(x):
        a = x.numpy()
        return a.T

    @make_test
    def test_return_multiple_numpy_ndarray(x):
        a = x.numpy()
        return a.T, a.imag, a.real

    @make_test
    def test_ndarray_method(x):
        a = x.numpy()
        return a.copy()

    @make_test
    def test_ndarray_transpose(x):
        a = x.numpy()
        return a.transpose(0, 1)

    @make_test
    def test_ndarray_reshape(x):
        a = x.numpy()
        return a.reshape([1, a.size])

    @make_test
    def test_ndarray_methods_returning_scalar(x):
        a = x.numpy()
        return a.max(axis=0), a.all(axis=0)

    @make_test
    def test_ndarray_builtin_functions(x):
        a = x.numpy()
        return a + a, a - a

    @make_test
    def test_numpy_dtype_argument_to_function(x):
        return np.ones_like(x, dtype=np.float64)

    @make_test
    def test_numpy_linalg(x):
        return np.linalg.norm(x.numpy(), axis=0)

    @make_test
    def test_numpy_fft(x):
        return np.fft.fftshift(x.numpy())

    @make_test
    def test_numpy_random():
        x = np.random.randn(2, 2)
        return x - x

<<<<<<< HEAD
    def test_manual_seed(self):
        @torch.compile
        def foo():
            torch.manual_seed(3)
            return torch.randint(0, 5, (5,))

        self.assertEqual(foo(), foo())
        self.assertEqual(foo(), foo())

    @make_test
    def test_partials_torch_op_kwarg(x):
        par_mul = functools.partial(torch.mul, other=torch.ones(10, 10))
        return par_mul(x)

    @make_test
    def test_partials_torch_op_arg(x):
        par_mul = functools.partial(torch.mul, torch.ones(10, 10))
        return par_mul(x)

    @make_test
    def test_partials_udf_arg(x):
        par_mul = functools.partial(udf_mul, torch.ones(10, 10))
        return par_mul(x)

    @make_test
    def test_partials_udf_kwarg(x):
        par_mul = functools.partial(udf_mul, y=torch.ones(10, 10))
        return par_mul(x)

    @make_test
    def test_partials_udf_kwarg_module(x, y):
        par_mod = functools.partial(udf_module, mod=SmallNN())
        return par_mod(x=x, y=y)

    @make_test
    def test_partials_udf_kwarg_method(x, y):
        par_mod = functools.partial(udf_module, mod=SmallNN().forward)
        return par_mod(x=x, y=y)

    @make_test
    def test_partials_lambda(x):
        multiply = lambda x, y: x * y
        triple = functools.partial(multiply, y=3)
        return triple(x)

    def test_partials_as_input_partials_lambda(self):
        def fn(f0, f1, x):
            return f0(x) * f1(x)

        multiply = lambda x, y: x * y
        lambda0 = functools.partial(multiply, y=3)
        lambda1 = functools.partial(multiply, y=2)

        cnts = torch._dynamo.testing.CompileCounter()
        torch._dynamo.optimize(cnts, nopython=True)(fn)(
            lambda0, lambda1, torch.randn(2, 2)
        )
        self.assertEqual(cnts.frame_count, 1)

    def test_partials_as_input_partials_mod(self):
        def fn(f0, f1, x):
            return f0(x) * f1(x)

        lambda0 = functools.partial(SmallNN(), y=torch.randn(2, 2))
        lambda1 = functools.partial(SmallNN(), y=torch.randn(2, 2))

        cnts = torch._dynamo.testing.CompileCounter()
        x = torch.randn(2, 2)
        dynamo_result = torch._dynamo.optimize(cnts, nopython=True)(fn)(
            lambda0, lambda1, x
        )
        self.assertEqual(cnts.frame_count, 1)

        eager_result = fn(lambda0, lambda1, x)
        self.assertEqual(eager_result, dynamo_result)

    def test_partials_as_input_UDF(self):
        def fn(f0, f1, x):
            return f0(x) * f1(x)

        lambda0 = functools.partial(udf_mul, y=torch.randn(2, 2))
        lambda1 = functools.partial(udf_mul, y=torch.randn(2, 2))

        cnts = torch._dynamo.testing.CompileCounter()
        x = torch.randn(2, 2)
        dynamo_result = torch._dynamo.optimize(cnts, nopython=True)(fn)(
            lambda0, lambda1, x
        )
        self.assertEqual(cnts.frame_count, 1)

        eager_result = fn(lambda0, lambda1, x)
        self.assertEqual(eager_result, dynamo_result)

    def test_partials_recompilation(self):
        def fn(f0, f1, x):
            return f0(x) * f1(x)

        lambda0 = functools.partial(udf_mul, y=torch.randn(2, 2))
        lambda1 = functools.partial(udf_mul, y=torch.randn(2, 2))

        cnts = torch._dynamo.testing.CompileCounter()
        x = torch.randn(2, 2)
        fn = torch._dynamo.optimize(cnts, nopython=True)(fn)
        dynamo_result = fn(lambda0, lambda1, x)
        self.assertEqual(cnts.frame_count, 1)

        fn(lambda1, lambda0, x)
        self.assertEqual(
            cnts.frame_count, 1
        )  # No recompile! Tensor and udf_mul guarded

        lambda2 = functools.partial(udf_mul, y=torch.randn(3, 3))
        x = torch.randn(3, 3)
        fn(lambda2, lambda2, x)
        self.assertEqual(cnts.frame_count, 2)  # Recompile! Tensor size changed

        multiply = lambda x, y: x * y
        lambda3 = functools.partial(multiply, y=torch.randn(3, 3))
        x = torch.randn(3, 3)
        fn(lambda3, lambda3, x)

        self.assertEqual(cnts.frame_count, 3)  # Recompile! func id changed

        def fn2(f0, f1, args):
            return f0(*args) * f1(*args)

        cnts = torch._dynamo.testing.CompileCounter()

        x = torch.randn(2, 2)
        fn2 = torch._dynamo.optimize(cnts, nopython=True)(fn2)
        dynamo_result = fn2(lambda0, lambda1, [x])
        self.assertEqual(cnts.frame_count, 1)  # start over

        lambda4 = functools.partial(multiply, y=3, x=torch.randn(3, 3))
        fn2(lambda4, lambda4, [])

        self.assertEqual(cnts.frame_count, 2)  # Recompile! Different kwarg keys

        lambda5 = functools.partial(multiply, 1)
        x = torch.randn(3, 3)
        fn2(lambda5, lambda5, [x])

        self.assertEqual(cnts.frame_count, 3)  # Recompile! Different arg keys

        lambda6 = lambda x: x + x
        fn2(lambda6, lambda6, [x])
        self.assertEqual(
            cnts.frame_count, 4
        )  # Recompile! input is no longer a functools partial


def udf_mul(x, y):
    return x * y


class SmallNN(torch.nn.Module):
    def forward(self, x, y):
        combined = torch.cat((x, y), dim=1)
        out = torch.nn.ReLU()(combined)
        out = torch.nn.ReLU()(out)
        return out


def udf_module(mod, x, y):
    return mod(x, y)

=======
>>>>>>> d4d553e8

def global_func_with_default_tensor_args(
    x=torch.zeros((2, 2)), *, kw_x=torch.zeros((1, 2))
):
    x.add_(1)
    kw_x.add_(1)
    return x, kw_x


class ModuleWithDefaultTensorArgsMethod(torch.nn.Module):
    def forward(self, x=torch.zeros((2, 2)), *, kw_x=torch.zeros((1, 2))):
        x.add_(1)
        kw_x.add_(1)
        return x, kw_x


class WrapperModule(torch.nn.Module):
    def __init__(self):
        super().__init__()
        self.m = ModuleWithDefaultTensorArgsMethod()

    def forward(self):
        return self.m()


class DefaultsTests(torch._dynamo.test_case.TestCase):
    def test_func_default_tensor_args(self):
        """
        Tests that we indeed reference (and mutate) "the one" default tensor arg
        stored on the globally allocated function object, both from the orig and
        compiled function
        """

        def func():
            return global_func_with_default_tensor_args()

        cnts = torch._dynamo.testing.CompileCounter()
        compiled_func = torch.compile(func, backend=cnts)
        for i in range(4):
            if i % 2 == 0:
                x, kw_x = func()
            else:
                x, kw_x = compiled_func()
            # the inner func mutates += 1 each call
            self.assertTrue(same(x, torch.ones_like(x) + i))
            self.assertTrue(same(kw_x, torch.ones_like(kw_x) + i))
        # Calling compiled_func twice does not recompile
        self.assertEqual(cnts.frame_count, 1)
        self.assertEqual(cnts.op_count, 2)

        # But with a change to the guarded default tensor, we do recompile
        with patch.object(
            global_func_with_default_tensor_args,
            "__defaults__",
            (torch.ones((3, 4, 5)),),
        ):
            x, kw_x = compiled_func()
        self.assertEqual(cnts.frame_count, 2)
        self.assertEqual(cnts.op_count, 4)

        with patch.object(
            global_func_with_default_tensor_args,
            "__kwdefaults__",
            {"kw_x": torch.ones((3, 4, 5))},
        ):
            x, kw_x = compiled_func()
        self.assertEqual(cnts.frame_count, 3)
        self.assertEqual(cnts.op_count, 6)

    def test_meth_default_tensor_args(self):
        """
        Tests that we indeed reference (and mutate) "the one" default tensor arg
        stored on the globally allocated function object, both from the orig and
        compiled function
        """
        mod = WrapperModule()
        cnts = torch._dynamo.testing.CompileCounter()
        compiled_mod = torch.compile(mod, backend=cnts)
        for i in range(4):
            if i % 2 == 0:
                x, kw_x = mod()
            else:
                x, kw_x = compiled_mod()
            # the inner func mutates += 1 each call
            self.assertTrue(same(x, torch.ones_like(x) + i))
            self.assertTrue(same(kw_x, torch.ones_like(kw_x) + i))
        # Calling compiled_func twice does not recompile
        self.assertEqual(cnts.frame_count, 1)
        self.assertEqual(cnts.op_count, 2)

        # But with a change to the guarded default tensor, we do recompile
        with patch.object(
            ModuleWithDefaultTensorArgsMethod.forward,
            "__defaults__",
            (torch.ones((3, 4, 5)),),
        ):
            x, kw_x = compiled_mod()
        self.assertEqual(cnts.frame_count, 2)
        self.assertEqual(cnts.op_count, 4)

        with patch.object(
            ModuleWithDefaultTensorArgsMethod.forward,
            "__kwdefaults__",
            {"kw_x": torch.ones((3, 4, 5))},
        ):
            x, kw_x = compiled_mod()
        self.assertEqual(cnts.frame_count, 3)
        self.assertEqual(cnts.op_count, 6)

    def test_func_default_torch_args(self):
        """
        Tests other types of torch types as function default (size, dtype, device)
        """

        def func_with_default_torch_args(
            dt=torch.float16, ds=torch.Size((1, 2, 3)), dd=torch.device("cpu")
        ):
            return torch.ones(ds, dtype=dt, device=dd)

        def func():
            return func_with_default_torch_args()

        cnts = torch._dynamo.testing.CompileCounter()
        compiled_func = torch.compile(func, backend=cnts)
        out = func()
        compiled_out = compiled_func()
        self.assertEqual(out.dtype, compiled_out.dtype)
        self.assertEqual(out.device, compiled_out.device)
        self.assertEqual(out.size(), compiled_out.size())
        self.assertEqual(cnts.frame_count, 1)
        self.assertEqual(cnts.op_count, 1)

    def test_dataclass_factory(self):
        @dataclass
        class Output:
            scalar: int = 2
            named_tensors: Dict[str, torch.Tensor] = field(default_factory=dict)
            lists: List[torch.Tensor] = field(default_factory=list)

            def scale(self):
                return self.scalar * 2

        def fn(x):
            # Check default dict assignment
            a = Output(1)
            # Check that dataclass methods can be inlined
            scaled_value = a.scale()

            # Check that normal assignment works
            b = Output(5, named_tensors={"x": x})

            # Check default int assignment
            c = Output()

            # Check that the default members are properly initialized
            if isinstance(a.named_tensors, dict):
                x = torch.sin(x)

            # Change dataclass
            c.scalar = 6
            c.named_tensors["x"] = x

            # Return dataclaass as well to check reconstruction
            return c, torch.cos(x) * scaled_value + b.named_tensors["x"] + c.scalar

        cnts = torch._dynamo.testing.CompileCounter()
        compiled_fn = torch.compile(fn, backend=cnts, fullgraph=True)
        x = torch.randn(4)
        eager_dataclass, out = fn(x)
        compiled_dataclass, compiled_out = compiled_fn(x)
        self.assertEqual(eager_dataclass.scalar, compiled_dataclass.scalar)
        self.assertEqual(
            eager_dataclass.named_tensors["x"], compiled_dataclass.named_tensors["x"]
        )
        self.assertTrue(same(out, compiled_out))
        self.assertEqual(cnts.frame_count, 1)
        self.assertEqual(cnts.op_count, 5)

    def test_dataclass_nested(self):
        @dataclass
        class Base:
            outer_a: int
            outer_b: int

        @dataclass
        class Derived(Base):
            inner_a: Any = field(default_factory=list)

        def fn(x):
            l = Derived(1, 2)
            return l.outer_a * x

        opt_fn = torch.compile(fn, backend="eager", fullgraph=True)
        x = torch.randn(4)
        res = fn(x)
        ref = opt_fn(x)
        self.assertEqual(ref, res)


if __name__ == "__main__":
    from torch._dynamo.test_case import run_tests

    run_tests()<|MERGE_RESOLUTION|>--- conflicted
+++ resolved
@@ -1146,16 +1146,6 @@
         x = np.random.randn(2, 2)
         return x - x
 
-<<<<<<< HEAD
-    def test_manual_seed(self):
-        @torch.compile
-        def foo():
-            torch.manual_seed(3)
-            return torch.randint(0, 5, (5,))
-
-        self.assertEqual(foo(), foo())
-        self.assertEqual(foo(), foo())
-
     @make_test
     def test_partials_torch_op_kwarg(x):
         par_mul = functools.partial(torch.mul, other=torch.ones(10, 10))
@@ -1313,8 +1303,6 @@
 def udf_module(mod, x, y):
     return mod(x, y)
 
-=======
->>>>>>> d4d553e8
 
 def global_func_with_default_tensor_args(
     x=torch.zeros((2, 2)), *, kw_x=torch.zeros((1, 2))
