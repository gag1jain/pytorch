# Owner(s): ["module: c10d"]
import os
import unittest
from typing import List

import torch
import torch.distributed as dist
from torch._C import FileCheck
from torch._dynamo.utils import same
from torch._inductor.utils import fresh_inductor_cache, run_and_get_triton_code
<<<<<<< HEAD
from torch.distributed._functional_collectives import (
    all_gather_into_tensor_coalesced,
    all_gather_tensor,
    all_reduce,
    all_reduce_coalesced,
    all_to_all_single,
    AsyncCollectiveTensor,
    reduce_scatter_tensor,
    reduce_scatter_tensor_coalesced,
)
from torch.fx.experimental.proxy_tensor import make_fx
=======
>>>>>>> 65ddb339
from torch.testing._internal.common_distributed import (
    MultiProcessTestCase,
    requires_nccl,
    skip_if_lt_x_gpu,
)
from torch.testing._internal.common_utils import run_tests
from torch.utils._triton import has_triton


def load_test_module(name):
    import sys
    from importlib.machinery import SourceFileLoader
    from pathlib import Path
    from unittest import mock

    testdir = Path(__file__).absolute().parent.parent
    with mock.patch("sys.path", [*sys.path, str(testdir)]):
        return SourceFileLoader(
            name, str(testdir / f"{name.replace('.', '/')}.py")
        ).load_module()


AOTIRunnerUtil = load_test_module("inductor.test_aot_inductor_utils").AOTIRunnerUtil

import sys

if not dist.is_available():
    print("distributed package not available, skipping tests", file=sys.stderr)
    sys.exit(0)


@requires_nccl()
class C10DFunctionalNativeTest(MultiProcessTestCase):
    def setUp(self) -> None:
        super().setUp()
        os.environ["_USE_NATIVE_C10D_FUNCTIONAL"] = "1"
        self._spawn_processes()

    @property
    def world_size(self) -> int:
        return 2

    @property
    def ranks(self) -> List[int]:
        return list(range(self.world_size))

    @property
    def device(self) -> torch.device:
        return torch.device(f"cuda:{self.rank}")

    def _init_process_group(self) -> None:
        # Allow testing aoti after torch.compile
        torch._inductor.config.triton.store_cubin = True
        torch._inductor.config.debug = True

        torch.cuda.set_device(self.device)
        store = dist.FileStore(self.file_name, self.world_size)
        dist.init_process_group(
            backend="nccl",
            world_size=self.world_size,
            rank=self.rank,
            store=store,
        )
        torch._C._distributed_c10d._register_process_group("default", dist.group.WORLD)

    @skip_if_lt_x_gpu(2)
    def test_all_reduce(self) -> None:
        self._init_process_group()

        input = torch.full((10, 10), float(self.rank), device=self.device)
        output = torch.ops._c10d_functional.all_reduce(
            input,
            "avg",
            "default",
        )
        output = torch.ops._c10d_functional.wait_tensor(output)
        assert id(output) != id(input)
        expect = sum(self.ranks) / self.world_size
        assert output.eq(expect).all()

        # Test Python API and AsyncCollectiveTensor
        output = all_reduce(
            input,
            "avg",
            "default",
        )
        assert isinstance(output, AsyncCollectiveTensor)
        assert not output.completed
        assert output.eq(expect).all()
        assert output.completed

    @skip_if_lt_x_gpu(2)
    def test_all_reduce_(self) -> None:
        self._init_process_group()

        input = torch.full((10, 10), float(self.rank), device=self.device)
        output = torch.ops._c10d_functional.all_reduce_(
            input,
            "avg",
            "default",
        )
        output = torch.ops._c10d_functional.wait_tensor(output)
        assert id(output) == id(input)
        expect = sum(self.ranks) / self.world_size
        assert output.eq(expect).all()

    @skip_if_lt_x_gpu(2)
    def test_all_reduce_coalesced(self) -> None:
        self._init_process_group()

        inputs = [
            torch.full((i, i), float(self.rank * i), device=self.device)
            for i in range(10)
        ]
        outputs = torch.ops._c10d_functional.all_reduce_coalesced(
            inputs,
            "avg",
            "default",
        )
        for i, (output, input) in enumerate(zip(outputs, inputs)):
            output = torch.ops._c10d_functional.wait_tensor(output)
            assert id(output) != id(input)
            assert output.eq(sum(self.ranks) / self.world_size * i).all()

        # Test Python API and AsyncCollectiveTensor
        outputs = all_reduce_coalesced(
            inputs,
            "avg",
            "default",
        )
        for i, (output, input) in enumerate(zip(outputs, inputs)):
            assert not output.completed
            assert output.eq(sum(self.ranks) / self.world_size * i).all()
            assert output.completed

    @skip_if_lt_x_gpu(2)
    def test_all_reduce_coalesced_(self) -> None:
        self._init_process_group()

        inputs = [
            torch.full((i, i), float(self.rank * i), device=self.device)
            for i in range(10)
        ]
        outputs = torch.ops._c10d_functional.all_reduce_coalesced_(
            inputs,
            "avg",
            "default",
        )
        for i, (output, input) in enumerate(zip(outputs, inputs)):
            output = torch.ops._c10d_functional.wait_tensor(output)
            assert id(output) == id(input)
            assert output.eq(sum(self.ranks) / self.world_size * i).all()

    @skip_if_lt_x_gpu(2)
    def test_all_gather_into_tensor(self) -> None:
        self._init_process_group()

        input = torch.full((10, 10), float(self.rank), device=self.device)
        output = torch.ops._c10d_functional.all_gather_into_tensor(
            input,
            self.world_size,
            "default",
        )
        output = torch.ops._c10d_functional.wait_tensor(output)
        expect = torch.cat(
            [
                torch.full((10, 10), float(rank), device=self.device)
                for rank in self.ranks
            ]
        )
        assert torch.allclose(output, expect)
        assert output.eq(expect).all()

        # Test Python API and AsyncCollectiveTensor
        output = all_gather_tensor(
            input,
            0,
            "default",
        )
        assert isinstance(output, AsyncCollectiveTensor)
        assert not output.completed
        assert output.eq(expect).all()
        assert output.completed

    @skip_if_lt_x_gpu(2)
    def test_all_gather_into_tensor_coalesced(self) -> None:
        self._init_process_group()

        inputs = [
            torch.full((10, 10), float(self.rank * i), device=self.device)
            for i in range(10)
        ]
        outputs = torch.ops._c10d_functional.all_gather_into_tensor_coalesced(
            inputs,
            self.world_size,
            "default",
        )
        expect = [
            torch.cat(
                [
                    torch.full((10, 10), float(rank) * i, device=self.device)
                    for rank in self.ranks
                ]
            )
            for i in range(10)
        ]
        for i, output in enumerate(outputs):
            output = torch.ops._c10d_functional.wait_tensor(output)
            assert output.eq(expect[i]).all()

        # Test Python API and AsyncCollectiveTensor
        outputs = all_gather_into_tensor_coalesced(
            inputs,
            "default",
        )
        for i, output in enumerate(outputs):
            assert not output.completed
            assert output.eq(expect[i]).all()
            assert output.completed

    @skip_if_lt_x_gpu(2)
    def test_reduce_scatter_tensor(self) -> None:
        self._init_process_group()

        input = torch.tensor(self.ranks, device=self.device)
        output = torch.ops._c10d_functional.reduce_scatter_tensor(
            input,
            "avg",
            self.world_size,
            "default",
        )
        output = torch.ops._c10d_functional.wait_tensor(output)
        assert output.eq(self.rank).all()

        # Test Python API and AsyncCollectiveTensor
        output = reduce_scatter_tensor(
            input,
            "avg",
            0,
            "default",
        )
        assert isinstance(output, AsyncCollectiveTensor)
        assert not output.completed
        assert output.eq(self.rank).all()
        assert output.completed

    @skip_if_lt_x_gpu(2)
    def test_reduce_scatter_tensor_coalesced(self) -> None:
        self._init_process_group()

        inputs = [torch.tensor(self.ranks, device=self.device) * i for i in range(10)]
        outputs = torch.ops._c10d_functional.reduce_scatter_tensor_coalesced(
            inputs,
            "avg",
            self.world_size,
            "default",
        )
        for i, output in enumerate(outputs):
            output = torch.ops._c10d_functional.wait_tensor(output)
            assert output.eq(self.rank * i).all()

        # Test Python API and AsyncCollectiveTensor
        outputs = reduce_scatter_tensor_coalesced(
            inputs,
            "avg",
            [0] * 10,
            "default",
        )
        for i, output in enumerate(outputs):
            assert not output.completed
            assert output.eq(self.rank * i).all()
            assert output.completed

    @skip_if_lt_x_gpu(2)
    def test_all_to_all_single(self) -> None:
        self._init_process_group()
        torch.cuda.set_device(self.device)

        torch.manual_seed(42)
        send_sz_matrix = torch.randint(0, 20, (self.world_size, self.world_size))

        input_split_sizes = send_sz_matrix[self.rank].tolist()
        output_split_sizes = send_sz_matrix[:, self.rank].tolist()
        input = torch.full((sum(input_split_sizes),), float(self.rank)).cuda()

        output = torch.ops._c10d_functional.all_to_all_single(
            input,
            output_split_sizes,
            input_split_sizes,
            "default",
        )
        output = torch.ops._c10d_functional.wait_tensor(output)
        expect = torch.cat(
            [
                torch.full((sz,), float(rank)).cuda()
                for rank, sz in enumerate(output_split_sizes)
            ]
        )
        assert output.eq(expect).all()

        # Test Python API and AsyncCollectiveTensor
        output = all_to_all_single(
            input, output_split_sizes, input_split_sizes, "default"
        )
        assert not output.completed
        assert output.eq(expect).all()
        assert output.completed

    @unittest.skipIf(not has_triton(), "Inductor+gpu needs triton and recent GPU arch")
    @torch._inductor.config.patch(debug=True)
    @fresh_inductor_cache()
    def test_inductor_all_reduce_single(self):
        self._init_process_group()

        def func(arg: torch.Tensor) -> torch.Tensor:
            buf0 = arg + 42
            # Expect in-place with inductor allocated buf
            ar0 = torch.ops._c10d_functional.all_reduce(buf0, "avg", "default")
            ar0 = torch.ops._c10d_functional.wait_tensor(ar0)
            # Expect no in-place with graph input
            ar1 = torch.ops._c10d_functional.all_reduce(arg, "avg", "default")
            ar1 = torch.ops._c10d_functional.wait_tensor(ar1)
            return ar0, ar1

        arg = torch.rand(4, 4, device=self.device)
        compiled = torch.compile(func)

        code = run_and_get_triton_code(compiled, arg)
        (
            FileCheck()
            .check("buf0 = empty(")
            .check("buf5 = empty(")
            # Expect in-place with inductor allocated buf
            .check("torch.ops._c10d_functional.all_reduce_.default(buf0")
            .check("torch.ops._c10d_functional.wait_tensor.default(buf0")
            # Expect no in-place with graph input (buf5 is a clone)
            .check("torch.ops._c10d_functional.all_reduce_.default(buf5")
            .check("torch.ops._c10d_functional.wait_tensor.default(buf5")
            # Expect no extra copy on return
            .check("return (buf0, buf5, )")
            .run(code)
        )
        out = compiled(arg)
        correct = func(arg)
        assert same(out, correct), f"{out} va {correct}"

        # Test aoti
        out = AOTIRunnerUtil.run("cuda", func, (arg,))
        torch.cuda.synchronize()

    @unittest.skipIf(not has_triton(), "Inductor+gpu needs triton and recent GPU arch")
    @torch._inductor.config.patch(debug=True)
    @fresh_inductor_cache()
    def test_inductor_all_reduce_coalesced(self):
        self._init_process_group()

        def func(args: List[torch.Tensor]) -> torch.Tensor:
            bufs = [arg + 42 for arg in args]
            # Expect in-place with inductor allocated buf
            ar0 = torch.ops._c10d_functional.all_reduce_coalesced(
                bufs, "avg", "default"
            )
            ar0 = [torch.ops._c10d_functional.wait_tensor(out) for out in ar0]
            # Expect no in-place with graph input
            ar1 = torch.ops._c10d_functional.all_reduce_coalesced(
                args, "avg", "default"
            )
            ar1 = [torch.ops._c10d_functional.wait_tensor(out) for out in ar1]
            return ar0, ar1

        args = [torch.rand(4, 4, device=self.device) for _ in range(2)]
        compiled = torch.compile(func)
        code = run_and_get_triton_code(compiled, args)
        (
            FileCheck()
            .check("buf0 = empty(")
            .check("buf5 = empty(")
            .check("buf1 = empty(")
            .check("buf6 = empty(")
            # Expect in-place with inductor allocated buf
            .check(
                "torch.ops._c10d_functional.all_reduce_coalesced_"
                ".default([buf0, buf1]"
            )
            # Expect no in-place with graph input (buf5, buf6 are clones)
            .check(
                "torch.ops._c10d_functional.all_reduce_coalesced_"
                ".default([buf5, buf6]"
            )
            .check("torch.ops._c10d_functional.wait_tensor.default(buf0")
            .check("torch.ops._c10d_functional.wait_tensor.default(buf1")
            .check("torch.ops._c10d_functional.wait_tensor.default(buf5")
            .check("torch.ops._c10d_functional.wait_tensor.default(buf6")
            # Expect no extra copy on return
            .check("return (buf0, buf1, buf5, buf6, )")
            .run(code)
        )
        out = compiled(args)
        correct = func(args)
        assert same(out, correct), f"{out} va {correct}"

        # Test aoti
        out = AOTIRunnerUtil.run("cuda", func, (args,))
        torch.cuda.synchronize()

    @unittest.skipIf(not has_triton(), "Inductor+gpu needs triton and recent GPU arch")
    @torch._inductor.config.patch(debug=True)
    @fresh_inductor_cache()
    def test_inductor_inplace_op_on_view(self):
        self._init_process_group()

        def func(arg: torch.Tensor) -> torch.Tensor:
            buf0 = (arg + 10)[:2]
            ar0 = torch.ops._c10d_functional.all_reduce(buf0, "avg", "default")
            ar0 = torch.ops._c10d_functional.wait_tensor(ar0)
            return ar0

        arg = torch.rand(4, 4, device=self.device)
        compiled = torch.compile(func)

        code = run_and_get_triton_code(compiled, arg)
        (
            FileCheck()
            .check("buf0 = empty(")
            # Ensure the all_reduce_ input is a view
            .check(
                "torch.ops._c10d_functional.all_reduce_.default(reinterpret_tensor(buf0"
            )
            .check(
                "torch.ops._c10d_functional.wait_tensor.default(reinterpret_tensor(buf0"
            )
            .check("return (reinterpret_tensor(buf0")
            .run(code)
        )
        out = compiled(arg)
        correct = func(arg)
        assert same(out, correct), f"{out} va {correct}"

    @unittest.skipIf(not has_triton(), "Inductor+gpu needs triton and recent GPU arch")
    @torch._inductor.config.patch(debug=True)
    @fresh_inductor_cache()
    def test_inductor_reuse_buffer_after_inplace_collective(self):
        self._init_process_group()

        def func(arg: torch.Tensor) -> torch.Tensor:
            # Expect allocation
            buf0 = arg + 42
            ar0 = torch.ops._c10d_functional.all_reduce(buf0, "avg", "default")
            ar0 = torch.ops._c10d_functional.wait_tensor(ar0)
            # Expect allocation
            buf1 = torch.mm(arg, ar0)
            # Expect buf0 to be reused
            buf2 = torch.mm(arg, buf1)
            return buf1, buf2

        arg = torch.rand(4, 4, device=self.device)
        compiled = torch.compile(func)
        code = run_and_get_triton_code(compiled, arg)
        (
            FileCheck()
            # Expect allocation
            .check("buf0 = empty(")
            .check("torch.ops._c10d_functional.all_reduce_.default(buf0")
            .check("torch.ops._c10d_functional.wait_tensor.default(buf0")
            # Expect allocation
            .check("buf5 = empty(")
            .check("extern_kernels.mm(arg0_1, buf0, out=buf5")
            # Expect buf0 to be reused
            .check("buf6 = buf0; del buf0  # reuse")
            .check("extern_kernels.mm(arg0_1, buf5, out=buf6")
            # Expect no extra copy on return
            .check("return (buf5, buf6, )")
            .run(code)
        )
        out = compiled(arg)
        correct = func(arg)
        assert same(out, correct), f"{out} va {correct}"

    @unittest.skipIf(not has_triton(), "Inductor+gpu needs triton and recent GPU arch")
    @torch._inductor.config.patch(debug=True)
    @fresh_inductor_cache()
    def test_inductor_all_gather_into_tensor_single(self):
        self._init_process_group()

        def func(arg: torch.Tensor) -> torch.Tensor:
            ag0 = torch.ops._c10d_functional.all_gather_into_tensor(
                arg, self.world_size, "default"
            )
            ag0 = torch.ops._c10d_functional.wait_tensor(ag0)
            return ag0

        arg = torch.rand(4, 4, device=self.device)
        compiled = torch.compile(func)
        code = run_and_get_triton_code(compiled, arg)
        (
            FileCheck()
            .check(
                "buf0 = torch.ops._c10d_functional.all_gather_into_tensor.default(arg0_1"
            )
            .check("torch.ops._c10d_functional.wait_tensor.default(buf0")
            # Expect no extra copy on return
            .check("return (buf0, )")
            .run(code)
        )
        out = compiled(arg)
        correct = func(arg)
        assert same(out, correct), f"{out} va {correct}"

        # Test aoti
        out = AOTIRunnerUtil.run("cuda", func, (arg,))
        torch.cuda.synchronize()

    @unittest.skipIf(not has_triton(), "Inductor+gpu needs triton and recent GPU arch")
    @torch._inductor.config.patch(debug=True)
    @fresh_inductor_cache()
    def test_inductor_all_gather_into_tensor_coalesced(self):
        self._init_process_group()

        def func(args: List[torch.Tensor]) -> torch.Tensor:
            ag0 = torch.ops._c10d_functional.all_gather_into_tensor_coalesced(
                args, self.world_size, "default"
            )
            ag0 = [torch.ops._c10d_functional.wait_tensor(out) for out in ag0]
            return ag0

        args = [torch.rand(4, 4, device=self.device) for _ in range(4)]
        compiled = torch.compile(func)
        code = run_and_get_triton_code(compiled, args)
        (
            FileCheck()
            .check(
                "buf0 = torch.ops._c10d_functional.all_gather_into_tensor_coalesced"
                ".default([arg0_1, arg1_1, arg2_1, arg3_1]"
            )
            .check("buf1 = buf0[0]")
            .check("buf2 = buf0[1]")
            .check("buf3 = buf0[2]")
            .check("buf4 = buf0[3]")
            .check("torch.ops._c10d_functional.wait_tensor.default(buf1")
            .check("torch.ops._c10d_functional.wait_tensor.default(buf2")
            .check("torch.ops._c10d_functional.wait_tensor.default(buf3")
            .check("torch.ops._c10d_functional.wait_tensor.default(buf4")
            # Expect no extra copy on return
            .check("return (buf1, buf2, buf3, buf4, )")
            .run(code)
        )
        out = compiled(args)
        correct = func(args)
        assert same(out, correct), f"{out} va {correct}"

        # Test aoti
        out = AOTIRunnerUtil.run("cuda", func, (args,))
        torch.cuda.synchronize()

    @unittest.skipIf(not has_triton(), "Inductor+gpu needs triton and recent GPU arch")
    @torch._inductor.config.patch(debug=True)
    @fresh_inductor_cache()
    def test_inductor_reduce_scatter_tensor_single(self):
        self._init_process_group()

        def func(arg: torch.Tensor) -> torch.Tensor:
            rs0 = torch.ops._c10d_functional.reduce_scatter_tensor(
                arg, "avg", self.world_size, "default"
            )
            rs0 = torch.ops._c10d_functional.wait_tensor(rs0)
            return rs0

        arg = torch.rand(4, 4, device=self.device)
        compiled = torch.compile(func)
        code = run_and_get_triton_code(compiled, arg)
        (
            FileCheck()
            .check(
                "buf0 = torch.ops._c10d_functional.reduce_scatter_tensor.default(arg0_1"
            )
            .check("torch.ops._c10d_functional.wait_tensor.default(buf0")
            # Expect no extra copy on return
            .check("return (buf0, )")
            .run(code)
        )
        out = compiled(arg)
        correct = func(arg)
        assert same(out, correct), f"{out} va {correct}"

        # Test aoti
        out = AOTIRunnerUtil.run("cuda", func, (arg,))
        torch.cuda.synchronize()

    @unittest.skipIf(not has_triton(), "Inductor+gpu needs triton and recent GPU arch")
    @torch._inductor.config.patch(debug=True)
    @fresh_inductor_cache()
    def test_inductor_reduce_scatter_tensor_coalesced(self):
        self._init_process_group()

        def func(args: List[torch.Tensor]) -> torch.Tensor:
            rs0 = torch.ops._c10d_functional.reduce_scatter_tensor_coalesced(
                args, "avg", self.world_size, "default"
            )
            rs0 = [torch.ops._c10d_functional.wait_tensor(out) for out in rs0]
            return rs0

        args = [torch.rand(4, 4, device=self.device) for _ in range(4)]
        compiled = torch.compile(func)
        code = run_and_get_triton_code(compiled, args)
        (
            FileCheck()
            .check(
                "buf0 = torch.ops._c10d_functional.reduce_scatter_tensor_coalesced"
                ".default([arg0_1, arg1_1, arg2_1, arg3_1]"
            )
            .check("buf1 = buf0[0]")
            .check("buf2 = buf0[1]")
            .check("buf3 = buf0[2]")
            .check("buf4 = buf0[3]")
            .check("torch.ops._c10d_functional.wait_tensor.default(buf1")
            .check("torch.ops._c10d_functional.wait_tensor.default(buf2")
            .check("torch.ops._c10d_functional.wait_tensor.default(buf3")
            .check("torch.ops._c10d_functional.wait_tensor.default(buf4")
            # Expect no extra copy on return
            .check("return (buf1, buf2, buf3, buf4, )")
            .run(code)
        )
        out = compiled(args)
        correct = func(args)
        assert same(out, correct), f"{out} va {correct}"

        # Test aoti
        out = AOTIRunnerUtil.run("cuda", func, (args,))
        torch.cuda.synchronize()

    @unittest.skipIf(not has_triton(), "Inductor+gpu needs triton and recent GPU arch")
    @fresh_inductor_cache()
    def test_inductor_all_to_all_single(self):
        torch._inductor.config.debug = True
        self._init_process_group()
        torch.cuda.set_device(self.device)

        def _tolist_with_constrain_as_size(tensor):
            lst = tensor.tolist()
            for elem in lst:
                torch._constrain_as_size(elem)
            return lst

        def func(
            input: torch.Tensor,
            output_split_sizes: torch.Tensor,
            input_split_sizes: torch.Tensor,
        ) -> torch.Tensor:
            output = torch.ops._c10d_functional.all_to_all_single(
                input,
                _tolist_with_constrain_as_size(output_split_sizes),
                _tolist_with_constrain_as_size(input_split_sizes),
                "default",
            )
            return torch.ops._c10d_functional.wait_tensor(output)

        torch.manual_seed(42)
        send_sz_matrix = torch.randint(0, 20, (self.world_size, self.world_size))

        input_split_sizes = send_sz_matrix[self.rank]
        output_split_sizes = send_sz_matrix[:, self.rank].contiguous()
        input = torch.full((input_split_sizes.sum().item(),), float(self.rank)).cuda()

        with torch._dynamo.config.patch(
            dynamic_shapes=True,
            capture_dynamic_output_shape_ops=True,
            capture_scalar_outputs=True,
        ):
            compiled = torch.compile(func, dynamic=True)
            code = run_and_get_triton_code(
                compiled, input, output_split_sizes, input_split_sizes
            )
        (
            FileCheck()
            .check_regex(
                "torch.ops._c10d_functional.all_to_all_single.default\\("
                "arg\\d+_\\d+, \\[i\\d+, i\\d+\\], \\[i\\d+, i\\d+\\]"
            )
            .check("torch.ops._c10d_functional.wait_tensor.default(")
            .run(code)
        )
        out = compiled(input, output_split_sizes, input_split_sizes)
        correct = func(input, output_split_sizes, input_split_sizes)
        assert same(out, correct), f"{out} va {correct}"


if __name__ == "__main__":
    run_tests()<|MERGE_RESOLUTION|>--- conflicted
+++ resolved
@@ -8,7 +8,6 @@
 from torch._C import FileCheck
 from torch._dynamo.utils import same
 from torch._inductor.utils import fresh_inductor_cache, run_and_get_triton_code
-<<<<<<< HEAD
 from torch.distributed._functional_collectives import (
     all_gather_into_tensor_coalesced,
     all_gather_tensor,
@@ -19,9 +18,6 @@
     reduce_scatter_tensor,
     reduce_scatter_tensor_coalesced,
 )
-from torch.fx.experimental.proxy_tensor import make_fx
-=======
->>>>>>> 65ddb339
 from torch.testing._internal.common_distributed import (
     MultiProcessTestCase,
     requires_nccl,
