#!/usr/bin/env python3

import argparse
import copy
import glob
import json
import os
import pathlib
import re
import shutil
import signal
import subprocess
import sys
import tempfile
import time
from collections import defaultdict
from contextlib import ExitStack
from datetime import datetime
from typing import Any, cast, Dict, List, NamedTuple, Optional, Sequence, Tuple, Union

import pkg_resources

import torch
import torch.distributed as dist
from torch.multiprocessing import current_process, get_context
from torch.testing._internal.common_utils import (
    FILE_SCHEMA,
    get_report_path,
    IS_CI,
    parser as common_parser,
    retry_shell,
    set_cwd,
    shell,
    TEST_WITH_ASAN,
    TEST_WITH_ROCM,
    TEST_WITH_SLOW_GRADCHECK,
)

REPO_ROOT = pathlib.Path(__file__).resolve().parent.parent

# using tools/ to optimize test run.
sys.path.insert(0, str(REPO_ROOT))
from tools.stats.import_test_stats import (
    ADDITIONAL_CI_FILES_FOLDER,
    TEST_CLASS_TIMES_FILE,
    TEST_TIMES_FILE,
)
from tools.stats.upload_metrics import add_global_metric, emit_metric
from tools.testing.target_determination.determinator import (
    AggregatedHeuristics,
    get_prediction_confidences,
    get_test_prioritizations,
)

from tools.testing.test_run import TestRun
from tools.testing.test_selections import (
    calculate_shards,
    get_test_case_configs,
    NUM_PROCS,
    ShardedTest,
    THRESHOLD,
)

HAVE_TEST_SELECTION_TOOLS = True
# Make sure to remove REPO_ROOT after import is done
sys.path.remove(str(REPO_ROOT))


RERUN_DISABLED_TESTS = os.getenv("PYTORCH_TEST_RERUN_DISABLED_TESTS", "0") == "1"
CPP_TEST_PREFIX = "cpp"
CPP_TEST_PATH = "build/bin"
DISTRIBUTED_TEST_PREFIX = "distributed"


# Note [ROCm parallel CI testing]
# https://github.com/pytorch/pytorch/pull/85770 added file-granularity parallel testing.
# In .ci/pytorch/test.sh, TEST_CONFIG == "default", CUDA and HIP_VISIBLE_DEVICES is set to 0.
# This results in multiple test files sharing the same GPU.
# This should be a supported use case for ROCm, but it exposed issues in the kernel driver resulting in hangs.
# See https://github.com/pytorch/pytorch/issues/90940.
#
# Further, ROCm self-hosted runners have up to 4 GPUs.
# Device visibility was set to 0 to match CUDA test behavior, but this was wasting available GPU resources.
# Assigning each Pool worker their own dedicated GPU avoids the ROCm oversubscription issues.
# This should also result in better overall wall clock time since all GPUs can be utilized.
def maybe_set_hip_visible_devies():
    # Special handling of ROCm GHA runners for parallel (file granularity) tests.
    if torch.version.hip:
        p = current_process()
        if p.name != "MainProcess":
            # this is a Process from a parallel Pool, not the MainProcess
            os.environ["HIP_VISIBLE_DEVICES"] = str(p._identity[0] % NUM_PROCS)


def strtobool(s):
    if s.lower() in ["", "0", "false", "off"]:
        return False
    return True


def parse_test_module(test):
    return test.split(".")[0]


class TestChoices(list):
    def __init__(self, *args, **kwargs):
        super().__init__(args[0])

    def __contains__(self, item):
        return list.__contains__(self, parse_test_module(item))


def discover_tests(
    base_dir: Optional[pathlib.Path] = None,
    cpp_tests_dir: Optional[pathlib.Path] = None,
    blocklisted_patterns: Optional[List[str]] = None,
    blocklisted_tests: Optional[List[str]] = None,
    extra_tests: Optional[List[str]] = None,
) -> List[str]:
    """
    Searches for all python files starting with test_ excluding one specified by patterns.
    If cpp_tests_dir is provided, also scan for all C++ tests under that directory. They
    are usually found in build/bin
    """

    def skip_test_p(name: str) -> bool:
        rc = False
        if blocklisted_patterns is not None:
            rc |= any(name.startswith(pattern) for pattern in blocklisted_patterns)
        if blocklisted_tests is not None:
            rc |= name in blocklisted_tests
        return rc

    cwd = pathlib.Path(__file__).resolve().parent if base_dir is None else base_dir
    # This supports symlinks, so we can link domain library tests to PyTorch test directory
    all_py_files = [
        pathlib.Path(p) for p in glob.glob(f"{cwd}/**/test_*.py", recursive=True)
    ]

    cpp_tests_dir = (
        f"{cwd.parent}/{CPP_TEST_PATH}" if cpp_tests_dir is None else cpp_tests_dir
    )
    # CPP test files are located under pytorch/build/bin. Unlike Python test, C++ tests
    # are just binaries and could have any name, i.e. basic or atest
    all_cpp_files = [
        pathlib.Path(p) for p in glob.glob(f"{cpp_tests_dir}/**/*", recursive=True)
    ]

    rc = [str(fname.relative_to(cwd))[:-3] for fname in all_py_files]
    # Add the cpp prefix for C++ tests so that we can tell them apart
    rc.extend(
        [
            parse_test_module(f"{CPP_TEST_PREFIX}/{fname.relative_to(cpp_tests_dir)}")
            for fname in all_cpp_files
        ]
    )

    # Invert slashes on Windows
    if sys.platform == "win32":
        rc = [name.replace("\\", "/") for name in rc]
    rc = [test for test in rc if not skip_test_p(test)]
    if extra_tests is not None:
        rc += extra_tests
    return sorted(rc)


CPP_TESTS_DIR = os.path.abspath(os.getenv("CPP_TESTS_DIR", default=CPP_TEST_PATH))
TESTS = discover_tests(
    cpp_tests_dir=CPP_TESTS_DIR,
    blocklisted_patterns=[
        "ao",
        "bottleneck_test",
        "custom_backend",
        "custom_operator",
        "fx",  # executed by test_fx.py
        "jit",  # executed by test_jit.py
        "mobile",
        "onnx_caffe2",
        "package",  # executed by test_package.py
        "quantization",  # executed by test_quantization.py
        "autograd",  # executed by test_autograd.py
    ],
    blocklisted_tests=[
        "test_bundled_images",
        "test_cpp_extensions_aot",
        "test_determination",
        "test_jit_fuser",
        "test_jit_simple",
        "test_jit_string",
        "test_kernel_launch_checks",
        "test_nnapi",
        "test_static_runtime",
        "test_throughput_benchmark",
        "distributed/bin/test_script",
        "distributed/elastic/multiprocessing/bin/test_script",
        "distributed/launcher/bin/test_script",
        "distributed/launcher/bin/test_script_init_method",
        "distributed/launcher/bin/test_script_is_torchelastic_launched",
        "distributed/launcher/bin/test_script_local_rank",
        "distributed/test_c10d_spawn",
        "distributions/test_transforms",
        "distributions/test_utils",
        "test/inductor/test_aot_inductor_utils",
        "onnx/test_pytorch_onnx_onnxruntime_cuda",
        "onnx/test_models",
        # These are not C++ tests
        f"{CPP_TEST_PREFIX}/CMakeFiles",
        f"{CPP_TEST_PREFIX}/CTestTestfile.cmake",
        f"{CPP_TEST_PREFIX}/Makefile",
        f"{CPP_TEST_PREFIX}/cmake_install.cmake",
        f"{CPP_TEST_PREFIX}/c10_intrusive_ptr_benchmark",
        f"{CPP_TEST_PREFIX}/example_allreduce",
        f"{CPP_TEST_PREFIX}/parallel_benchmark",
        f"{CPP_TEST_PREFIX}/protoc",
        f"{CPP_TEST_PREFIX}/protoc-3.13.0.0",
        f"{CPP_TEST_PREFIX}/torch_shm_manager",
        f"{CPP_TEST_PREFIX}/tutorial_tensorexpr",
    ],
    extra_tests=[
        "test_cpp_extensions_aot_ninja",
        "test_cpp_extensions_aot_no_ninja",
        "distributed/elastic/timer/api_test",
        "distributed/elastic/timer/local_timer_example",
        "distributed/elastic/timer/local_timer_test",
        "distributed/elastic/events/lib_test",
        "distributed/elastic/metrics/api_test",
        "distributed/elastic/utils/logging_test",
        "distributed/elastic/utils/util_test",
        "distributed/elastic/utils/distributed_test",
        "distributed/elastic/multiprocessing/api_test",
    ],
)

# The doctests are a special case that don't correspond to a file that discover
# tests can enable.
TESTS = TESTS + ["doctests"]

FSDP_TEST = [test for test in TESTS if test.startswith("distributed/fsdp")]

WINDOWS_BLOCKLIST = [
    "distributed/nn/jit/test_instantiator",
    "distributed/rpc/test_faulty_agent",
    "distributed/rpc/test_tensorpipe_agent",
    "distributed/rpc/test_share_memory",
    "distributed/rpc/cuda/test_tensorpipe_agent",
    "distributed/pipeline/sync/skip/test_api",
    "distributed/pipeline/sync/skip/test_gpipe",
    "distributed/pipeline/sync/skip/test_inspect_skip_layout",
    "distributed/pipeline/sync/skip/test_leak",
    "distributed/pipeline/sync/skip/test_portal",
    "distributed/pipeline/sync/skip/test_stash_pop",
    "distributed/pipeline/sync/skip/test_tracker",
    "distributed/pipeline/sync/skip/test_verify_skippables",
    "distributed/pipeline/sync/test_balance",
    "distributed/pipeline/sync/test_bugs",
    "distributed/pipeline/sync/test_checkpoint",
    "distributed/pipeline/sync/test_copy",
    "distributed/pipeline/sync/test_deferred_batch_norm",
    "distributed/pipeline/sync/test_dependency",
    "distributed/pipeline/sync/test_inplace",
    "distributed/pipeline/sync/test_microbatch",
    "distributed/pipeline/sync/test_phony",
    "distributed/pipeline/sync/test_pipe",
    "distributed/pipeline/sync/test_pipeline",
    "distributed/pipeline/sync/test_stream",
    "distributed/pipeline/sync/test_transparency",
    "distributed/pipeline/sync/test_worker",
    "distributed/elastic/agent/server/test/api_test",
    "distributed/elastic/multiprocessing/api_test",
    "distributed/_shard/checkpoint/test_checkpoint"
    "distributed/_shard/checkpoint/test_file_system_checkpoint"
    "distributed/_shard/sharding_spec/test_sharding_spec",
    "distributed/_shard/sharding_plan/test_sharding_plan",
    "distributed/_shard/sharded_tensor/test_sharded_tensor",
    "distributed/_shard/sharded_tensor/test_sharded_tensor_reshard",
    "distributed/_shard/sharded_tensor/ops/test_embedding",
    "distributed/_shard/sharded_tensor/ops/test_embedding_bag",
    "distributed/_shard/sharded_tensor/ops/test_binary_cmp",
    "distributed/_shard/sharded_tensor/ops/test_init",
    "distributed/_shard/sharded_optim/test_sharded_optim",
] + FSDP_TEST

ROCM_BLOCKLIST = [
    "distributed/rpc/test_faulty_agent",
    "distributed/rpc/test_tensorpipe_agent",
    "distributed/rpc/test_share_memory",
    "distributed/rpc/cuda/test_tensorpipe_agent",
    "distributed/_shard/checkpoint/test_checkpoint"
    "distributed/_shard/checkpoint/test_file_system_checkpoint"
    "distributed/_shard/sharding_spec/test_sharding_spec",
    "distributed/_shard/sharding_plan/test_sharding_plan",
    "distributed/_shard/sharded_tensor/test_sharded_tensor",
    "distributed/_shard/sharded_tensor/test_sharded_tensor_reshard",
    "distributed/_shard/sharded_tensor/ops/test_embedding",
    "distributed/_shard/sharded_tensor/ops/test_embedding_bag",
    "distributed/_shard/sharded_tensor/ops/test_binary_cmp",
    "distributed/_shard/sharded_tensor/ops/test_init",
    "distributed/_shard/sharded_optim/test_sharded_optim",
    "test_determination",
    "test_jit_legacy",
    "test_cuda_nvml_based_avail",
    "test_jit_cuda_fuser",
    "dynamo/test_activation_checkpointing",
]

# The tests inside these files should never be run in parallel with each other
RUN_PARALLEL_BLOCKLIST = [
    "test_cpp_extensions_jit",
    "test_cpp_extensions_open_device_registration",
    "test_jit_disabled",
    "test_mobile_optimizer",
    "test_multiprocessing",
    "test_multiprocessing_spawn",
    "test_namedtuple_return_api",
    "test_overrides",
    "test_show_pickle",
    "test_tensorexpr",
    "test_cuda_primary_ctx",
    "test_cuda_trace",
    "test_cuda_nvml_based_avail",
    # temporarily sets a global config
    "test_autograd_fallback",
] + FSDP_TEST

# Test files that should always be run serially with other test files,
# but it's okay if the tests inside them are run in parallel with each other.
CI_SERIAL_LIST = [
    "test_nn",
    "test_fake_tensor",
    "test_cpp_api_parity",
    "test_reductions",
    "test_cuda",
    "test_cuda_expandable_segments",
    "test_indexing",
    "test_fx_backends",
    "test_linalg",
    "test_cpp_extensions_jit",
    "test_torch",
    "test_tensor_creation_ops",
    "test_sparse_csr",
    "test_dispatch",
    "test_python_dispatch",  # torch.library creation and deletion must be serialized
    "test_spectral_ops",  # Cause CUDA illegal memory access https://github.com/pytorch/pytorch/issues/88916
    "nn/test_pooling",
    "nn/test_convolution",  # Doesn't respect set_per_process_memory_fraction, results in OOM for other tests in slow gradcheck
    "distributions/test_distributions",
    "test_autograd",  # slow gradcheck runs a test that checks the cuda memory allocator
    "test_prims",  # slow gradcheck runs a test that checks the cuda memory allocator
    "test_modules",  # failed test due to mismatched elements
    "functorch/test_vmap",  # OOM
    "test_fx",  # gets SIGKILL
    "test_dataloader",  # frequently hangs for ROCm
    "test_serialization",  # test_serialization_2gb_file allocates a tensor of 2GB, and could cause OOM
    "test_schema_check",  # Cause CUDA illegal memory access https://github.com/pytorch/pytorch/issues/95749
    "functorch/test_memory_efficient_fusion",  # Cause CUDA OOM on ROCm
    "test_utils",  # OOM
    "test_sort_and_select",  # OOM
    "test_backward_compatible_arguments",  # OOM
    "test_module_init",  # OOM
    "test_autocast",  # OOM
    "test_native_mha",  # OOM
    "test_module_hooks",  # OOM
    "inductor/test_max_autotune",  # Testing, probably revert later
]
# A subset of onnx tests that cannot run in parallel due to high memory usage.
ONNX_SERIAL_LIST = [
    "onnx/test_models",
    "onnx/test_models_quantized_onnxruntime",
    "onnx/test_models_onnxruntime",
    "onnx/test_custom_ops",
    "onnx/test_utility_funs",
]

# A subset of our TEST list that validates PyTorch's ops, modules, and autograd function as expected
CORE_TEST_LIST = [
    "test_autograd",
    "test_autograd_fallback",
    "test_modules",
    "test_nn",
    "test_ops",
    "test_ops_gradients",
    "test_ops_fwd_gradients",
    "test_ops_jit",
    "test_torch",
]


# if a test file takes longer than 5 min, we add it to TARGET_DET_LIST
SLOW_TEST_THRESHOLD = 300

DISTRIBUTED_TESTS_CONFIG = {}


if dist.is_available():
    DISTRIBUTED_TESTS_CONFIG["test"] = {"WORLD_SIZE": "1"}
    if not TEST_WITH_ROCM and dist.is_mpi_available():
        DISTRIBUTED_TESTS_CONFIG["mpi"] = {
            "WORLD_SIZE": "3",
            "TEST_REPORT_SOURCE_OVERRIDE": "dist-mpi",
        }
    if dist.is_nccl_available():
        DISTRIBUTED_TESTS_CONFIG["nccl"] = {
            "WORLD_SIZE": "2" if torch.cuda.device_count() == 2 else "3",
            "TEST_REPORT_SOURCE_OVERRIDE": "dist-nccl",
        }
    if dist.is_gloo_available():
        DISTRIBUTED_TESTS_CONFIG["gloo"] = {
            "WORLD_SIZE": "2" if torch.cuda.device_count() == 2 else "3",
            "TEST_REPORT_SOURCE_OVERRIDE": "dist-gloo",
        }
    if dist.is_ucc_available():
        DISTRIBUTED_TESTS_CONFIG["ucc"] = {
            "WORLD_SIZE": "2" if torch.cuda.device_count() == 2 else "3",
            "TEST_REPORT_SOURCE_OVERRIDE": "dist-ucc",
            "UCX_TLS": "tcp,cuda",
            "UCC_TLS": "nccl,ucp,cuda",
            "UCC_TL_UCP_TUNE": "cuda:0",  # don't use UCP TL on CUDA as it is not well supported
            "UCC_EC_CUDA_USE_COOPERATIVE_LAUNCH": "n",  # CI nodes (M60) fail if it is on
        }

# https://stackoverflow.com/questions/2549939/get-signal-names-from-numbers-in-python
SIGNALS_TO_NAMES_DICT = {
    getattr(signal, n): n for n in dir(signal) if n.startswith("SIG") and "_" not in n
}

CPP_EXTENSIONS_ERROR = """
Ninja (https://ninja-build.org) is required for some of the C++ extensions
tests, but it could not be found. Install ninja with `pip install ninja`
or `conda install ninja`. Alternatively, disable said tests with
`run_test.py --exclude test_cpp_extensions_aot_ninja test_cpp_extensions_jit`.
"""

PYTORCH_COLLECT_COVERAGE = bool(os.environ.get("PYTORCH_COLLECT_COVERAGE"))

JIT_EXECUTOR_TESTS = [
    "test_jit_profiling",
    "test_jit_legacy",
    "test_jit_fuser_legacy",
]

DISTRIBUTED_TESTS = [test for test in TESTS if test.startswith(DISTRIBUTED_TEST_PREFIX)]
TORCH_EXPORT_TESTS = [test for test in TESTS if test.startswith("export")]
FUNCTORCH_TESTS = [test for test in TESTS if test.startswith("functorch")]
ONNX_TESTS = [test for test in TESTS if test.startswith("onnx")]
CPP_TESTS = [test for test in TESTS if test.startswith(CPP_TEST_PREFIX)]

TESTS_REQUIRING_LAPACK = [
    "distributions/test_constraints",
    "distributions/test_distributions",
]

# These are just the slowest ones, this isn't an exhaustive list.
TESTS_NOT_USING_GRADCHECK = [
    # Note that you should use skipIfSlowGradcheckEnv if you do not wish to
    # skip all the tests in that file, e.g. test_mps
    "doctests",
    "test_meta",
    "test_hub",
    "test_fx",
    "test_decomp",
    "test_cpp_extensions_jit",
    "test_jit",
    "test_ops",
    "test_ops_jit",
    "dynamo/test_recompile_ux",
    "inductor/test_smoke",
    "test_quantization",
]


def print_to_stderr(message):
    print(message, file=sys.stderr)


def get_executable_command(options, disable_coverage=False, is_cpp_test=False):
    if options.coverage and not disable_coverage:
        if not is_cpp_test:
            executable = ["coverage", "run", "--parallel-mode", "--source=torch"]
        else:
            # TODO: C++ with coverage is not yet supported
            executable = []
    else:
        if not is_cpp_test:
            executable = [sys.executable, "-bb"]
        else:
            executable = ["pytest"]

    return executable


def run_test(
    test_module: ShardedTest,
    test_directory,
    options,
    launcher_cmd=None,
    extra_unittest_args=None,
    env=None,
) -> int:
    maybe_set_hip_visible_devies()
    unittest_args = options.additional_unittest_args.copy()
    test_file = test_module.name
    stepcurrent_key = test_file

    is_distributed_test = test_file.startswith(DISTRIBUTED_TEST_PREFIX)
    is_cpp_test = test_file.startswith(CPP_TEST_PREFIX)
    # NB: Rerun disabled tests depends on pytest-flakefinder and it doesn't work with
    # pytest-cpp atm. We also don't have support to disable C++ test yet, so it's ok
    # to just return successfully here
    if is_cpp_test and RERUN_DISABLED_TESTS:
        print_to_stderr(
            "Skipping C++ tests when running under RERUN_DISABLED_TESTS mode"
        )
        return 0

    if is_cpp_test:
        stepcurrent_key = f"{test_file}_{os.urandom(8).hex()}"
    else:
        unittest_args.extend(
            [
                f"--shard-id={test_module.shard - 1}",
                f"--num-shards={test_module.num_shards}",
            ]
        )
        stepcurrent_key = f"{test_file}_{test_module.shard - 1}_{os.urandom(8).hex()}"

    if options.verbose:
        unittest_args.append(f'-{"v"*options.verbose}')  # in case of pytest

    if test_file in RUN_PARALLEL_BLOCKLIST:
        unittest_args = [
            arg for arg in unittest_args if not arg.startswith("--run-parallel")
        ]

    if extra_unittest_args:
        assert isinstance(extra_unittest_args, list)
        unittest_args.extend(extra_unittest_args)

    # If using pytest, replace -f with equivalent -x
    if options.pytest:
        unittest_args.extend(
            get_pytest_args(
                options,
                stepcurrent_key,
                is_cpp_test=is_cpp_test,
                is_distributed_test=is_distributed_test,
            )
        )
        unittest_args.extend(test_module.get_pytest_args())
        unittest_args = [arg if arg != "-f" else "-x" for arg in unittest_args]

    # TODO: These features are not available for C++ test yet
    if IS_CI and not is_cpp_test:
        ci_args = ["--import-slow-tests", "--import-disabled-tests"]
        if RERUN_DISABLED_TESTS:
            ci_args.append("--rerun-disabled-tests")
        # use the downloaded test cases configuration, not supported in pytest
        unittest_args.extend(ci_args)

    if test_file in PYTEST_SKIP_RETRIES:
        if not options.pytest:
            raise RuntimeError(
                "A test running without pytest cannot skip retries using "
                "the PYTEST_SKIP_RETRIES set."
            )
        unittest_args = [arg for arg in unittest_args if "--reruns" not in arg]

    # Extra arguments are not supported with pytest
    executable = get_executable_command(options, is_cpp_test=is_cpp_test)
    if not executable:
        # If there is no eligible executable returning here, it means an unsupported
        # case such as coverage for C++ test. So just returning ok makes sense
        return 0

    if test_file.startswith(CPP_TEST_PREFIX):
        # C++ tests are not the regular test directory
        if CPP_TESTS_DIR:
            cpp_test = os.path.join(
                CPP_TESTS_DIR,
                test_file.replace(f"{CPP_TEST_PREFIX}/", ""),
            )
        else:
            cpp_test = os.path.join(
                pathlib.Path(test_directory).parent,
                CPP_TEST_PATH,
                test_file.replace(f"{CPP_TEST_PREFIX}/", ""),
            )

        argv = [
            cpp_test if sys.platform != "win32" else cpp_test + ".exe"
        ] + unittest_args
    else:
        # Can't call `python -m unittest test_*` here because it doesn't run code
        # in `if __name__ == '__main__': `. So call `python test_*.py` instead.
        argv = [test_file + ".py"] + unittest_args

    os.makedirs(REPO_ROOT / "test" / "test-reports", exist_ok=True)
    if IS_CI:
        log_fd, log_path = tempfile.mkstemp(
            dir=REPO_ROOT / "test" / "test-reports",
            prefix=f"{sanitize_file_name(str(test_module))}_",
            suffix="_toprint.log",
        )
        os.close(log_fd)

    command = (launcher_cmd or []) + executable + argv
    num_retries = 0 if "--subprocess" in command or RERUN_DISABLED_TESTS else 2
    is_slow = "slow" in os.environ.get("TEST_CONFIG", "") or "slow" in os.environ.get(
        "BUILD_ENVRIONMENT", ""
    )
    timeout = (
        THRESHOLD * 6
        if is_slow
        else THRESHOLD * 3
        if num_retries > 0
        and isinstance(test_module, ShardedTest)
        and test_module.time is not None
        else None
    )
    print_to_stderr(f"Executing {command} ... [{datetime.now()}]")

    with ExitStack() as stack:
        output = None
        if IS_CI:
            output = stack.enter_context(open(log_path, "w"))

        if options.continue_through_error and "--subprocess" not in command:
            # I think subprocess is better handled by common_utils? but it's not working atm
            ret_code, was_rerun = run_test_continue_through_error(
                command, test_directory, env, timeout, stepcurrent_key, output
            )
        else:
            ret_code, was_rerun = retry_shell(
                command,
                test_directory,
                stdout=output,
                stderr=output,
                env=env,
                timeout=timeout,
                retries=num_retries,
            )

            # Pytest return code 5 means no test is collected. This is needed
            # here as we use pytest directly when running C++ tests. Return
            # code 4 is ok too as this happens when the binary is not a C++
            # test executable. All binary files under build/bin that are not
            # C++ test at the time of this writing have been excluded, but we
            # can accept code 4 too just in case a new non-test binary file
            # comes up in the future.
            ret_code = 0 if ret_code == 5 or ret_code == 4 else ret_code

    if IS_CI:
        handle_log_file(
            test_module, log_path, failed=(ret_code != 0), was_rerun=was_rerun
        )
    return ret_code


def run_test_continue_through_error(
    command, test_directory, env, timeout, stepcurrent_key, output
):
    # Run the test with -x to stop at first failure. Try again, skipping the
    # previously run tests, repeating this until there is a test that fails 3
    # times (same number of rVetries we typically give).  Then we skip that
    # test, and keep going. Basically if the same test fails 3 times in a row,
    # skip the test on the next run, but still fail in the end. I take advantage
    # of the value saved in stepcurrent to keep track of the most recently run
    # test (which is the one that failed if there was a failure).

    num_failures = defaultdict(int)

    sc_command = f"--sc={stepcurrent_key}"
    while True:
        ret_code = shell(
            command + [sc_command],
            test_directory,
            stdout=output,
            stderr=output,
            env=env,
            timeout=timeout,
        )
        ret_code = 0 if ret_code == 5 or ret_code == 4 else ret_code
        if ret_code == 0:
            break  # Got to the end of the test suite successfully
        signal_name = f" ({SIGNALS_TO_NAMES_DICT[-ret_code]})" if ret_code < 0 else ""
        print(
            f"Got exit code {ret_code}{signal_name}, retrying...",
            file=output,
            flush=True,
        )

        # Read what just failed
        with open(
            REPO_ROOT / ".pytest_cache/v/cache/stepcurrent" / stepcurrent_key
        ) as f:
            current_failure = f.read()

        num_failures[current_failure] += 1
        if num_failures[current_failure] >= 3:
            sc_command = f"--scs={stepcurrent_key}"
        else:
            sc_command = f"--sc={stepcurrent_key}"

    consistent_failures = [x[1:-1] for x in num_failures.keys() if num_failures[x] >= 3]
    flaky_failures = [x[1:-1] for x in num_failures.keys() if 0 < num_failures[x] < 3]
    if len(flaky_failures) > 0:
        print(
            "The following tests failed flakily (had to be rerun in a new process,"
            + f" doesn't include reruns froms same process): {flaky_failures}",
            file=output,
            flush=True,
        )
    if len(consistent_failures) > 0:
        print(
            f"The following tests failed consistently: {consistent_failures}",
            file=output,
            flush=True,
        )
        return 1, True
    return 0, any(x > 0 for x in num_failures.values())


def run_test_with_subprocess(test_module, test_directory, options):
    return run_test(
        test_module, test_directory, options, extra_unittest_args=["--subprocess"]
    )


def _test_cpp_extensions_aot(test_directory, options, use_ninja):
    if use_ninja:
        try:
            from torch.utils import cpp_extension

            cpp_extension.verify_ninja_availability()
        except RuntimeError:
            print_to_stderr(CPP_EXTENSIONS_ERROR)
            return 1

    # Wipe the build folder, if it exists already
    cpp_extensions_test_dir = os.path.join(test_directory, "cpp_extensions")
    cpp_extensions_test_build_dir = os.path.join(cpp_extensions_test_dir, "build")
    if os.path.exists(cpp_extensions_test_build_dir):
        shutil.rmtree(cpp_extensions_test_build_dir)

    # Build the test cpp extensions modules
    shell_env = os.environ.copy()
    shell_env["USE_NINJA"] = str(1 if use_ninja else 0)
    cmd = [sys.executable, "setup.py", "install", "--root", "./install"]
    return_code = shell(cmd, cwd=cpp_extensions_test_dir, env=shell_env)
    if return_code != 0:
        return return_code
    if sys.platform != "win32":
        return_code = shell(
            cmd,
            cwd=os.path.join(cpp_extensions_test_dir, "no_python_abi_suffix_test"),
            env=shell_env,
        )
        if return_code != 0:
            return return_code

    # "install" the test modules and run tests
    python_path = os.environ.get("PYTHONPATH", "")
    from shutil import copyfile

    os.environ["USE_NINJA"] = shell_env["USE_NINJA"]
    test_module = "test_cpp_extensions_aot" + ("_ninja" if use_ninja else "_no_ninja")
    copyfile(
        test_directory + "/test_cpp_extensions_aot.py",
        test_directory + "/" + test_module + ".py",
    )
    try:
        cpp_extensions = os.path.join(test_directory, "cpp_extensions")
        install_directory = ""
        # install directory is the one that is named site-packages
        for root, directories, _ in os.walk(os.path.join(cpp_extensions, "install")):
            for directory in directories:
                if "-packages" in directory:
                    install_directory = os.path.join(root, directory)

        assert install_directory, "install_directory must not be empty"
        os.environ["PYTHONPATH"] = os.pathsep.join([install_directory, python_path])
        return run_test(ShardedTest(test_module, 1, 1), test_directory, options)
    finally:
        os.environ["PYTHONPATH"] = python_path
        if os.path.exists(test_directory + "/" + test_module + ".py"):
            os.remove(test_directory + "/" + test_module + ".py")
        os.environ.pop("USE_NINJA")


def test_cpp_extensions_aot_ninja(test_module, test_directory, options):
    return _test_cpp_extensions_aot(test_directory, options, use_ninja=True)


def test_cpp_extensions_aot_no_ninja(test_module, test_directory, options):
    return _test_cpp_extensions_aot(test_directory, options, use_ninja=False)


def test_distributed(test_module, test_directory, options):
    # MPI tests are broken with Python-3.9
    mpi_available = subprocess.call(
        "command -v mpiexec", shell=True
    ) == 0 and sys.version_info < (3, 9)
    if options.verbose and not mpi_available:
        print_to_stderr("MPI not available -- MPI backend tests will be skipped")

    config = DISTRIBUTED_TESTS_CONFIG
    for backend, env_vars in config.items():
        if sys.platform == "win32" and backend != "gloo":
            continue
        if backend == "mpi" and not mpi_available:
            continue
        for with_init_file in {True, False}:
            if sys.platform == "win32" and not with_init_file:
                continue
            tmp_dir = tempfile.mkdtemp()
            if options.verbose:
                init_str = "with {} init_method"
                with_init = init_str.format("file" if with_init_file else "env")
                print_to_stderr(
                    f"Running distributed tests for the {backend} backend {with_init}"
                )
            old_environ = dict(os.environ)
            os.environ["TEMP_DIR"] = tmp_dir
            os.environ["BACKEND"] = backend
            os.environ["INIT_METHOD"] = "env://"
            os.environ.update(env_vars)
            if with_init_file:
                if test_module.name == "test_distributed_spawn":
                    init_method = f"{FILE_SCHEMA}{tmp_dir}/"
                else:
                    init_method = f"{FILE_SCHEMA}{tmp_dir}/shared_init_file"
                os.environ["INIT_METHOD"] = init_method
            try:
                os.mkdir(os.path.join(tmp_dir, "barrier"))
                os.mkdir(os.path.join(tmp_dir, "test_dir"))
                if backend == "mpi":
                    # test mpiexec for --noprefix option
                    with open(os.devnull, "w") as devnull:
                        allowrunasroot_opt = (
                            "--allow-run-as-root"
                            if subprocess.call(
                                'mpiexec --allow-run-as-root -n 1 bash -c ""',
                                shell=True,
                                stdout=devnull,
                                stderr=subprocess.STDOUT,
                            )
                            == 0
                            else ""
                        )
                        noprefix_opt = (
                            "--noprefix"
                            if subprocess.call(
                                f'mpiexec {allowrunasroot_opt} -n 1 --noprefix bash -c ""',
                                shell=True,
                                stdout=devnull,
                                stderr=subprocess.STDOUT,
                            )
                            == 0
                            else ""
                        )

                    mpiexec = ["mpiexec", "-n", "3", noprefix_opt, allowrunasroot_opt]

                    return_code = run_test(
                        test_module, test_directory, options, launcher_cmd=mpiexec
                    )
                else:
                    return_code = run_test(
                        test_module,
                        test_directory,
                        options,
                        extra_unittest_args=["--subprocess"],
                    )
                if return_code != 0:
                    return return_code
            finally:
                shutil.rmtree(tmp_dir)
                os.environ.clear()
                os.environ.update(old_environ)
    return 0


def run_doctests(test_module, test_directory, options):
    """
    Assumes the incoming test module is called doctest, and simply executes the
    xdoctest runner on the torch library itself.
    """
    import pathlib

    import xdoctest

    pkgpath = pathlib.Path(torch.__file__).parent

    exclude_module_list = ["torch._vendor.*"]
    enabled = {
        # TODO: expose these options to the user
        # For now disable all feature-conditional tests
        # 'lapack': 'auto',
        # 'cuda': 'auto',
        # 'cuda1': 'auto',
        # 'qengine': 'auto',
        "lapack": 0,
        "cuda": 0,
        "cuda1": 0,
        "qengine": 0,
        "autograd_profiler": 0,
        "cpp_ext": 0,
        "monitor": 0,
        "onnx": "auto",
    }

    # Resolve "auto" based on a test to determine if the feature is available.
    if enabled["cuda"] == "auto" and torch.cuda.is_available():
        enabled["cuda"] = True

    if (
        enabled["cuda1"] == "auto"
        and torch.cuda.is_available()
        and torch.cuda.device_count() > 1
    ):
        enabled["cuda1"] = True

    if enabled["lapack"] == "auto" and torch._C.has_lapack:
        enabled["lapack"] = True

    if enabled["qengine"] == "auto":
        try:
            # Is there a better check if quantization is enabled?
            import torch.ao.nn.quantized as nnq  # NOQA: F401

            torch.backends.quantized.engine = "qnnpack"
            torch.backends.quantized.engine = "fbgemm"
        except (ImportError, RuntimeError):
            ...
        else:
            enabled["qengine"] = True

    if enabled["onnx"] == "auto":
        try:
            import onnx  # NOQA: F401
            import onnxruntime  # NOQA: F401
            import onnxscript  # NOQA: F401
        except ImportError:
            exclude_module_list.append("torch.onnx.*")
            enabled["onnx"] = False
        else:
            enabled["onnx"] = True

    # Set doctest environment variables
    if enabled["cuda"]:
        os.environ["TORCH_DOCTEST_CUDA"] = "1"

    if enabled["cuda1"]:
        os.environ["TORCH_DOCTEST_CUDA1"] = "1"

    if enabled["lapack"]:
        os.environ["TORCH_DOCTEST_LAPACK"] = "1"

    if enabled["qengine"]:
        os.environ["TORCH_DOCTEST_QENGINE"] = "1"

    if enabled["autograd_profiler"]:
        os.environ["TORCH_DOCTEST_AUTOGRAD_PROFILER"] = "1"

    if enabled["cpp_ext"]:
        os.environ["TORCH_DOCTEST_CPP_EXT"] = "1"

    if enabled["monitor"]:
        os.environ["TORCH_DOCTEST_MONITOR"] = "1"

    if enabled["onnx"]:
        os.environ["TORCH_DOCTEST_ONNX"] = "1"

    if 0:
        # TODO: could try to enable some of these
        os.environ["TORCH_DOCTEST_QUANTIZED_DYNAMIC"] = "1"
        os.environ["TORCH_DOCTEST_ANOMALY"] = "1"
        os.environ["TORCH_DOCTEST_AUTOGRAD"] = "1"
        os.environ["TORCH_DOCTEST_HUB"] = "1"
        os.environ["TORCH_DOCTEST_DATALOADER"] = "1"
        os.environ["TORCH_DOCTEST_FUTURES"] = "1"

    pkgpath = os.path.dirname(torch.__file__)

    xdoctest_config = {
        "global_exec": r"\n".join(
            [
                "from torch import nn",
                "import torch.nn.functional as F",
                "import torch",
            ]
        ),
        "analysis": "static",  # set to "auto" to test doctests in compiled modules
        "style": "google",
        "options": "+IGNORE_WHITESPACE",
    }
    xdoctest_verbose = max(1, options.verbose)
    run_summary = xdoctest.runner.doctest_module(
        os.fspath(pkgpath),
        config=xdoctest_config,
        verbose=xdoctest_verbose,
        command=options.xdoctest_command,
        argv=[],
        exclude=exclude_module_list,
    )
    result = 1 if run_summary.get("n_failed", 0) else 0
    return result


def sanitize_file_name(file: str):
    return file.replace("\\", ".").replace("/", ".").replace(" ", "_")


def handle_log_file(
    test: ShardedTest, file_path: str, failed: bool, was_rerun: bool
) -> None:
    test = str(test)
    with open(file_path, "rb") as f:
        full_text = f.read().decode("utf-8", errors="ignore")

    if not failed and not was_rerun and "=== RERUNS ===" not in full_text:
        # If success + no retries (idk how else to check for test level retries
        # other than reparse xml), print only what tests ran, rename the log
        # file so it doesn't get printed later, and do not remove logs.
        new_file = "test/test-reports/" + sanitize_file_name(
            f"{test}_{os.urandom(8).hex()}_.log"
        )
        os.rename(file_path, REPO_ROOT / new_file)
        print_to_stderr(
            f"\n{test} was successful, full logs can be found in artifacts with path {new_file}"
        )
        for line in full_text.splitlines():
            if re.search("Running .* items in this shard:", line):
                print_to_stderr(line.strip())
        print_to_stderr("")
        return
    # otherwise: print entire file and then remove it
    print_to_stderr(f"\nPRINTING LOG FILE of {test} ({file_path})")
    print_to_stderr(full_text)
    print_to_stderr(f"FINISHED PRINTING LOG FILE of {test} ({file_path})\n")
    os.remove(file_path)


def get_pytest_args(
    options, stepcurrent_key, is_cpp_test=False, is_distributed_test=False
):
    if RERUN_DISABLED_TESTS:
        # Distributed tests are too slow, so running them x50 will cause the jobs to timeout after
        # 3+ hours. So, let's opt for less number of reruns. We need at least 150 instances of the
        # test every 2 weeks to satisfy the Rockset query (15 x 14 = 210). The same logic applies
        # to ASAN, which is also slow
        count = 15 if is_distributed_test or TEST_WITH_ASAN else 50
        # When under rerun-disabled-tests mode, run the same tests multiple times to determine their
        # flakiness status. Default to 50 re-runs
        rerun_options = ["--flake-finder", f"--flake-runs={count}"]
    else:
        # When under the normal mode, retry a failed test 2 more times. -x means stop at the first
        # failure
        rerun_options = ["-x", "--reruns=2"]

    pytest_args = [
        "-vv",
        "-rfEX",
    ]
    if not is_cpp_test:
        # C++ tests need to be run with pytest directly, not via python
        pytest_args.extend(["-p", "no:xdist", "--use-pytest"])
        if not options.continue_through_error and IS_CI:
            pytest_args.append(f"--sc={stepcurrent_key}")
    else:
        # Use pytext-dist to run C++ tests in parallel as running them sequentially using run_test
        # is much slower than running them directly
        pytest_args.extend(["-n", str(NUM_PROCS)])

        if IS_CI:
            # Add the option to generate XML test report here as C++ tests
            # won't go into common_utils
            test_report_path = get_report_path(pytest=True)
            pytest_args.extend(["--junit-xml-reruns", test_report_path])

    if options.pytest_k_expr:
        pytest_args.extend(["-k", options.pytest_k_expr])

    pytest_args.extend(rerun_options)
    return pytest_args


CUSTOM_HANDLERS = {
    "test_cuda_primary_ctx": run_test_with_subprocess,
    "test_cuda_nvml_based_avail": run_test_with_subprocess,
    "test_cuda_trace": run_test_with_subprocess,
    "test_cpp_extensions_aot_no_ninja": test_cpp_extensions_aot_no_ninja,
    "test_cpp_extensions_aot_ninja": test_cpp_extensions_aot_ninja,
    "distributed/test_distributed_spawn": test_distributed,
    "distributed/algorithms/quantization/test_quantization": test_distributed,
    "distributed/test_c10d_nccl": run_test_with_subprocess,
    "distributed/test_c10d_gloo": run_test_with_subprocess,
    "distributed/test_c10d_ucc": run_test_with_subprocess,
    "distributed/test_c10d_common": run_test_with_subprocess,
    "distributed/test_c10d_spawn_gloo": run_test_with_subprocess,
    "distributed/test_c10d_spawn_nccl": run_test_with_subprocess,
    "distributed/test_c10d_spawn_ucc": run_test_with_subprocess,
    "distributed/test_store": run_test_with_subprocess,
    "distributed/test_pg_wrapper": run_test_with_subprocess,
    "distributed/rpc/test_faulty_agent": run_test_with_subprocess,
    "distributed/rpc/test_tensorpipe_agent": run_test_with_subprocess,
    "distributed/rpc/test_share_memory": run_test_with_subprocess,
    "distributed/rpc/cuda/test_tensorpipe_agent": run_test_with_subprocess,
    "doctests": run_doctests,
}


PYTEST_SKIP_RETRIES = {"test_public_bindings"}


def parse_args():
    parser = argparse.ArgumentParser(
        description="Run the PyTorch unit test suite",
        epilog="where TESTS is any of: {}".format(", ".join(TESTS)),
        formatter_class=argparse.RawTextHelpFormatter,
        parents=[common_parser],
    )
    parser.add_argument(
        "-v",
        "--verbose",
        action="count",
        default=0,
        help="Print verbose information and test-by-test results",
    )
    parser.add_argument("--jit", "--jit", action="store_true", help="run all jit tests")
    parser.add_argument(
        "--distributed-tests",
        "--distributed-tests",
        action="store_true",
        help="Run all distributed tests",
    )
    parser.add_argument(
        "--functorch",
        "--functorch",
        action="store_true",
        help=(
            "If this flag is present, we will only run functorch tests. "
            "If this flag is not present, we will run all tests "
            "(including functorch tests)."
        ),
    )
    parser.add_argument(
        "--mps",
        "--mps",
        action="store_true",
        help=("If this flag is present, we will only run test_mps and test_metal"),
    )
    parser.add_argument(
        "--cpp",
        "--cpp",
        action="store_true",
        help=("If this flag is present, we will only run C++ tests"),
    )
    parser.add_argument(
        "-core",
        "--core",
        action="store_true",
        help="Only run core tests, or tests that validate PyTorch's ops, modules,"
        "and autograd. They are defined by CORE_TEST_LIST.",
    )
    parser.add_argument(
        "--onnx",
        "--onnx",
        action="store_true",
        help=(
            "Only run ONNX tests, or tests that validate PyTorch's ONNX export. "
            "If this flag is not present, we will exclude ONNX tests."
        ),
    )
    parser.add_argument(
        "-k",
        "--pytest-k-expr",
        default="",
        help="Pass to pytest as its -k expr argument",
    )
    parser.add_argument(
        "-c",
        "--coverage",
        action="store_true",
        help="enable coverage",
        default=PYTORCH_COLLECT_COVERAGE,
    )
    parser.add_argument(
        "-i",
        "--include",
        nargs="+",
        choices=TestChoices(TESTS),
        default=TESTS,
        metavar="TESTS",
        help="select a set of tests to include (defaults to ALL tests)."
        " tests must be a part of the TESTS list defined in run_test.py",
    )
    parser.add_argument(
        "-x",
        "--exclude",
        nargs="+",
        choices=TESTS,
        metavar="TESTS",
        default=[],
        help="select a set of tests to exclude",
    )
    parser.add_argument(
        "--ignore-win-blocklist",
        action="store_true",
        help="always run blocklisted windows tests",
    )
    # NS: Disable target determination until it can be made more reliable
    # parser.add_argument(
    #     "--determine-from",
    #     help="File of affected source filenames to determine which tests to run.",
    # )
    parser.add_argument(
        "--continue-through-error",
        "--keep-going",
        action="store_true",
        help="Runs the full test suite despite one of the tests failing",
        default=strtobool(os.environ.get("CONTINUE_THROUGH_ERROR", "False")),
    )
    parser.add_argument(
        "additional_unittest_args",
        nargs="*",
        help="additional arguments passed through to unittest, e.g., "
        "python run_test.py -i sparse -- TestSparse.test_factory_size_check",
    )
    parser.add_argument(
        "--shard",
        nargs=2,
        type=int,
        help="runs a shard of the tests (taking into account other selections), e.g., "
        "--shard 2 3 will break up the selected tests into 3 shards and run the tests "
        "in the 2nd shard (the first number should not exceed the second)",
    )
    parser.add_argument(
        "--exclude-jit-executor",
        action="store_true",
        help="exclude tests that are run for a specific jit config",
    )
    parser.add_argument(
        "--exclude-torch-export-tests",
        action="store_true",
        help="exclude torch export tests",
    )
    parser.add_argument(
        "--exclude-distributed-tests",
        action="store_true",
        help="exclude distributed tests",
    )
    parser.add_argument(
        "--dry-run",
        action="store_true",
        help="Only list the test that will run.",
    )
    parser.add_argument(
        "--xdoctest-command",
        default="all",
        help=(
            "Control the specific doctest action. "
            "Use 'list' to simply parse doctests and check syntax. "
            "Use 'all' to execute all doctests or specify a specific "
            "doctest to run"
        ),
    )
    parser.add_argument(
        "--no-translation-validation",
        action="store_false",
        help="Run tests without translation validation.",
    )

    group = parser.add_mutually_exclusive_group()
    group.add_argument(
        "--dynamo",
        action="store_true",
        help="Run tests with TorchDynamo+EagerBackend turned on",
    )
    group.add_argument(
        "--inductor",
        action="store_true",
        help="Run tests with TorchInductor turned on",
    )

    return parser.parse_args()


def exclude_tests(
    exclude_list, selected_tests, exclude_message=None, exact_match=False
):
    for exclude_test in exclude_list:
        tests_copy = selected_tests[:]
        for test in tests_copy:
            if (
                not exact_match and test.startswith(exclude_test)
            ) or test == exclude_test:
                if exclude_message is not None:
                    print_to_stderr(f"Excluding {test} {exclude_message}")
                selected_tests.remove(test)
    return selected_tests


def must_serial(file: Union[str, ShardedTest]) -> bool:
    if isinstance(file, ShardedTest):
        file = file.name
    return (
        os.getenv("PYTORCH_TEST_RUN_EVERYTHING_IN_SERIAL", "0") == "1"
        or DISTRIBUTED_TEST_PREFIX in os.getenv("TEST_CONFIG", "")
        or DISTRIBUTED_TEST_PREFIX in file
        or file in CUSTOM_HANDLERS
        or file in RUN_PARALLEL_BLOCKLIST
        or file in CI_SERIAL_LIST
        or file in JIT_EXECUTOR_TESTS
        or file in ONNX_SERIAL_LIST
    )


def can_run_in_pytest(test):
    return os.getenv("PYTORCH_TEST_DO_NOT_USE_PYTEST", "0") == "0"


def get_selected_tests(options) -> List[str]:
    selected_tests = options.include

    # filter if there's JIT only and distributed only test options
    if options.jit:
        selected_tests = list(
            filter(lambda test_name: "jit" in test_name, selected_tests)
        )

    if options.distributed_tests:
        selected_tests = list(
            filter(lambda test_name: test_name in DISTRIBUTED_TESTS, selected_tests)
        )

    # Filter to only run core tests when --core option is specified
    if options.core:
        selected_tests = list(
            filter(lambda test_name: test_name in CORE_TEST_LIST, selected_tests)
        )

    # Filter to only run functorch tests when --functorch option is specified
    if options.functorch:
        selected_tests = [tname for tname in selected_tests if tname in FUNCTORCH_TESTS]

    if options.cpp:
        selected_tests = [tname for tname in selected_tests if tname in CPP_TESTS]
    else:
        # Exclude all C++ tests otherwise as they are still handled differently
        # than Python test at the moment
        options.exclude.extend(CPP_TESTS)

    if options.mps:
        selected_tests = ["test_mps", "test_metal", "test_modules"]
    else:
        # Exclude all mps tests otherwise
        options.exclude.extend(["test_mps", "test_metal"])

    # Filter to only run onnx tests when --onnx option is specified
    onnx_tests = [tname for tname in selected_tests if tname in ONNX_TESTS]
    if options.onnx:
        selected_tests = onnx_tests
    else:
        # Exclude all onnx tests otherwise
        options.exclude.extend(onnx_tests)

    # process exclusion
    if options.exclude_jit_executor:
        options.exclude.extend(JIT_EXECUTOR_TESTS)

    if options.exclude_distributed_tests:
        options.exclude.extend(DISTRIBUTED_TESTS)

<<<<<<< HEAD
=======
    if options.exclude_inductor_tests:
        options.exclude.extend(INDUCTOR_TESTS)

    if options.exclude_torch_export_tests:
        options.exclude.extend(TORCH_EXPORT_TESTS)

>>>>>>> f96b7d06
    # these tests failing in CUDA 11.6 temporary disabling. issue https://github.com/pytorch/pytorch/issues/75375
    if torch.version.cuda is not None:
        options.exclude.extend(["distributions/test_constraints"])

    selected_tests = exclude_tests(options.exclude, selected_tests)

    if sys.platform == "win32" and not options.ignore_win_blocklist:
        target_arch = os.environ.get("VSCMD_ARG_TGT_ARCH")
        if target_arch != "x64":
            WINDOWS_BLOCKLIST.append("cpp_extensions_aot_no_ninja")
            WINDOWS_BLOCKLIST.append("cpp_extensions_aot_ninja")
            WINDOWS_BLOCKLIST.append("cpp_extensions_jit")
            WINDOWS_BLOCKLIST.append("jit")
            WINDOWS_BLOCKLIST.append("jit_fuser")

        selected_tests = exclude_tests(WINDOWS_BLOCKLIST, selected_tests, "on Windows")

    elif TEST_WITH_ROCM:
        selected_tests = exclude_tests(ROCM_BLOCKLIST, selected_tests, "on ROCm")

    # skip all distributed tests if distributed package is not available.
    if not dist.is_available():
        selected_tests = exclude_tests(
            DISTRIBUTED_TESTS,
            selected_tests,
            "PyTorch is built without distributed support.",
        )

    # skip tests that require LAPACK when it's not available
    if not torch._C.has_lapack:
        selected_tests = exclude_tests(
            TESTS_REQUIRING_LAPACK,
            selected_tests,
            "PyTorch is built without LAPACK support.",
        )

    if TEST_WITH_SLOW_GRADCHECK:
        selected_tests = exclude_tests(
            TESTS_NOT_USING_GRADCHECK,
            selected_tests,
            "Running in slow gradcheck mode, skipping tests "
            "that don't use gradcheck.",
            exact_match=True,
        )

    selected_tests = [parse_test_module(x) for x in selected_tests]
    return selected_tests


def load_test_times_from_file(
    file: str,
) -> Dict[str, Any]:
    # Load previous test times to make sharding decisions
    path = os.path.join(str(REPO_ROOT), file)
    if not os.path.exists(path):
        print_to_stderr(
            f"::warning:: Failed to find test times file `{path}`. Using round robin sharding."
        )
        return {}

    with open(path) as f:
        test_times_file = cast(Dict[str, Any], json.load(f))
    build_environment = os.environ.get("BUILD_ENVIRONMENT")
    test_config = os.environ.get("TEST_CONFIG")
    if test_config in test_times_file.get(build_environment, {}):
        print_to_stderr("Found test times from artifacts")
        return test_times_file[build_environment][test_config]
    elif test_config in test_times_file["default"]:
        print_to_stderr(
            f"::warning:: Gathered no stats from artifacts for {build_environment} build env"
            f" and {test_config} test config. Using default build env and {test_config} test config instead."
        )
        return test_times_file["default"][test_config]
    else:
        print_to_stderr(
            f"::warning:: Gathered no stats from artifacts for build env {build_environment} build env"
            f" and {test_config} test config. Using default build env and default test config instead."
        )
        return test_times_file["default"]["default"]


def load_test_file_times(
    file: str = ADDITIONAL_CI_FILES_FOLDER / TEST_TIMES_FILE,
) -> Dict[str, float]:
    return cast(Dict[str, float], load_test_times_from_file(file))


def load_test_class_times(
    file: str = ADDITIONAL_CI_FILES_FOLDER / TEST_CLASS_TIMES_FILE,
) -> Dict[str, Dict[str, float]]:
    return cast(Dict[str, Dict[str, float]], load_test_times_from_file(file))


def get_sharding_opts(options) -> Tuple[int, int]:
    which_shard, num_shards = 1, 1
    if options.shard:
        assert len(options.shard) == 2, "Unexpected shard format"
        assert min(options.shard) > 0, "Shards must be positive numbers"
        which_shard, num_shards = options.shard
        assert (
            which_shard <= num_shards
        ), "Selected shard must be less than or equal to total number of shards"

    return (which_shard, num_shards)


def do_sharding(
    options,
    selected_tests: Sequence[TestRun],
    test_file_times: Dict[str, float],
    test_class_times: Dict[str, Dict[str, float]],
    sort_by_time: bool = True,
) -> List[ShardedTest]:
    which_shard, num_shards = get_sharding_opts(options)

    # Do sharding
    shards = calculate_shards(
        num_shards,
        selected_tests,
        test_file_times,
        test_class_times=test_class_times,
        must_serial=must_serial,
        sort_by_time=sort_by_time,
    )
    _, tests_from_shard = shards[which_shard - 1]
    selected_tests = tests_from_shard

    return selected_tests


class TestFailure(NamedTuple):
    test: TestRun
    message: str


def run_test_module(
    test: ShardedTest, test_directory: str, options
) -> Optional[TestFailure]:
    try:
        maybe_set_hip_visible_devies()

        test_name = test.name

        # Printing the date here can help diagnose which tests are slow
        print_to_stderr(f"Running {str(test)} ... [{datetime.now()}]")
        handler = CUSTOM_HANDLERS.get(test_name, run_test)
        return_code = handler(test, test_directory, options)
        assert isinstance(return_code, int) and not isinstance(
            return_code, bool
        ), f"While running {str(test)} got non integer return code {return_code}"
        if return_code == 0:
            return None

        message = f"{str(test)} failed!"
        if return_code < 0:
            # subprocess.Popen returns the child process' exit signal as
            # return code -N, where N is the signal number.
            signal_name = SIGNALS_TO_NAMES_DICT[-return_code]
            message += f" Received signal: {signal_name}"
        return TestFailure(test.test, message)
    except Exception as e:
        return TestFailure(test.test, f"{str(test)} failed! {e}")


def run_tests(
    selected_tests: List[ShardedTest],
    test_directory: str,
    options,
    failures: List[TestFailure],
) -> None:
    if len(selected_tests) == 0:
        return

    # parallel = in parallel with other files
    # serial = this file on it's own.  The file might still be run in parallel with itself (ex test_ops)
    selected_tests_parallel = [x for x in selected_tests if not must_serial(x)]
    selected_tests_serial = [
        x for x in selected_tests if x not in selected_tests_parallel
    ]

    # See Note [ROCm parallel CI testing]
    pool = get_context("spawn").Pool(
        NUM_PROCS, maxtasksperchild=None if torch.version.hip else 1
    )

    # NB: This is a hack to make conftest.py available on CPP_TESTS_DIR. We should
    # see if the file could be turned into a full-fledge ptest plugin instead
    cpp_conftest_file = os.path.join(CPP_TESTS_DIR, "conftest.py")
    if (
        options.cpp
        and os.path.exists(CPP_TESTS_DIR)
        and os.path.isdir(CPP_TESTS_DIR)
        and not os.path.exists(cpp_conftest_file)
    ):
        # Take the conftest file from the test directory
        shutil.copy(os.path.join(test_directory, "conftest.py"), cpp_conftest_file)

    def handle_error_messages(failure: Optional[TestFailure]):
        if failure is None:
            return False
        failures.append(failure)
        print_to_stderr(failure.message)
        return True

    def parallel_test_completion_callback(failure):
        test_failed = handle_error_messages(failure)
        if (
            test_failed
            and not options.continue_through_error
            and not RERUN_DISABLED_TESTS
        ):
            pool.terminate()

    try:
        os.environ["NUM_PARALLEL_PROCS"] = str(NUM_PROCS)
        for test in selected_tests_parallel:
            options_clone = copy.deepcopy(options)
            if can_run_in_pytest(test):
                options_clone.pytest = True
            pool.apply_async(
                run_test_module,
                args=(test, test_directory, options_clone),
                callback=parallel_test_completion_callback,
            )
        pool.close()
        pool.join()
        del os.environ["NUM_PARALLEL_PROCS"]

        if (
            not options.continue_through_error
            and not RERUN_DISABLED_TESTS
            and len(failures) != 0
        ):
            raise RuntimeError(
                "\n".join(x.message for x in failures)
                + "\n\nTip: You can keep running tests even on failure by "
                "passing --keep-going to run_test.py.\n"
                "If running on CI, add the 'keep-going' label to "
                "your PR and rerun your jobs."
            )

        for test in selected_tests_serial:
            options_clone = copy.deepcopy(options)
            if can_run_in_pytest(test):
                options_clone.pytest = True
            failure = run_test_module(test, test_directory, options_clone)
            test_failed = handle_error_messages(failure)
            if (
                test_failed
                and not options.continue_through_error
                and not RERUN_DISABLED_TESTS
            ):
                raise RuntimeError(failure.message)

    finally:
        pool.terminate()
        pool.join()

    return


def check_pip_packages() -> None:
    packages = [
        "pytest-rerunfailures",
        "pytest-shard",
        "pytest-flakefinder",
        "pytest-xdist",
    ]
    installed_packages = [i.key for i in pkg_resources.working_set]
    for package in packages:
        if package not in installed_packages:
            print_to_stderr(
                f"Missing pip dependency: {package}, please run `pip install -r .ci/docker/requirements-ci.txt`"
            )
            sys.exit(1)


def main():
    check_pip_packages()

    options = parse_args()

    # Include sharding info in all metrics
    which_shard, num_shards = get_sharding_opts(options)
    add_global_metric("shard", which_shard)
    add_global_metric("num_shards", num_shards)

    test_directory = str(REPO_ROOT / "test")
    selected_tests = get_selected_tests(options)

    if options.coverage and not PYTORCH_COLLECT_COVERAGE:
        shell(["coverage", "erase"])

    aggregated_heuristics: AggregatedHeuristics = AggregatedHeuristics(
        unranked_tests=selected_tests
    )

    if IS_CI:
        # downloading test cases configuration to local environment
        get_test_case_configs(dirpath=test_directory)
        aggregated_heuristics = get_test_prioritizations(selected_tests)

    test_prioritizations = aggregated_heuristics.get_aggregated_priorities()
    test_prioritizations.print_info()

    test_file_times_dict = load_test_file_times()
    test_class_times_dict = load_test_class_times()

    class TestBatch:
        """Defines a set of tests with similar priority that should be run together on the current shard"""

        name: str
        sharded_tests: List[ShardedTest]
        failures: List[TestFailure]

        def __init__(
            self, name: str, raw_tests: Sequence[TestRun], should_sort_shard: bool
        ):
            self.name = name
            self.failures = []
            self.sharded_tests = do_sharding(
                options,
                raw_tests,
                test_file_times_dict,
                test_class_times_dict,
                sort_by_time=should_sort_shard,
            )

        def __str__(self):
            s = f"Name: {self.name}\n"
            s += "  Parallel tests:\n"
            s += "".join(
                f"    {test}\n" for test in self.sharded_tests if not must_serial(test)
            )
            s += "  Serial tests:\n"
            s += "".join(
                f"    {test}\n" for test in self.sharded_tests if must_serial(test)
            )
            return s.strip()

    test_batches: List[TestBatch] = []

    # Each batch will be run sequentially
    test_batches = [
        TestBatch(
            "high_relevance", test_prioritizations.get_high_relevance_tests(), False
        ),
        TestBatch(
            "probable_relevance",
            test_prioritizations.get_probable_relevance_tests(),
            False,
        ),
        TestBatch(
            "unranked_relevance",
            test_prioritizations.get_unranked_relevance_tests(),
            True,
        ),
        TestBatch(
            "unlikely_relevance",
            test_prioritizations.get_unlikely_relevance_tests(),
            True,
        ),
        TestBatch(
            "none_relevance",
            test_prioritizations.get_none_relevance_tests(),
            True,
        ),
    ]

    for test_batch in test_batches:
        print_to_stderr(test_batch)

    if options.dry_run:
        return

    if options.dynamo:
        os.environ["PYTORCH_TEST_WITH_DYNAMO"] = "1"
    elif options.inductor:
        os.environ["PYTORCH_TEST_WITH_INDUCTOR"] = "1"

    if not options.no_translation_validation:
        os.environ["PYTORCH_TEST_WITH_TV"] = "1"

    os.makedirs(REPO_ROOT / "test" / "test-reports", exist_ok=True)

    try:
        # Actually run the tests
        start_time = time.time()
        for test_batch in test_batches:
            elapsed_time = time.time() - start_time
            print_to_stderr(
                f"Starting test batch '{test_batch.name}' {elapsed_time} seconds after initiating testing"
            )
            print_to_stderr(
                f"With sharding, this batch will run {len(test_batch.sharded_tests)} tests"
            )
            run_tests(
                test_batch.sharded_tests, test_directory, options, test_batch.failures
            )

    finally:
        if options.coverage:
            from coverage import Coverage

            with set_cwd(test_directory):
                cov = Coverage()
                if PYTORCH_COLLECT_COVERAGE:
                    cov.load()
                cov.combine(strict=False)
                cov.save()
                if not PYTORCH_COLLECT_COVERAGE:
                    cov.html_report()

        all_failures = [failure for batch in test_batches for failure in batch.failures]

        if IS_CI:
            num_tests = len(selected_tests)
            for test, _ in all_failures:
                test_stats = aggregated_heuristics.get_test_stats(test)
                test_stats["num_total_tests"] = num_tests

                print_to_stderr("Emiting td_test_failure_stats")
                emit_metric(
                    "td_test_failure_stats",
                    {
                        **test_stats,
                        "confidence_ratings": get_prediction_confidences(
                            selected_tests
                        ),
                        "failure": str(test),
                        "tests": selected_tests,
                    },
                )

    if len(all_failures):
        for _, err in all_failures:
            print_to_stderr(err)

        # A disabled test is expected to fail, so there is no need to report a failure here
        if not RERUN_DISABLED_TESTS:
            sys.exit(1)


if __name__ == "__main__":
    main()<|MERGE_RESOLUTION|>--- conflicted
+++ resolved
@@ -70,6 +70,7 @@
 CPP_TEST_PREFIX = "cpp"
 CPP_TEST_PATH = "build/bin"
 DISTRIBUTED_TEST_PREFIX = "distributed"
+INDUCTOR_TEST_PREFIX = "inductor"
 
 
 # Note [ROCm parallel CI testing]
@@ -300,7 +301,6 @@
     "test_jit_legacy",
     "test_cuda_nvml_based_avail",
     "test_jit_cuda_fuser",
-    "dynamo/test_activation_checkpointing",
 ]
 
 # The tests inside these files should never be run in parallel with each other
@@ -361,6 +361,9 @@
     "test_native_mha",  # OOM
     "test_module_hooks",  # OOM
     "inductor/test_max_autotune",  # Testing, probably revert later
+    "inductor/test_torchinductor",  # OOM on test_large_block_sizes
+    "inductor/test_torchinductor_dynamic_shapes",  # OOM on test_large_block_sizes
+    "inductor/test_torchinductor_codegen_dynamic_shapes",  # OOM on test_large_block_sizes
 ]
 # A subset of onnx tests that cannot run in parallel due to high memory usage.
 ONNX_SERIAL_LIST = [
@@ -438,6 +441,7 @@
     "test_jit_fuser_legacy",
 ]
 
+INDUCTOR_TESTS = [test for test in TESTS if test.startswith(INDUCTOR_TEST_PREFIX)]
 DISTRIBUTED_TESTS = [test for test in TESTS if test.startswith(DISTRIBUTED_TEST_PREFIX)]
 TORCH_EXPORT_TESTS = [test for test in TESTS if test.startswith("export")]
 FUNCTORCH_TESTS = [test for test in TESTS if test.startswith("functorch")]
@@ -1250,6 +1254,11 @@
         help="exclude distributed tests",
     )
     parser.add_argument(
+        "--exclude-inductor-tests",
+        action="store_true",
+        help="exclude inductor tests",
+    )
+    parser.add_argument(
         "--dry-run",
         action="store_true",
         help="Only list the test that will run.",
@@ -1371,15 +1380,12 @@
     if options.exclude_distributed_tests:
         options.exclude.extend(DISTRIBUTED_TESTS)
 
-<<<<<<< HEAD
-=======
     if options.exclude_inductor_tests:
         options.exclude.extend(INDUCTOR_TESTS)
 
     if options.exclude_torch_export_tests:
         options.exclude.extend(TORCH_EXPORT_TESTS)
 
->>>>>>> f96b7d06
     # these tests failing in CUDA 11.6 temporary disabling. issue https://github.com/pytorch/pytorch/issues/75375
     if torch.version.cuda is not None:
         options.exclude.extend(["distributions/test_constraints"])
@@ -1670,6 +1676,8 @@
     test_directory = str(REPO_ROOT / "test")
     selected_tests = get_selected_tests(options)
 
+    os.makedirs(REPO_ROOT / "test" / "test-reports", exist_ok=True)
+
     if options.coverage and not PYTORCH_COLLECT_COVERAGE:
         shell(["coverage", "erase"])
 
@@ -1677,13 +1685,17 @@
         unranked_tests=selected_tests
     )
 
-    if IS_CI:
-        # downloading test cases configuration to local environment
-        get_test_case_configs(dirpath=test_directory)
-        aggregated_heuristics = get_test_prioritizations(selected_tests)
-
-    test_prioritizations = aggregated_heuristics.get_aggregated_priorities()
-    test_prioritizations.print_info()
+    with open(
+        REPO_ROOT / "test" / "test-reports" / "td_heuristic_rankings.log", "w"
+    ) as f:
+        if IS_CI:
+            # downloading test cases configuration to local environment
+            get_test_case_configs(dirpath=test_directory)
+            aggregated_heuristics = get_test_prioritizations(selected_tests, file=f)
+
+        test_prioritizations = aggregated_heuristics.get_aggregated_priorities()
+
+        f.write(test_prioritizations.get_info_str())
 
     test_file_times_dict = load_test_file_times()
     test_class_times_dict = load_test_class_times()
@@ -1757,13 +1769,12 @@
 
     if options.dynamo:
         os.environ["PYTORCH_TEST_WITH_DYNAMO"] = "1"
+
     elif options.inductor:
         os.environ["PYTORCH_TEST_WITH_INDUCTOR"] = "1"
 
     if not options.no_translation_validation:
         os.environ["PYTORCH_TEST_WITH_TV"] = "1"
-
-    os.makedirs(REPO_ROOT / "test" / "test-reports", exist_ok=True)
 
     try:
         # Actually run the tests
