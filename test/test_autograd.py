# Owner(s): ["module: autograd"]

import contextlib
import gc
import io
import math
import os
import random
import sys
import tempfile
import threading
import time
import unittest
import uuid
import warnings
import operator
import subprocess
from copy import deepcopy
from collections import OrderedDict
from itertools import product
from operator import mul
from typing import List, Tuple
from functools import reduce, partial
import torch

from torch import nn
from torch import inf, nan
from torch.autograd.function import once_differentiable
from torch.autograd.profiler import (profile, record_function, emit_nvtx, emit_itt)
from torch.autograd.profiler_util import (_format_time, EventList, FunctionEvent, FunctionEventAvg)
from torch.utils.checkpoint import checkpoint, checkpoint_sequential
from torch.testing import make_tensor
from torch.testing._internal.common_cuda import TEST_CUDA
from torch.testing._internal.common_utils import (
    TestCase, run_tests, skipIfNoLapack, slowTest, IS_WINDOWS, IS_MACOS,
    disable_gc, gradcheck, gradgradcheck, parametrize,
    instantiate_parametrized_tests, skipIfMps, set_warn_always_context,
    skipIfTorchDynamo)
from torch.autograd import Variable, Function, detect_anomaly, kineto_available, _calculate_shape
from torch.autograd.function import InplaceFunction
import torch.autograd.forward_ad as fwAD
from torch.autograd.graph import GradientEdge
import torch.autograd._functions
from torch.testing._internal.common_methods_invocations import mask_not_all_zeros
from torch.testing._internal.common_device_type import (instantiate_device_type_tests,
                                                        onlyCPU, onlyCUDA, dtypes, dtypesIfCUDA,
                                                        deviceCountAtLeast, skipMeta, dtypesIfMPS)
from torch.testing._internal.common_dtype import floating_types_and
from torch.utils._mode_utils import no_dispatch
from torch.utils._python_dispatch import TorchDispatchMode
from torch.utils.hooks import RemovableHandle
import weakref
import collections
import pickle


def graph_desc(fn):
    if fn is None:
        return 'None'
    result = type(fn).__name__ + '('
    next_functions = fn.next_functions
    for next_fn, _ in next_functions:
        result += graph_desc(next_fn)
        result += ', '
    if next_functions:
        result = result[:-2]
    return result + ')'


class TestAutograd(TestCase):
    def test_copy_slices_graph_task_updates(self):
        def f1(x, y):
            out = x.clone().view(-1)
            out += y
            return out

        def f2(x, y):
            out = x.clone().view(-1)
            b = out * 2
            out += y
            return out + b

        x = torch.rand(2, requires_grad=True)
        y = torch.rand(2, requires_grad=True)

        y_safe = torch._C._functions.DelayedError("Boom!", 1)(y)

        for f in [f1, f2]:
            # Ensure that the error Node works
            out = f(x, y_safe)
            with self.assertRaisesRegex(RuntimeError, "Boom!"):
                out.sum().backward()

            out = f(x, y_safe)
            with self.assertRaisesRegex(RuntimeError, "Boom!"):
                torch.autograd.grad(out.sum(), y)

            # Ensure that if we don't ask for y, it doesn't crash
            out = f(x, y_safe)
            torch.autograd.grad(out.sum(), x)

            out = f(x, y_safe)
            torch.autograd.grad(out.sum(), y_safe)

            out = f(x, y_safe)
            torch.autograd.grad(out.sum(), (x, y_safe))

        # Ensure that we don't run extra view Node
        def f3(x, y):
            out = x.clone().view(-1)

            def hook(*args):
                # This should never be called!
                self.assertTrue(False)
            out.register_hook(hook)

            b = out + y
            out += y
            return out + b, b

        out, b = f3(x, y_safe)
        torch.autograd.grad(out.sum(), (b, y_safe))


    def test_grad_mode_class_decoration(self):
        # Decorating class is deprecated and should not be used
        with self.assertWarnsRegex(UserWarning, "Decorating classes is deprecated"):
            @torch.no_grad()
            class Foo:
                def __init__(self):
                    assert not torch.is_grad_enabled()

                def foo(self):
                    # Not applied to methods
                    assert torch.is_grad_enabled()

            # Show that we can actually construct the class
            foo = Foo()
            foo.foo()

        # Decorating functions or methods is fine though
        with warnings.catch_warnings(record=True) as w:
            @torch.no_grad()
            def foo():
                assert not torch.is_grad_enabled()

            foo()

            class Foo2:
                @torch.no_grad()
                def __init__(self):
                    assert not torch.is_grad_enabled()

                @torch.no_grad()
                def foo(self):
                    assert not torch.is_grad_enabled()

            foo2 = Foo2()
            foo2.foo()

        self.assertEqual(len(w), 0)

    def test_tensor_grad_warnings(self):
        dummy = torch.empty(1)

        with warnings.catch_warnings(record=True) as w:
            # Accessing .grad on leaf
            dummy.requires_grad_()
            foo = dummy.grad
            self.assertEqual(len(w), 0)

            # Accessing .grad on non-leaf
            dummy = dummy.clone()
            foo = dummy.grad
            self.assertEqual(len(w), 1)

            # Accessing .grad on non-leaf that retains gradients
            dummy.retain_grad()
            foo = dummy.grad
            self.assertEqual(len(w), 1)

    def _function_test(self, cls):
        x = torch.randn(5, 5, requires_grad=True)
        y = torch.randn(5, 5, requires_grad=True)
        result = cls.apply(x, 2, y)
        go = torch.ones((), requires_grad=True)
        result.sum().backward(go, create_graph=True)

        self.assertEqual(x.grad, y + torch.ones(5, 5))
        self.assertEqual(y.grad, x + torch.ones(5, 5) * 2)
        self.assertIsNotNone(x.grad.grad_fn)
        self.assertIsNotNone(y.grad.grad_fn)

        return x, y

    def test_function(self):
        class MyFunction(Function):

            @staticmethod
            def forward(ctx, tensor1, pyscalar, tensor2):
                ctx.pyscalar = pyscalar
                ctx.save_for_backward(tensor1, tensor2)
                return tensor1 + pyscalar * tensor2 + tensor1 * tensor2

            @staticmethod
            def backward(ctx, grad_output):
                var1, var2 = ctx.saved_tensors
                # NOTE: self is the test case here
                self.assertIsInstance(var1, torch.Tensor)
                self.assertIsInstance(var2, torch.Tensor)
                self.assertIsInstance(grad_output, torch.Tensor)
                return (grad_output + grad_output * var2, None,
                        grad_output * ctx.pyscalar + grad_output * var1)

        x, y = self._function_test(MyFunction)

        x_grad_desc = graph_desc(x.grad.grad_fn)
        y_grad_desc = graph_desc(y.grad.grad_fn)
        self.assertExpected(x_grad_desc, "x_grad_desc")
        self.assertExpected(y_grad_desc, "y_grad_desc")

    def test_once_differentiable(self):
        class MyFunction(Function):

            @staticmethod
            def forward(ctx, tensor1, pyscalar, tensor2):
                ctx.pyscalar = pyscalar
                ctx.save_for_backward(tensor1, tensor2)
                return tensor1 + pyscalar * tensor2 + tensor1 * tensor2

            @staticmethod
            @once_differentiable
            def backward(ctx, grad_output):
                self.assertFalse(torch.is_grad_enabled())
                t1, t2 = ctx.saved_tensors
                return (grad_output + grad_output * t2, None,
                        grad_output * ctx.pyscalar + grad_output * t1)

        x, y = self._function_test(MyFunction)
        self.assertEqual(graph_desc(x.grad.grad_fn),
                         'CopyBackwards(None, Error(AccumulateGrad(), None, AccumulateGrad()))')
        self.assertEqual(graph_desc(y.grad.grad_fn),
                         'CopyBackwards(None, Error(AccumulateGrad(), None, AccumulateGrad()))')

    def test_function_returns_input(self):
        class MyFunction(Function):
            @staticmethod
            def forward(ctx, x):
                return x

            @staticmethod
            def backward(ctx, grad):
                return grad * 2

        for shape in [(1,), ()]:
            v = torch.ones(shape, requires_grad=True)
            MyFunction.apply(v).backward()
            self.assertEqual(v.grad, torch.full(shape, 2.))

            with torch.no_grad():
                v.grad.zero_()
            MyFunction.apply(v.clone()).backward()
            self.assertEqual(v.grad, torch.full(shape, 2.))

    def test_function_returns_undefined_tensor(self):
        class MyFunction(Function):
            @staticmethod
            def forward(ctx, x):
                return x * 2

            @staticmethod
            def backward(ctx, grad):
                return None

        # Test that undefined tensors returned from custom backward function
        # are propagated as undefined and not tensor full of zeroes
        x = torch.ones(1, requires_grad=True)

        MyFunction.apply(x).backward()
        self.assertIsNone(x.grad)

        MyFunction.apply(x ** 2).backward()
        self.assertIsNone(x.grad)

        MyFunction.apply(x).sum().backward()
        self.assertIsNone(x.grad)

        self.assertIsNone(torch.autograd.grad(MyFunction.apply(x), x, allow_unused=True)[0])

    def test_materialize_grads(self):
        class MyFunction(Function):
            @staticmethod
            def forward(ctx, x):
                return x

            @staticmethod
            def backward(ctx, grad):
                self.assertEqual(grad, torch.zeros(1))
                return grad

        x = torch.ones(1, requires_grad=True)
        torch._C._functions.UndefinedGrad()(MyFunction.apply(x)).backward()

    def test_dont_materialize_grads(self):
        class MyFunction(Function):
            @staticmethod
            def forward(ctx, x):
                ctx.set_materialize_grads(False)
                return x

            @staticmethod
            def backward(ctx, grad):
                self.assertIsNone(grad)
                return grad

        x = torch.ones(1, requires_grad=True)
        torch._C._functions.UndefinedGrad()(MyFunction.apply(x)).backward()

    def test_set_materialize_non_diff_grads(self):
        class Func(torch.autograd.Function):
            @staticmethod
            def forward(ctx, x):
                out0 = x.clone()
                out1 = x.clone()
                ctx.mark_non_differentiable(out1)
                ctx._materialize_non_diff_grads = False
                return out0, out1

            @staticmethod
            def backward(ctx, g0, g1):
                self.assertIsNone(g1)
                return g0

        a = torch.tensor(1., requires_grad=True)
        out = Func.apply(a)[0]
        out.backward()

    def test_legacy_function_deprecation_exception(self):
        # Trigger exception
        class MyFunction(Function):
            def forward(self, x):
                return x

            def backward(self, grad_output):
                return grad_output

        # Check exception occurs
        with self.assertRaisesRegex(
                RuntimeError,
                'Legacy autograd function with non-static forward method is deprecated'):
            MyFunction()(torch.randn(3, 4))

    class SimulateBackwardError(Function):

        @staticmethod
        def forward(ctx, input):
            return input.clone()

        @staticmethod
        @once_differentiable
        def backward(ctx, input):
            raise Exception("Simulate error on backward pass")

    def test_custom_function_exception(self):

        t1 = torch.rand((3, 3), requires_grad=True)
        t2 = torch.rand((3, 3), requires_grad=True)

        tmp = (t1 + t2) * (t1 + t2)
        t3 = TestAutograd.SimulateBackwardError.apply(tmp)
        with self.assertRaisesRegex(Exception, "Simulate error on backward pass"):
            t3.sum().backward()

    def test_custom_function_non_tensor_inputs_outputs(self):
        class MyFunction(Function):

            @staticmethod
            def forward(ctx, t1, t2, scale, t3):
                t4 = t1 + t2 * t3
                t5 = t1 * t2 + t3
                t4 *= scale
                t5 *= scale

                # Save scale
                ctx.scale = scale
                ctx.save_for_backward(t1, t2, t3)
                return scale, t4, None, True, t5, "bar", t1

            @staticmethod
            @once_differentiable
            def backward(ctx, *grads):
                # Verify grads
                self.assertEqual(7, len(grads))
                self.assertIsNone(grads[0])
                self.assertIsNone(grads[2])
                self.assertIsNone(grads[3])
                self.assertIsNone(grads[5])

                scale = ctx.scale
                var1, var2, var3 = ctx.saved_tensors
                return (
                    grads[1] * scale + grads[4] * var2 * scale + grads[6],
                    grads[1] * var3 * scale + grads[4] * var1 * scale,
                    None,
                    grads[1] * var2 * scale + grads[4] * scale,
                )

        t1 = torch.rand(10, dtype=torch.double, requires_grad=True)
        t2 = torch.rand(10, dtype=torch.double, requires_grad=True)
        t3 = torch.rand(10, dtype=torch.double)
        scale = random.randint(0, 10)
        res = MyFunction.apply(t1, t2, scale, t3)
        self.assertEqual(scale, res[0])
        self.assertEqual((t1 + t2 * t3) * scale, res[1])
        self.assertEqual(None, res[2])
        self.assertEqual(True, res[3])
        self.assertEqual((t1 * t2 + t3) * scale, res[4])
        self.assertEqual("bar", res[5])
        self.assertEqual(t1, res[6])

        # Validate running backward.
        torch.autograd.backward([res[1].sum(), res[4].sum(), res[6].sum()])
        self.assertIsNotNone(t1.grad)
        self.assertIsNotNone(t2.grad)
        self.assertIsNone(t3.grad)

        # Test gradcheck
        def foo(t1, t2, t3):
            res = MyFunction.apply(t1, t2, scale, t3)
            return res[1], res[4], res[6]

        gradcheck(foo, (t1, t2, t3))

    def test_custom_function_no_tensors(self):
        class MyFunction(Function):

            @staticmethod
            def forward(ctx, t1, t2, scale, t3):
                t4 = t1 + t2 * t3
                t5 = t1 * t2 + t3
                t4 *= scale
                t5 *= scale
                return scale, t4, None, True, t5, "bar", t1

            @staticmethod
            @once_differentiable
            def backward(ctx, *args):
                return (args[0], args[1], None, args[2])

        t1 = random.random()
        t2 = random.random()
        t3 = random.random()
        scale = random.randint(0, 10)
        res = MyFunction.apply(t1, t2, scale, t3)
        self.assertEqual(scale, res[0])
        self.assertEqual((t1 + t2 * t3) * scale, res[1])
        self.assertEqual(None, res[2])
        self.assertEqual(True, res[3])
        self.assertEqual((t1 * t2 + t3) * scale, res[4])
        self.assertEqual("bar", res[5])
        self.assertEqual(t1, res[6])

    def test_invalid_gradients(self):
        class MyFunction(Function):
            @staticmethod
            def forward(ctx, x):
                return x * 2

            @staticmethod
            def backward(ctx, grad_output):
                return torch.randn(10, dtype=torch.float)

        with self.assertRaisesRegex(RuntimeError, 'expected shape'):
            input = torch.randn(5, 5, dtype=torch.float, requires_grad=True)
            MyFunction.apply(input).sum().backward()

    def test_unrelated_inputs(self):
        # test to ensure grad(grad)check runs successfully even if there is an
        # unrelated (but differentiable) inputs

        def my_function(x, y):
            return x * x

        x = torch.rand(10, dtype=torch.double, requires_grad=True)
        y = torch.rand(10, dtype=torch.double, requires_grad=True)

        gradcheck(my_function, (x, y))
        gradgradcheck(my_function, (x, y))

    def test_not_implemented_grad(self):
        a = torch.rand(2, requires_grad=True)
        # if grad for nextafter ends up being implemented, this should be changed
        y = torch.nextafter(a, a).sum()
        with self.assertRaisesRegex(
                NotImplementedError,
                'the derivative for .* is not implemented'):
            y.backward()

    def test_not_implemented_fwad(self):
        x = torch.randn(3)
        v = torch.rand(3)

        with fwAD.dual_level():
            dual_x = fwAD.make_dual(x, v)

            err_msg = r"Trying to use forward AD with .* that does not support it"
            hint_msg = "Running forward AD for an OP that does not implement it should raise a NotImplementedError"

            with self.assertRaisesRegex(NotImplementedError, err_msg, msg=hint_msg):
                # if forward AD ends up being implemented for torch.igamma, choose a different op
                torch.igamma(dual_x, dual_x)

    def test_will_engine_execute_node(self):
        counter = [0]

        class MyFunction(Function):
            @staticmethod
            def forward(ctx, x):
                return x * 2

            @staticmethod
            def backward(ctx, gO):
                return gO * 2

        def get_grad_fn(t):
            if t.requires_grad and t.grad_fn is None:
                return t.clone().grad_fn.next_functions[0][0]
            else:
                return t.grad_fn

        a = torch.randn(2, 3, 4, requires_grad=True)
        a2 = torch.randn(2, 3, 4, requires_grad=True)
        b = a * a2
        b2 = b.cos()
        c = MyFunction.apply(b)

        should_execute = list(map(get_grad_fn, (a, b, c)))
        should_not_execute = list(map(get_grad_fn, (a2, b2)))

        def fn(x):
            counter[0] += 1

            for g in should_execute:
                self.assertTrue(torch._C._will_engine_execute_node(g))

            for g in should_not_execute:
                self.assertFalse(torch._C._will_engine_execute_node(g))

        b.register_hook(fn)
        c.register_hook(fn)

        # .backward(inputs=) is OK
        out = c.sum()
        torch.autograd.backward(out, inputs=(a, b), retain_graph=True)
        self.assertEqual(counter[0], 2)

        # .backward() is OK
        should_execute = list(map(get_grad_fn, (a, a2, b, c)))
        should_not_execute = list(map(get_grad_fn, (b2,)))
        torch.autograd.backward(out, retain_graph=True)

        # .grad is NOT OK when leaf is passed (this is the current state, subject to change)
        with self.assertRaisesRegex(RuntimeError, "are currently running autograd.grad()"):
            torch.autograd.grad(out, (a,))

        # .grad is OK when non-leaf is passed
        a = torch.randn(1, 2, 3, requires_grad=True) * 2
        b = a * 2

        def fn(x):
            # Check a non-leaf
            counter[0] += 1
            self.assertTrue(torch._C._will_engine_execute_node(b.grad_fn))
        b.register_hook(fn)
        counter[0] = 0
        torch.autograd.grad(b.sum(), (a,))
        self.assertEqual(counter[0], 1)

        # Verify other errors are raised
        with self.assertRaisesRegex(RuntimeError, "during the backward pass"):
            torch._C._will_engine_execute_node(out.grad_fn)

        with self.assertRaisesRegex(RuntimeError, "expects an grad_fn"):
            torch._C._will_engine_execute_node(out)

    def test_custom_function_vmap_defaults(self):
        class MySquare(Function):
            @staticmethod
            def forward(x):
                return x ** 2

            @staticmethod
            def setup_context(ctx, inputs, output):
                x, = inputs
                ctx.save_for_backward(x)

            @staticmethod
            def backward(ctx, gO):
                x, = ctx.saved_tensors
                return gO * 2 * x

        self.assertFalse(MySquare.generate_vmap_rule)
        self.assertTrue(hasattr(MySquare, 'vmap'))

    def test_custom_function_setup_context_simple(self):
        class MySquare(Function):
            @staticmethod
            def forward(x):
                return x ** 2

            @staticmethod
            def setup_context(ctx, inputs, output):
                x, = inputs
                ctx.save_for_backward(x)

            @staticmethod
            def backward(ctx, gO):
                x, = ctx.saved_tensors
                return gO * 2 * x

        x = torch.randn([], requires_grad=True)
        y = MySquare.apply(x)
        gx, = torch.autograd.grad(y, x)
        self.assertEqual(gx, 2 * x)

    def test_custom_function_setup_context_multi_output(self):
        # Multiple outputs with some non-Tensor outputs.
        class MySquare(Function):
            @staticmethod
            def forward(x):
                two_x = x.item() * 2
                return x ** 2, two_x

            @staticmethod
            def setup_context(ctx, inputs, output):
                x, = inputs
                _, two_x = output
                ctx.two_x = two_x

            @staticmethod
            @once_differentiable
            def backward(ctx, gO, _):
                return gO * ctx.two_x

        x = torch.randn([], requires_grad=True)
        y, _ = MySquare.apply(x)
        gx, = torch.autograd.grad(y, x)
        self.assertEqual(gx, 2 * x)

    def test_custom_function_setup_context_multi_input(self):
        class MyReshape(Function):
            @staticmethod
            def forward(x, shape, scale_forward, scale_backward):
                return x.reshape(shape) * scale_forward

            @staticmethod
            def setup_context(ctx, inputs, output):
                x, shape, scale_forward, scale_backward = inputs
                ctx.scale_backward = scale_backward
                ctx.x_shape = x.shape

            @staticmethod
            def backward(ctx, gO):
                return gO.reshape(ctx.x_shape) * ctx.scale_backward, None, None, None

        class MyReshapeRef(Function):
            @staticmethod
            def forward(ctx, x, shape, scale_forward, scale_backward):
                ctx.scale_backward = scale_backward
                ctx.x_shape = x.shape
                return x.reshape(shape) * scale_forward

            @staticmethod
            def backward(ctx, gO):
                return gO.reshape(ctx.x_shape) * ctx.scale_backward, None, None, None

        def test(x, shape, scale_forward, scale_backward):
            y = MyReshape.apply(x, shape, scale_forward, scale_backward).sum()
            gx, = torch.autograd.grad(y, x)

            y_expected = MyReshapeRef.apply(x, shape, scale_forward, scale_backward).sum()
            gx_expected, = torch.autograd.grad(y_expected, x)

            self.assertEqual(y_expected, y)
            self.assertEqual(gx_expected, gx)

        test(torch.randn(24, requires_grad=True), (3, 8), 7, 11)
        test(torch.randn(2, 3, 4, requires_grad=True), (6, 4), -1, 2)

    def test_accumulate_grad(self):
        grad_output = torch.ones(5, 5)

        def compute_grad(create_graph):
            x = torch.randn(5, 5, requires_grad=True)
            y = x + 2
            y.backward(grad_output, retain_graph=True)
            x_grad = x.grad
            x_grad_clone = x.grad.clone()
            y.backward(grad_output, create_graph=create_graph)
            return x_grad, x_grad_clone

        # Accumulate in-place when create_graph is False
        x_grad, x_grad_clone = compute_grad(create_graph=False)
        self.assertEqual(x_grad, x_grad_clone * 2)

        # Accumulate out-of-place when create_graph is False
        x_grad, x_grad_clone = compute_grad(create_graph=True)
        self.assertEqual(x_grad, x_grad_clone)

    def test_accumulate_grad_tensor_reference(self):
        def _test_grad_tensor(params_grad_tensor, backward_grad_tensor, should_preserve_reference, create_graph):
            params = torch.tensor([1.5, 1.5]).requires_grad_()
            params.grad = params_grad_tensor
            grad_saved = params.grad
            params.backward(backward_grad_tensor, create_graph=create_graph)
            self.assertEqual(id(grad_saved) == id(params.grad), should_preserve_reference)

        for create_graph in (False, True):
            # Accumulate dense gradient to sparse gradient will change the `params.grad` reference
            _test_grad_tensor(
                torch.sparse_coo_tensor(torch.tensor([[1, 1]]).long(), torch.tensor([1., 1.])),
                torch.tensor([1.5, 1.5]),
                False,  # never accumulates in-place
                create_graph)

            # Accumulate dense gradient to dense gradient will preserve the `params.grad` reference,
            # but only if create_graph=False.
            _test_grad_tensor(
                torch.tensor([1.5, 1.5]),
                torch.tensor([1.5, 1.5]),
                not create_graph,
                create_graph)

            # Accumulate sparse gradient to sparse gradient will preserve the `params.grad` reference,
            # but only if create_graph=False.
            _test_grad_tensor(
                torch.sparse_coo_tensor(torch.tensor([[1, 1]]).long(), torch.tensor([1., 1.])),
                torch.sparse_coo_tensor(torch.tensor([[1, 1]]).long(), torch.tensor([1., 1.])),
                not create_graph,
                create_graph)

    def test_accumulate_grad_with_zero_numel_grad(self):
        a = torch.rand(4, 0, requires_grad=True)
        b = torch.rand(4, 1, requires_grad=True)
        c = a + b
        assert c.shape == (4, 0)
        c.sum().backward()

        self.assertEqual(b.grad, torch.zeros(4, 1))
        self.assertEqual(a.grad, torch.zeros(4, 0))

    def test_hessian_vector(self):
        x = torch.randn(2, 2, requires_grad=True)
        y = torch.randn(2, 2, requires_grad=True)

        z = x ** 2 + y * x + y ** 2
        z.backward(torch.ones(2, 2), create_graph=True)

        with torch.no_grad():
            x_grad = 2 * x + y
            y_grad = x + 2 * y
        self.assertEqual(x.grad, x_grad)
        self.assertEqual(y.grad, y_grad)

        grad_sum = 2 * x.grad + y.grad
        grad_sum.backward(torch.ones(2, 2))
        x_hv = torch.ones(2, 2) * 5
        y_hv = torch.ones(2, 2) * 4
        self.assertEqual(x.grad, x_grad + x_hv)
        self.assertEqual(y.grad, y_grad + y_hv)

    def test_grad(self):
        x = torch.randn(2, 2, requires_grad=True)
        y = torch.randn(2, 2, requires_grad=True)
        z = x ** 2 + y * x + y ** 2
        z.backward(torch.ones(2, 2), create_graph=True)

        x_grad = 2 * x + y
        y_grad = x + 2 * y
        self.assertEqual(x.grad, x_grad)
        self.assertEqual(y.grad, y_grad)

        grad_sum = 2 * x.grad + y.grad
        x_hv = torch.autograd.grad(
            outputs=[grad_sum], grad_outputs=[torch.ones(2, 2)],
            inputs=[x], create_graph=True)
        expected_x_hv = torch.ones(2, 2) * 5
        expected_y_hv = torch.ones(2, 2) * 4

        self.assertEqual(x_hv[0], expected_x_hv)
        self.assertEqual(x.grad, x_grad)
        self.assertEqual(y.grad, y_grad)

        # Test that grad_outputs and outputs have the same shape
        grad_out = torch.ones(2)
        try:
            torch.autograd.grad(
                outputs=[grad_sum], grad_outputs=[grad_out],
                inputs=[x], create_graph=True)
            self.assertFail()
        except RuntimeError as error:
            self.assertEqual(str(error), "Mismatch in shape: grad_output[0] has a shape of "
                             + str(grad_out.shape) + " and output[0] has a shape of "
                             + str(grad_sum.shape) + ".")

    def test_grad_to_node(self):
        def check_matches(out, inp):
            ref = torch.autograd.grad(out.sum(), inp)

            edge = torch.autograd.graph.get_gradient_edge(inp)
            new = torch.autograd.grad(out.sum(), edge)
            self.assertEqual(ref, new)

        # We need to ensure that our main types of Node work (regular cpp Nodes,
        # AccumulateGrad Nodes and custom Function)
        x = torch.rand(2, requires_grad=True)
        out = x.clone()
        check_matches(out, x)

        x = x.clone()
        out = x.clone()
        check_matches(out, x)

        x = torch.autograd._functions.Resize.apply(x, (2,))
        out = x.clone()
        check_matches(out, x)

        x = torch.var_mean(x)[1]
        out = x.clone()
        check_matches(out, x)

    def test_grad_to_node_set(self):
        x = torch.rand(2, requires_grad=True)
        x_edge = torch.autograd.graph.get_gradient_edge(x)
        out = x.clone()

        with torch.no_grad():
            x.set_(torch.rand_like(x))

        with self.assertRaisesRegex(RuntimeError, "to not have been used in the graph"):
            torch.autograd.grad(out.sum(), x)

        # Works
        torch.autograd.grad(out.sum(), x_edge)

    def test_grad_to_node_inplace(self):
        x = torch.rand(2, requires_grad=True).clone()
        x_edge = torch.autograd.graph.get_gradient_edge(x)
        x *= 2

        g_old, g_new = torch.autograd.grad(x.sum(), (x_edge, x))
        self.assertEqual(g_old, 2 * torch.ones_like(x))
        self.assertEqual(g_new, torch.ones_like(x))

    def test_grad_to_node_multi(self):
        x = torch.rand(2, requires_grad=True).clone()
        y = torch.rand(2, requires_grad=True).clone()

        out = x + y

        ref = torch.autograd.grad(out.sum(), (x, y))

        inp_edges = (GradientEdge(x.grad_fn, x.output_nr), GradientEdge(y.grad_fn, y.output_nr))
        new = torch.autograd.grad(out.sum(), inp_edges)

        self.assertEqual(ref, new)

    def test_grad_to_node_materialize(self):
        x = torch.rand(2, requires_grad=True).clone()
        edge_x = GradientEdge(x.grad_fn, x.output_nr)
        y = torch.rand(2, requires_grad=True).clone()
        edge_y = GradientEdge(y.grad_fn, y.output_nr)

        out = x.clone()

        # Works
        torch.autograd.grad(out.sum(), (edge_x, y), allow_unused=True, materialize_grads=True)
        torch.autograd.grad(out.sum(), (x, y), allow_unused=True, materialize_grads=True)
        torch.autograd.grad(out.sum(), (x, edge_y), allow_unused=True)

        with self.assertRaisesRegex(RuntimeError, "materialize_grads cannot be used when the given input is a GradientEdge"):
            torch.autograd.grad(out.sum(), (x, edge_y), allow_unused=True, materialize_grads=True)

    def test_backward_to_node(self):
        x = torch.rand(2, requires_grad=True).clone()
        edge_x = GradientEdge(x.grad_fn, x.output_nr)
        y = torch.rand(2, requires_grad=True).clone()
        edge_y = GradientEdge(y.grad_fn, y.output_nr)

        out = x.clone()

        # All should work in this case
        torch.autograd.backward(out.sum(), inputs=(edge_x, y))
        torch.autograd.backward(out.sum(), inputs=(x, y))
        torch.autograd.backward(out.sum(), inputs=(x, edge_y))
        torch.autograd.backward(out.sum(), inputs=(edge_x, edge_y))

    def test_grad_nonleaf(self):
        x_init = torch.randn(2, 2, requires_grad=True)
        x = x_init
        y = torch.randn(2, 2, requires_grad=True)
        grad_output = torch.ones(2, 2)

        def fn(x):
            return x ** 2 + y * x + y ** 2

        for _ in range(5):
            grad_x, = torch.autograd.grad(
                fn(x), x, grad_outputs=grad_output, create_graph=True)

            grad_x_expected = 2 * x + y
            self.assertIsNone(y.grad)
            self.assertIsNone(x.grad)
            self.assertEqual(grad_x, grad_x_expected)

            x = x + 0.05 * grad_x

        val_init = fn(x_init).sum()
        val_final = fn(x).sum()
        self.assertGreater(val_final, val_init)

        x.backward(grad_output)
        self.assertIsNotNone(y.grad)
        self.assertIsNotNone(x_init.grad)

    def test_grad_nonleaf_many_outputs(self):
        # This checks an edge case for function callbacks
        # We want to capture two grads of a function, but can only
        # register a single callback.
        x = torch.randn(4, 2, requires_grad=True)
        a, b = x.chunk(2)

        def hook(*grads):
            hook_called[0] = True
        hook_called = [False]
        x.register_hook(hook)

        go = torch.randn(2, 2)
        grad_a, grad_b = torch.autograd.grad(
            (a + 2 * b), [a, b], grad_outputs=go, create_graph=True)

        self.assertEqual(grad_a, go)
        self.assertEqual(grad_b, go * 2)
        self.assertFalse(hook_called[0])
        self.assertIsNone(x.grad)

    def test_grad_nonleaf_register_hook(self):
        # This checks an edge case for register_hook.
        # We want to capture grad of a nonleaf tensor,
        # but avoid segfault during backward of other nonleaf tensors
        x = torch.randn(5, requires_grad=True)
        x_list = x.unbind()

        x0 = x_list[0]
        hook_results = [None]

        def hook(grad):
            hook_results[0] = grad
        x0.register_hook(hook)

        x_list[0].backward()
        self.assertEqual(hook_results[0], torch.tensor(1.))
        expected_grad = torch.tensor([1., 0, 0, 0, 0])
        self.assertEqual(x.grad, expected_grad)
        self.assertIsNone(x_list[0].grad)

        for i in range(1, 5, 1):
            x_list[i].backward()
            self.assertEqual(hook_results[0], None)
            expected_grad[i] = 1.0
            self.assertEqual(x.grad, expected_grad)
            self.assertIsNone(x_list[i].grad)

    def test_grad_materialize_grads(self):
        x = torch.tensor(0.5, requires_grad=True)
        a = torch.tensor(1.0, requires_grad=True)
        y = x * a
        dydx = torch.autograd.grad(y, x, create_graph=True)
        d2ydx2_none = torch.autograd.grad(dydx, x, create_graph=True, allow_unused=True)
        d2ydx2 = torch.autograd.grad(dydx, x, create_graph=True, allow_unused=True, materialize_grads=True)
        # `allow_unused` set to True implicitly
        d3ydx3 = torch.autograd.grad(d2ydx2, x, materialize_grads=True)
        self.assertIsNone(d2ydx2_none[0])
        self.assertEqual(d2ydx2[0].item(), 0)
        self.assertEqual(d3ydx3[0].item(), 0)
        with self.assertRaisesRegex(ValueError, "Expected allow_unused to be True or not passed when"):
            torch.autograd.grad(y, x, allow_unused=False, materialize_grads=True)

    def test_post_accumulate_grad_hook_on_non_leaf(self):
        def hook(tensor):
            tensor.sub_(1.)
        leaf = torch.rand(3, requires_grad=True)
        non_leaf = 2. * leaf

        with self.assertRaisesRegex(
                RuntimeError,
                "post accumulate grad hooks cannot be registered on non-leaf tensors"):
            non_leaf.register_post_accumulate_grad_hook(hook)

    def test_post_accumulate_grad_hook_multiple_hooks(self):
        def hook1(tensor):
            tensor.sub_(tensor.grad)

        def hook2(tensor):
            tensor.mul_(4.)
        tensor = torch.rand(3, requires_grad=True)
        tensor_ref = tensor.clone().detach()
        tensor.register_post_accumulate_grad_hook(hook1)
        tensor.register_post_accumulate_grad_hook(hook2)
        sum = tensor.sum()
        sum.backward()
        # both hooks should be called, in order
        self.assertEqual(4. * (tensor_ref - 1.), tensor)

    def test_post_accumulate_grad_hook_multiple_tensors(self):
        def hook(tensor):
            tensor.sub_(tensor.grad)
        tensor1 = torch.rand(3, requires_grad=True)
        tensor1_ref = tensor1.clone().detach()
        tensor2 = torch.rand(5, requires_grad=True)
        tensor2_ref = tensor2.clone().detach()
        tensor1.register_post_accumulate_grad_hook(hook)
        tensor2.register_post_accumulate_grad_hook(hook)
        tensor1.sum().backward()
        tensor2.sum().backward()
        # both tensors should have been modified
        self.assertEqual(tensor1_ref - 1., tensor1)
        self.assertEqual(tensor2_ref - 1., tensor2)

    def test_post_accumulate_grad_hook_returns_not_None(self):
        def bad_hook(tensor):
            return tensor.grad
        tensor = torch.rand(2, 3, requires_grad=True)
        tensor.register_post_accumulate_grad_hook(bad_hook)
        # should error!
        with self.assertRaisesRegex(RuntimeError, "hooks should return None."):
            tensor.sum().backward()

    def test_post_accumulate_grad_hook_e2e(self):
        def setup_optim_in_bwd(model):
            optims = {}
            handles = []

            def optim_step_hook(param):
                optims[param].step()
                optims[param].zero_grad()

            for p in model.parameters():
                optims[p] = torch.optim.Adam([p])
                handles.append(p.register_post_accumulate_grad_hook(optim_step_hook))

            return handles

        model = torch.nn.Linear(3, 2)
        input = torch.rand(2, 3)
        handles = setup_optim_in_bwd(model)

        # make a copy for reference
        model_copy = deepcopy(model)
        optim_copy = torch.optim.Adam(model_copy.parameters())

        iters = 5

        for _ in range(iters):
            loss = model(input).sum()
            loss.backward()

            loss_copy = model_copy(input).sum()
            loss_copy.backward()
            optim_copy.step()
            optim_copy.zero_grad()

        params_copy = []  # freeze a copy of the params to compare later
        for p_reference, p in zip(model_copy.parameters(), model.parameters()):
            self.assertEqual(p_reference, p)
            params_copy.append(p_reference.clone().detach())

        # After removing the handle, the model should no longer update.
        for h in handles:
            h.remove()

        for _ in range(iters):
            loss = model(input).sum()
            loss.backward()

            loss_copy = model_copy(input).sum()
            loss_copy.backward()
            optim_copy.step()
            optim_copy.zero_grad()

        for p_static, p_reference, p in zip(params_copy, model_copy.parameters(), model.parameters()):
            self.assertEqual(p_static, p)
            self.assertNotEqual(p_reference, p)

    def test_post_accumulate_grad_hook_gets_cleaned_up(self):

        def fun_stuff_with_hook():
            thing_to_put_in_hook = torch.rand(3)

            def hook(tensor):
                tensor.sub_(tensor.grad)
                tensor.add_(thing_to_put_in_hook)

            tensor = torch.rand(3, requires_grad=True)
            tensor.register_post_accumulate_grad_hook(hook)
            tensor.sum().backward()
            ref = weakref.ref(thing_to_put_in_hook)
            gc.collect()
            return tensor, ref

        with disable_gc():
            tensor, ref = fun_stuff_with_hook()
            self.assertIsNotNone(ref())  # thing_to_put_in_hook should be kept alive by tensor

            del tensor
            gc.collect()
            self.assertIsNone(ref())  # thing_to_put_in_hook should be cleaned

    def test_post_accumulate_grad_hook_ordering(self):
        tensor = torch.rand(3, requires_grad=True)

        def pre_hook(grad):
            return grad.sub(2.)

        def acc_grad_node_pre_hook(grad_out):
            return (grad_out[0].div(5.),)

        def post_acc_grad_hook(tensor):
            tensor.grad.add_(0.5)

        def acc_grad_node_post_hook(grad_in, grad_out):
            tensor.grad = grad_out[0].mul(10)

        acc_grad = tensor.view_as(tensor).grad_fn.next_functions[0][0]
        tensor.register_hook(pre_hook)
        acc_grad.register_prehook(acc_grad_node_pre_hook)
        tensor.register_post_accumulate_grad_hook(post_acc_grad_hook)
        acc_grad.register_hook(acc_grad_node_post_hook)
        tensor.sum().backward()

        # the hooks should run in the order of:
        #   1. tensor prehook
        #   2. acc_grad prehook
        #   3. tensor post acc_grad hook
        #   4. acc_grad posthook
        # so that would be ((1 - 2) / 5 + 0.5) * 10 = 3
        self.assertEqual(torch.tensor([3., 3., 3.]), tensor.grad)

    def test_hook_with_no_name(self):
        # Create a hook that do not have a __name__ attribute
        class MyHookClass:
            def __call__(self, grad):
                return grad.clone()

        x = torch.randn(5, requires_grad=True).clone()
        x.register_hook(MyHookClass())
        x.sum().backward()
        # Should run fine

    def test_prehook_ordering(self):
        # Hooks registered to tensor are ordered before those
        # that are registered to grad_fn
        log = []

        def hook1(g):
            log.append(1)
            return g * 3

        def hook2(gs):
            log.append(2)
            return tuple(g * 2 for g in gs)

        a = torch.tensor(1., requires_grad=True)
        b = a.clone()

        b.grad_fn.register_prehook(hook2)
        b.register_hook(hook1)
        b.grad_fn.register_prehook(hook2)

        acc = b.grad_fn.next_functions[0][0]
        a.register_hook(hook1)
        acc.register_prehook(hook2)
        a.register_hook(hook1)

        b.sum().backward(retain_graph=True)
        self.assertEqual(log, [1, 2, 2, 1, 1, 2])

        # grad also runs hooks on accumulate grad nodes, even though
        # the accumulate grad nodes are not actually executed
        log = []
        torch.autograd.grad(b.sum(), inputs=(a,), retain_graph=True)
        self.assertEqual(log, [1, 2, 2, 1, 1])

        log = []
        b.sum().backward(inputs=(b,))
        self.assertEqual(log, [1, 2, 2])
        # retains_grad hooks would not observe modifications by all pre hooks
        # because they are executed after
        self.assertEqual(b.grad.item(), 3)

    def test_retains_grad_can_always_observe_tensor_prehook(self):
        def tensor_prehook(g):
            return g * 2

        a = torch.tensor(1., requires_grad=True)
        b = a.clone()
        b.register_hook(tensor_prehook)
        b.retain_grad()
        b.register_hook(tensor_prehook)

        b.clone().backward()
        self.assertEqual(b.grad.item(), 4)

        a = torch.tensor(1., requires_grad=True)
        b = a.clone()
        b.retain_grad()
        b.register_hook(tensor_prehook)

        b.clone().backward()
        self.assertEqual(b.grad.item(), 2)

    def test_accumulate_grad_posthooks_can_observe_tensor_prehook(self):
        # Post hooks on accumulate should be able to observe changes to
        # grad made by tensor prehooks
        a = torch.tensor(1., requires_grad=True)

        def tensor_prehook(g):
            return g * 2

        def posthook(gO, gI):
            self.assertTrue(torch.allclose(gI[0], a * 2))
            self.assertEqual(len(gO), 0)

        def prehook(gI):
            self.assertTrue(torch.allclose(gI[0], a * 2))
            self.assertEqual(len(gI), 1)

        b = a.clone()
        acc = b.grad_fn.next_functions[0][0]
        acc.register_hook(posthook)
        acc.register_prehook(prehook)
        a.register_hook(tensor_prehook)

        b.backward()

    def test_hook_edge_case_when_called_with_grad(self):
        # grad executes the tensor hooks of the next node but not
        # grad_fn pre hooks or the post hooks
        a = torch.tensor(1., requires_grad=True)
        b = a * 2
        c = b * 2

        tensor_hook_count = [0]
        prehook_count = [0]
        posthook_count = [0]

        def reset_counts():
            nonlocal tensor_hook_count, prehook_count, posthook_count
            tensor_hook_count = [0]
            prehook_count = [0]
            posthook_count = [0]

        def tensor_prehook(g):
            tensor_hook_count[0] += 1

        def prehook(g):
            prehook_count[0] += 1

        def posthook(gI, gO):
            posthook_count[0] += 1

        a.register_hook(tensor_prehook)
        b.register_hook(tensor_prehook)
        acc = b.grad_fn.next_functions[0][0]
        acc.register_hook(posthook)
        acc.register_prehook(prehook)
        b.grad_fn.register_hook(posthook)
        b.grad_fn.register_prehook(prehook)

        torch.autograd.grad(c, inputs=(b), retain_graph=True)
        self.assertEqual(tensor_hook_count[0], 1)
        self.assertEqual(posthook_count[0], 0)
        self.assertEqual(prehook_count[0], 0)
        reset_counts()

        torch.autograd.grad(c, inputs=(a, b), retain_graph=True)
        self.assertEqual(tensor_hook_count[0], 2)
        self.assertEqual(posthook_count[0], 1)
        self.assertEqual(prehook_count[0], 1)
        reset_counts()

        c.backward(retain_graph=True)
        self.assertEqual(tensor_hook_count[0], 2)
        self.assertEqual(posthook_count[0], 2)
        self.assertEqual(prehook_count[0], 2)
        reset_counts()

        c.backward(inputs=(a, b), retain_graph=True)
        self.assertEqual(tensor_hook_count[0], 2)
        self.assertEqual(posthook_count[0], 2)
        self.assertEqual(prehook_count[0], 2)

    def test_sharded_grad(self):
        leaves = [torch.zeros(5, 5, requires_grad=True) for _ in range(10)]
        intermediates = [l * i + l * l for i, l in enumerate(leaves)]
        loss = sum(v * i for i, v in enumerate(intermediates)).sum()

        # define a helper for dividing intermediates into groups
        def group(l, group_size):
            return (l[i:i + group_size] for i in range(0, len(l), group_size))

        # Compute the d loss / d intermediates in chunks of shard_size
        shard_size = 2
        d_intermediates = [d_i for intermediates_batch in group(intermediates, shard_size)
                           for d_i in torch.autograd.grad(loss, intermediates_batch)]
        # Compute rest of backward pass
        torch.autograd.backward(intermediates, d_intermediates)

        for i, l in enumerate(leaves):
            self.assertEqual(l.grad, i * i * (1 + l))

    def test_backward_badcalls(self):
        x = torch.ones(1)
        with self.assertRaisesRegex(RuntimeError, 'does not require grad'):
            x.backward()

    def test_grad_badcalls(self):
        x = torch.ones(1)
        y = x ** 2
        with self.assertRaisesRegex(RuntimeError, 'does not require grad'):
            torch.autograd.grad(x, y)
        with self.assertRaisesRegex(RuntimeError, 'does not require grad'):
            torch.autograd.grad(y, x)

        x = torch.ones(1, requires_grad=True)
        y = x ** 2
        torch.autograd.grad(y, x)  # this should succeed now

    def test_grad_empty_inputs(self):
        x = torch.tensor([1.0], requires_grad=True)
        with self.assertRaisesRegex(ValueError, "grad requires non-empty inputs."):
            torch.autograd.grad(2 * x, [], grad_outputs=torch.tensor([1.0]))

    def test_grad_fn_badcalls(self):
        error_regex = 'expected .* arguments, got .* instead'
        x = torch.ones(1, requires_grad=True)
        y = x ** 2
        with self.assertRaisesRegex(TypeError, error_regex):
            y.grad_fn(x.detach(), x.detach())  # too many
        with self.assertRaisesRegex(TypeError, error_regex):
            y.grad_fn()  # too few

        y.grad_fn(x.detach())  # this should succeed

    def test_grad_unreachable(self):
        x = torch.ones(1, requires_grad=True)
        y = torch.ones(1, requires_grad=True)
        # Make sure x and y have grad accumulators allocated
        z = x * 2
        w = y * 2

        grad_x, grad_y = torch.autograd.grad(x * 2, [x, y], allow_unused=True)
        self.assertEqual(grad_x, x * 2)
        self.assertIsNone(grad_y)

        # This is slightly different than the case above, because z doesn't even
        # have a grad accumulator allocated.
        z = torch.ones(1, requires_grad=True)
        grad_x, grad_z = torch.autograd.grad(x * 2, [x, z], allow_unused=True)
        self.assertEqual(grad_x, x * 2)
        self.assertIsNone(grad_z)

        # allow_unused=False, but grads contains None inside, should throw
        with self.assertRaisesRegex(RuntimeError,
                                    "Set allow_unused=True"):
            grad_x, grad_y = torch.autograd.grad(x * 2, [x, y], allow_unused=False)

    def test_grad_unreachable_discovery(self):
        # Test that certain nodes are not erroneously executed when an input
        # is unreachable. See #39784
        class MyFunc(torch.autograd.Function):
            @staticmethod
            def forward(ctx, x):
                return x

            @staticmethod
            def backward(ctx, x):
                self.fail("This node should not be executed!")

        x = MyFunc.apply(torch.randn(1, requires_grad=True) * 2)
        y = torch.randn(1, requires_grad=True)
        (gY,) = torch.autograd.grad(x, (y, ), allow_unused=True)
        self.assertIsNone(gY)

        x = MyFunc.apply(torch.randn(1, requires_grad=True) * 2)
        y = torch.randn(1, requires_grad=True)
        z = torch.randn(1, requires_grad=True)
        (gY, gZ) = torch.autograd.grad(x + z, (y, z), allow_unused=True)
        self.assertIsNone(gY)
        self.assertIsNotNone(gZ)

        x = MyFunc.apply(torch.randn(1, requires_grad=True) * 2)
        y = torch.randn(1, requires_grad=True)
        torch.autograd.backward(x, inputs=(y, ))  # allow_unused is implicitly True!
        self.assertIsNone(y.grad)

    def test_grad_batched_grad(self):
        x = torch.randn(2, 2, requires_grad=True)

        out = x.clone()  # Size([2, 2])
        batched_grad = torch.arange(3).expand(2, 2, 3).transpose(0, 2)  # Size([3, 2, 2])
        grad, = torch.autograd.grad(out, (x,), (batched_grad,), is_grads_batched=True)
        self.assertEqual(grad, torch.arange(3).expand(2, 2, 3).transpose(0, 2).to(dtype=grad.dtype))

        # Detect shape mismatch
        grad_out = torch.ones(2, 2)
        with self.assertRaisesRegex(RuntimeError, "If `is_grads_batched=True`, we interpret the first"):
            torch.autograd.grad(outputs=out, grad_outputs=(grad_out,), inputs=(x,), is_grads_batched=True)

        # Scalar outputs
        out = x.sum()  # Size([])
        batched_grad = torch.arange(3)  # Size([3])
        grad, = torch.autograd.grad(out, (x,), (batched_grad,), is_grads_batched=True)
        self.assertEqual(grad, torch.arange(3).expand(2, 2, 3).transpose(0, 2).to(dtype=grad.dtype))

        # We consider scalar and sized-1 to be a mismatch. This is consistent with current non-batched behavior.
        grad_out = torch.ones(2).unsqueeze(1)
        with self.assertRaisesRegex(RuntimeError, "If `is_grads_batched=True`, we interpret the first"):
            torch.autograd.grad(outputs=out, grad_outputs=(grad_out,), inputs=(x,), is_grads_batched=True)

    def test_hooks(self):
        x = torch.ones(5, 5, requires_grad=True)
        y = torch.ones(5, 5) * 4
        y.requires_grad_(True)

        counter = [0]

        def bw_hook(inc, grad):
            self.assertIsInstance(grad, torch.Tensor)
            counter[0] += inc

        z = x ** 2 + x * 2 + x * y + y
        x.register_hook(lambda *args: bw_hook(0, *args))
        test = z.register_hook(lambda *args: bw_hook(1, *args))
        z.backward(torch.ones(5, 5), retain_graph=True)
        self.assertEqual(counter[0], 1)

        test2 = z.register_hook(lambda *args: bw_hook(2, *args))
        z.backward(torch.ones(5, 5), retain_graph=True)
        self.assertEqual(counter[0], 4)

        test2.remove()
        z.backward(torch.ones(5, 5), retain_graph=True)
        self.assertEqual(counter[0], 5)

        def bw_hook_modify(grad):
            return grad.mul(2)

        test.remove()
        z.register_hook(bw_hook_modify)
        with torch.no_grad():
            y.grad.zero_()
        z.backward(torch.ones(5, 5), retain_graph=True)
        self.assertEqual(y.grad, (x + 1) * 2)

        y.register_hook(bw_hook_modify)
        with torch.no_grad():
            y.grad.zero_()
        z.backward(torch.ones(5, 5))
        self.assertEqual(y.grad, (x + 1) * 4)

    def _get_mul2(self, use_custom_function):
        if use_custom_function:
            class Mul2(Function):
                @staticmethod
                def forward(ctx, x):
                    return x * 2

                @staticmethod
                def backward(ctx, gO):
                    return gO * 2

            return Mul2.apply
        else:
            return lambda x: x * 2

    def test_grad_fn_prehooks(self):
        for use_custom_function in (True, False):
            mul2 = self._get_mul2(use_custom_function)

            a = torch.tensor([1.], requires_grad=True)
            b = mul2(a)

            post_counter = [0]
            pre_counter = [0]

            def posthook(grad_input, grad_output):
                self.assertEqual(pre_counter[0], 3)
                self.assertTrue(torch.allclose(grad_output[0], torch.ones(1) * 8))
                self.assertTrue(torch.allclose(grad_input[0], torch.ones(1) * 16))
                post_counter[0] += 1
                return grad_input

            def prehook(grad_output):
                pre_counter[0] += 1
                return (grad_output[0] * 2,)

            # register posthook x 2
            b.grad_fn.register_hook(posthook)
            b.grad_fn.register_hook(posthook)
            # register prehook x 3
            b.grad_fn.register_prehook(prehook)
            b.grad_fn.register_prehook(lambda x: None)
            b.grad_fn.register_prehook(prehook)
            b.grad_fn.register_prehook(prehook)
            b.grad_fn.register_prehook(lambda x: x)
            b.grad_fn.register_prehook(lambda x: None)

            b.sum().backward()

            self.assertEqual(post_counter[0], 2)
            self.assertEqual(pre_counter[0], 3)

            # Return None
            a = torch.rand(3, 3, requires_grad=True)
            b = mul2(a)

            def prehook(grad_output):
                pre_counter[0] += 1
                return None

            b.grad_fn.register_prehook(prehook)
            b.sum().backward()
            self.assertEqual(pre_counter[0], 4)
            self.assertTrue(torch.allclose(a.grad, torch.ones(3, 3) * 2))

    def test_grad_fn_prehooks_multiple_outputs(self):
        # Compute gradients without hooks
        b = torch.rand(3, 3, requires_grad=True)
        var, mean = torch.var_mean(b, dim=0)
        (var + mean).sum().backward()

        # Compute gradients with hooks
        a = b.detach().requires_grad_()
        counter = [0]

        def prehook(grad_output):
            gvar, gmean = grad_output
            counter[0] += 1
            return (gvar * 2, gmean * 2)

        var, mean = torch.var_mean(a, dim=0)
        mean.grad_fn.register_prehook(prehook)
        (var + mean).sum().backward()

        self.assertEqual(counter[0], 1)
        # Compare
        self.assertTrue(torch.allclose(a.grad, b.grad * 2))

        # Test with custom Function
        class DoubleMul2(Function):
            @staticmethod
            def forward(ctx, x, a, y):
                ctx.a = a
                return a * x * 2, a, a * y * 2

            @staticmethod
            def backward(ctx, g1, _a, g2):
                return ctx.a * g1 * 2, None, ctx.a * g2 * 2

        counter = [0]

        def prehook(grad_output):
            g1, ga, g2 = grad_output
            self.assertIsNone(ga)
            counter[0] += 1
            return (g1 * 2, None, g2 * 2)

        a = torch.randn(3, 3, requires_grad=True)
        b = torch.randn(3, 3, requires_grad=True)
        k = 3
        c, _, d = DoubleMul2.apply(a, k, b)
        c.grad_fn.register_prehook(prehook)
        (c + d).sum().backward()

        self.assertEqual(counter[0], 1)
        self.assertTrue(torch.allclose(a.grad, torch.ones(1) * 4 * k))
        self.assertTrue(torch.allclose(b.grad, torch.ones(1) * 4 * k))

    def test_grad_fn_prehooks_remove_hooks(self):
        for use_custom_function in (True, False):
            mul2 = self._get_mul2(use_custom_function)

            # Simply remove hooks

            a = torch.rand(3, 3, requires_grad=True)
            b = mul2(a)
            counter = [0]

            def prehook(grad_output):
                counter[0] += 1
                return None

            handle = b.grad_fn.register_prehook(prehook)
            b.grad_fn.register_prehook(prehook)
            handle.remove()
            b.sum().backward()
            self.assertTrue(torch.allclose(a.grad, torch.ones(3, 3) * 2))
            self.assertEqual(counter[0], 1)

            # Remove hooks during backward
            a = torch.rand(3, 3, requires_grad=True)
            b = mul2(a)
            counter = [0]

            def prehook1(grad_output):
                handle2.remove()
                # Remove hook that is already removed is OK
                handle3.remove()
                return None

            def prehook2(grad_output):
                counter[0] += 1
                return None

            # Hooks that registered first run first
            b.grad_fn.register_prehook(prehook1)
            handle2 = b.grad_fn.register_prehook(prehook2)
            handle3 = b.grad_fn.register_prehook(prehook2)
            handle3.remove()
            b.sum().backward()
            self.assertTrue(torch.allclose(a.grad, torch.ones(3, 3) * 2))
            self.assertEqual(counter[0], 1)

    def test_hooks_cpp(self):
        # Tests hooks for autograd function implemented in C++
        bn = torch.nn.BatchNorm1d(5, affine=False)
        bn.double()
        bn.eval()

        counter = [0]

        def bw_hook(grad):
            counter[0] += 1
            return grad * 2

        x = torch.ones(5, 5, dtype=torch.double, requires_grad=True)
        z = bn(x)
        z.register_hook(bw_hook)
        z.sum().backward()

        self.assertEqual(counter[0], 1, msg='bw_hook not called')
        self.assertEqual(x.grad, torch.ones(5, 5, dtype=torch.double) * 2, atol=1e-5, rtol=0)

    def test_hook_none(self):
        # WARNING: this is a test for autograd internals.
        # You should never have to use such things in your code.
        class NoneGradientFunction(Function):
            @staticmethod
            def forward(ctx, x, y):
                assert ctx.needs_input_grad[0]
                assert not ctx.needs_input_grad[1]
                return x, y

            @staticmethod
            def backward(ctx, grad_x, grad_y):
                return grad_x, None

        was_called = [False]

        def hook(grad):
            self.assertIsNotNone(grad)
            was_called[0] = True

        x = torch.randn(5, 5, requires_grad=True)
        y = torch.randn(5, 5)
        rx, ry = NoneGradientFunction.apply(x, y)
        rx.register_hook(hook)
        ry.register_hook(hook)
        sum(rx, ry).sum().backward()
        self.assertTrue(was_called[0])

    def test_retain_grad(self):
        input = torch.rand(1, 3, requires_grad=True)
        h1 = input * 3
        out = (h1 * h1).sum()

        # It should be possible to call retain_grad() multiple times
        h1.retain_grad()
        h1.retain_grad()

        # Gradient should be accumulated
        out.backward(retain_graph=True)
        self.assertEqual(h1 * 2, h1.grad)
        out.backward(retain_graph=True)
        self.assertEqual(h1 * 4, h1.grad)

        with torch.no_grad():
            input.grad.zero_()
        # It should be a no-op for leaves
        input.retain_grad()
        input.retain_grad()
        out.backward()
        self.assertEqual(input * 18, input.grad)

    # NB: See test/cpp/api/autograd.cpp for more tests on the interaction between
    #     retains_grad and hooks in cpp
    def test_retain_grad_inplace(self):
        a = torch.tensor([1.], requires_grad=True).clone()
        a.retain_grad()
        a.mul_(2)
        a.sum().backward()
        self.assertEqual(a.grad, torch.tensor([1.]))

        a = torch.tensor([1.], requires_grad=True).clone()
        a.retain_grad()
        # Inplace multiple times is OK
        a.mul_(2)
        a.mul_(2)
        a.sum().backward()
        self.assertEqual(a.grad, torch.tensor([1.]))

        # When in-place over view is done, the retains_grad hooks should be
        # moved from base's original grad_fn to the copyslices node.
        x = torch.tensor([1.], requires_grad=True).clone()
        x.retain_grad()
        x_view = x[:]
        x_view *= 2
        x *= 2
        x.sum().backward()
        # The grad is 1, not 4, because we are computing grad wrt the latest
        # version of x.
        self.assertEqual(a.grad, torch.tensor([1.]))

        # If the base did not originally require grad, there should be no hook
        # to move. Make sure this case runs without error.
        x = torch.zeros(4)
        y = x.view(2, 2)
        y.add_(torch.randn(2, 2, requires_grad=True))

    def test_retains_grad_inplace_multiple_outputs(self):
        class DoubleMul(Function):
            @staticmethod
            def forward(ctx, x):
                return x * 2, x * 3

            @staticmethod
            def backward(ctx, g1, g2):
                return g1 * 2 + g2 * 3

        var_mean = partial(torch.var_mean, dim=0)

        for fn in (DoubleMul.apply, var_mean):
            b = torch.rand(3, 3, requires_grad=True)
            var, mean = fn(b)
            var.retain_grad()
            mean.retain_grad()
            # node has two retains_grad hooks
            var.mul_(2)
            # the retain_grad hook multi-output node refers should now be a nullptr
            (var + mean).sum().backward()
            gvar = var.grad
            gmean = mean.grad

            a = b.detach().requires_grad_(True)
            var, mean = fn(a)
            var.mul_(2)
            out = (var + mean).sum()
            gvar_expected, gmean_expected = torch.autograd.grad(out, inputs=(var, mean))
            self.assertTrue(torch.allclose(gvar, gvar_expected))
            self.assertTrue(torch.allclose(gmean, gmean_expected))

    def test_retain_grad_inplace_over_view(self):
        base = torch.tensor([1.], requires_grad=True).clone()
        view = base[:]
        view2 = base[:]
        view.retain_grad()
        view2.retain_grad()
        view.mul_(2)
        (view + view2).sum().backward()

        # The old grad_fn, slice, wouldn't be part of the graph during backward
        # so if the retains grad were not properly updated to the new grad_fn,
        # the grad would still be None
        self.assertEqual(view.grad, view2.grad)
        self.assertEqual(view.grad, torch.tensor([1.]))

    def test_tensor_hooks_inplace(self):
        # Check that the second hook gets registered to the new version of tensor
        count1 = [0]
        count2 = [0]

        def fn1(grad):
            count1[0] += 1
            # x2 from mul, x2 from fn2
            self.assertEqual(grad, torch.tensor([4.]))
            return grad * 2

        def fn2(grad):
            count2[0] += 1
            self.assertEqual(grad, torch.tensor([1.]))
            return grad * 2

        a = torch.tensor([1.], requires_grad=True)
        b = a.clone()
        b.register_hook(fn1)
        b.mul_(2)
        b.register_hook(fn2)
        b.sum().backward()
        self.assertEqual(count1[0], 1)
        self.assertEqual(count2[0], 1)
        self.assertEqual(a.grad, torch.tensor([8.]))

        count3 = [0]

        def fn3(grad):
            count3[0] += 1
            self.assertEqual(grad, torch.tensor([4.]))
            return grad * 2

        a = torch.tensor([1.], requires_grad=True)
        b = a.clone()
        b.register_hook(fn3)
        # Inplace multiple times is OK
        b.mul_(2)
        b.mul_(2)
        b.sum().backward()
        self.assertEqual(count1[0], 1)
        self.assertEqual(a.grad, torch.tensor([8.]))

    def test_tensor_hooks_inplace_multiple_outputs(self):
        class DoubleMul(Function):
            @staticmethod
            def forward(ctx, x):
                return x * 2, x * 3

            @staticmethod
            def backward(ctx, g1, g2):
                return g1 * 2 + g2 * 3

        var_mean = partial(torch.var_mean, dim=0)

        for fn in (DoubleMul.apply, var_mean):
            counts = [0, 0, 0]

            def fn0(grad):
                counts[0] += 1
                self.assertEqual(grad, torch.ones_like(out1) * 2)

            def fn1(grad):
                counts[1] += 1
                self.assertEqual(grad, torch.ones_like(out1) * 3)

            def fn2(grad):
                counts[2] += 1
                self.assertEqual(grad, torch.ones_like(out1))

            b = torch.rand(3, 3, requires_grad=True)
            out1, out2 = fn(b)
            out1.register_hook(fn0)
            out2.register_hook(fn1)
            # node refers to two hook dicts
            # out1 no longer no longer points to its old hook dict
            out1.mul_(2)
            # fn2 is registered to out1's new hook dict
            out1.register_hook(fn2)
            (out1 + out2 * 3).sum().backward()
            self.assertEqual(counts, [1, 1, 1])

    def test_tensor_hooks_inplace_over_view(self):
        # There might be a better UX here, but this is the way it is now
        count = [0]

        def fn0(grad):
            self.fail()

        def fn1(grad):
            self.fail()

        def fn2(grad):
            count[0] += 1
            self.assertEqual(grad, torch.tensor([1.]))

        base = torch.tensor([1.], requires_grad=True).clone()
        view = base[:]
        view2 = base[:]
        view.register_hook(fn0)
        view2.register_hook(fn1)
        view.mul_(2)
        # We need to explicitly trigger an update to view to update its grad_fn
        view2.grad_fn
        view2.register_hook(fn2)
        (view + view2).sum().backward()
        # The hooks originally registered to view are not fired, one must explicitly
        # trigger an update to the view's grad_fn, and then register a new hook
        self.assertEqual(count[0], 1)

    def test_retain_grad_cycle(self):
        x = torch.ones(5, 5, requires_grad=True)

        def run_test():
            y = x * 2
            y.retain_grad()

            return y / 2, torch._C._WeakTensorRef(y)

        z, ref = run_test()
        self.assertTrue(ref.expired())
        z.sum().backward()

    def test_backward(self):
        v = torch.randn(5, 5, requires_grad=True)
        x = torch.randn(5, 5, requires_grad=True)
        y = (torch.rand(5, 5) + 0.1).requires_grad_(True)
        z = torch.randn(5, 5, requires_grad=True)
        grad_output = torch.randn(5, 5)

        v.backward(grad_output)
        self.assertEqual(v.grad, grad_output)

        a = x + (y * z) + 4 * z ** 2 * x / y
        a.backward(grad_output)
        x_grad = 4 * z.pow(2) / y + 1
        y_grad = z - 4 * x * z.pow(2) / y.pow(2)
        z_grad = 8 * x * z / y + y
        self.assertEqual(x.grad, x_grad * grad_output)
        self.assertEqual(y.grad, y_grad * grad_output)
        self.assertEqual(z.grad, z_grad * grad_output)

    def test_to_sparse_backward(self):
        to_attr_names = (
            'to_dense',
            'to_sparse',
            'to_sparse_csr',
            'to_sparse_csc',
            'to_sparse_bsr',
            'to_sparse_bsc',
        )
        to_params = ((), (), (), (), (2,), (2,))
        to_attr_names_params = dict(zip(to_attr_names, to_params))

        def check_inversion_possible(t, layout1, layout1_params, layout2, layout2_params):
            l = (layout1, layout2)
            p = (layout1_params, layout2_params)
            for l1, l2, p1, p2 in ((*l, *p), (*l[::-1], *p[::-1])):
                try:
                    to_l1 = getattr(t, l1)(*p1)
                    to_l2 = getattr(to_l1, l2)(*p2)
                except RuntimeError:
                    return False

            return True

        self_strided = torch.rand(4, 4, dtype=torch.double) + 1
        grad_strided = torch.rand(4, 4, dtype=torch.double) + 1

        for from_to_attr in to_attr_names:
            from_params = to_attr_names_params[from_to_attr]
            self_from = getattr(self_strided, from_to_attr)(*from_params).requires_grad_(True)

            for to_to_attr in to_attr_names[1:]:
                to_params = to_attr_names_params[to_to_attr]

                if check_inversion_possible(self_strided, from_to_attr, from_params, to_to_attr, to_params):
                    self_to = getattr(self_from, to_to_attr)(*to_params)
                    grad_to = getattr(grad_strided, to_to_attr)(*to_params)

                    # No gradcheck support for BSR/BSC, so the grads are checked explicitly
                    grad_res = torch.autograd.grad(self_to, self_from, grad_to)[0]

                    self.assertEqual(grad_res.layout, self_from.layout)
                    self.assertEqual(grad_res.to_dense(), grad_strided)

    def test_sparse_mm_backward(self):
        size = (3, 3)

        mm_test_cases = product(*(([False, True],) * 4))

        for a_req_grad, a_is_sparse, b_req_grad, b_is_sparse in mm_test_cases:
            # We should only be testing cases with sparse inputs, and at least one
            # input needs to require grad so we can call a backward pass
            if not ((a_is_sparse or b_is_sparse) and (a_req_grad or b_req_grad)):
                continue
            a = torch.randn(size)
            if a_is_sparse:
                # detaching as `a` needs to be a leaf
                a = a.to_sparse().detach()
            b = torch.randn(size)
            if b_is_sparse:
                # detaching as `b` needs to be a leaf
                b = b.to_sparse().detach()

            a = a.requires_grad_(a_req_grad)
            b = b.requires_grad_(b_req_grad)

            r = a.mm(b)
            s = r.sum().backward()
            a_grad = None if a.grad is None else a.grad.clone().detach()
            b_grad = None if b.grad is None else b.grad.clone().detach()

            # Redo with only dense tensors
            a = (a.to_dense() if a.is_sparse else a).clone().detach().requires_grad_(a_req_grad)
            b = (b.to_dense() if b.is_sparse else b).clone().detach().requires_grad_(b_req_grad)

            r = a.mm(b)
            r.sum().backward()

            self.assertEqual(a_grad, a.grad)
            self.assertEqual(b_grad, b.grad)

    def test_multi_backward(self):
        x = torch.randn(5, 5, requires_grad=True)
        y = torch.randn(5, 5, requires_grad=True)

        q = torch.randn(5, 5, requires_grad=True)

        a = torch.randn(5, 5, requires_grad=True)
        b = torch.randn(5, 5, requires_grad=True)

        q2 = q * 2
        z = x + y + q2
        c = a * b + q2
        grad_z = torch.randn(5, 5)
        grad_c = torch.randn(5, 5)
        torch.autograd.backward([z, c], [grad_z, grad_c])

        self.assertEqual(x.grad, grad_z)
        self.assertEqual(y.grad, grad_z)
        self.assertEqual(a.grad, grad_c * b)
        self.assertEqual(b.grad, grad_c * a)
        self.assertEqual(q.grad, (grad_c + grad_z) * 2)

    def test_multi_backward_no_grad(self):
        x = torch.randn(5, 5, requires_grad=True)
        y = torch.randn(5, 5, requires_grad=False)

        z = x + y
        q = y * 2

        # NB: we currently raise an exception if any arguments to backwards
        # have requires_grad=False and don't have a grad_fn. We may want to
        # relax that check to a warning.
        def call_backwards():
            torch.autograd.backward([z, q], [torch.ones(5, 5), torch.ones(5, 5)])
        self.assertRaises(RuntimeError, call_backwards)

    def test_backward_with_inputs(self):
        x = torch.randn(2, 2, dtype=torch.double, requires_grad=True)
        y = torch.randn(2, 2, dtype=torch.double, requires_grad=True)

        def fn():
            return x ** 2 + y * x + y ** 2

        gradient = torch.ones(2, 2)
        x_grad_expected = 2 * x + y
        y_grad_expected = x + 2 * y

        @torch.no_grad()
        def reset_grad():
            x.grad.zero_()
            y.grad.zero_()

        torch.autograd.backward(fn(), gradient, inputs=[x, y])
        self.assertEqual(x.grad, x_grad_expected)
        self.assertEqual(y.grad, y_grad_expected)

        reset_grad()
        torch.autograd.backward(fn(), gradient, inputs=[x])
        self.assertEqual(x.grad, x_grad_expected)
        self.assertEqual(y.grad, torch.zeros(2, 2), exact_dtype=False)

        reset_grad()
        torch.autograd.backward(fn(), gradient, inputs=[y])
        self.assertEqual(y.grad, y_grad_expected)
        self.assertEqual(x.grad, torch.zeros(2, 2), exact_dtype=False)

        reset_grad()
        torch.autograd.backward(fn(), gradient, inputs=y)
        self.assertEqual(y.grad, y_grad_expected)
        self.assertEqual(x.grad, torch.zeros(2, 2), exact_dtype=False)

        reset_grad()
        self.assertRaisesRegex(RuntimeError, 'cannot be empty',
                               lambda: torch.autograd.backward(fn(), gradient, inputs=[]))

    def test_backward_with_nonleaf_inputs(self):
        x = torch.randn(2, 2, dtype=torch.double, requires_grad=True)
        x_nonleaf = x * 1
        y = torch.randn(2, 2, dtype=torch.double, requires_grad=True)
        z = torch.randn(2, 2, dtype=torch.double, requires_grad=True)

        out = x_nonleaf ** 2 + y * x_nonleaf + y ** 2

        out.backward(torch.ones(2, 2, dtype=torch.double), create_graph=True, inputs=[x, y, x_nonleaf])
        x_grad_expected = 2 * x + y
        y_grad_expected = x + 2 * y
        x_non_leaf_expected = 2 * x_nonleaf + y

        self.assertEqual(y.grad, y_grad_expected)
        self.assertEqual(x.grad, x_grad_expected)
        self.assertEqual(x_nonleaf.grad, x_non_leaf_expected)

        # backward doesn't have an allow_unused flag, so the behavior of backward
        # when variable is not part of the graph is as if allow_used were true
        # x.grad will simply be None.
        out.backward(torch.ones(2, 2, dtype=torch.double), create_graph=True, inputs=[z])
        self.assertIsNone(z.grad)

    def test_dependent_backward(self):
        x = torch.randn(10, requires_grad=True)
        y = x ** 2
        z = y ** 3

        go_y = torch.randn(10)
        go_z = torch.randn(10)
        torch.autograd.backward([y, z], [go_y, go_z])

        xd = x
        self.assertEqual(x.grad, 2 * xd * go_y + 6 * xd.pow(5) * go_z)

    def test_save_output_nr(self):
        x = torch.randn(10, requires_grad=True)

        class MultiOutputFn(Function):
            @staticmethod
            def forward(ctx, x):
                return x[:5], x[5:]

            @staticmethod
            def backward(ctx, *grad):
                return torch.cat(grad)

        a, b = MultiOutputFn.apply(x)
        self.assertEqual(b.output_nr, 1)

        class TestFn(Function):
            @staticmethod
            def forward(ctx, b):
                ctx.save_for_backward(b)
                return b * 2

            @staticmethod
            def backward(ctx, grad_b):
                b, = ctx.saved_tensors
                self.assertEqual(b.output_nr, 1)

        TestFn.apply(b).sum().backward()

    def test_first_grad_fn_access_in_no_grad_mode(self):
        a = torch.tensor([1 + 1j], requires_grad=True).clone()
        v = a.real
        a.add_(1)
        with torch.autograd.grad_mode.no_grad():
            v.grad_fn

    @skipIfTorchDynamo("too slow")
    def test_free_deep_graph(self):
        def scope():
            depth = 150000
            x = torch.randn(1, requires_grad=True)
            y = x.clone()

            # build a "chain" computation graph
            for _ in range(depth):
                y = y + y * 0.000001

            # graph deletion occurs when the above locals go out of scope.
            # In this case `del y` will trigger it but it's easier to leave
            # it to Python to delete the locals.

        # Should not stack overflow
        scope()

    @skipIfTorchDynamo("too slow")
    def test_free_deep_graph_complicated(self):
        def scope():
            depth = 100000
            randchoice = torch.randint(2, [depth, 2])
            x = torch.randn(1, requires_grad=True)
            y = x.clone()

            # Hold the two previous values
            prev_values = [None, None]

            # Build a "chain with skip connections" graph
            for _ in range(depth):
                prev_tensors = [tensor for tensor in prev_values[:-1]
                                if tensor is not None]
                prev_values.append(y)
                prev_values.pop(0)

                # Definitely pick one tensor to add
                y += y * 0.000001

                # Possibly add other tensors
                nprev = len(prev_tensors)
                if nprev == 2:
                    y += randchoice[depth].mul(torch.cat(prev_tensors)).sum()

            # graph deletion occurs when the above locals go out of scope.

        # Should not stack overflow
        scope()

    @skipIfTorchDynamo("too slow")
    def test_free_deep_graph_pyfunction(self):
        class MyOp(Function):
            @staticmethod
            def forward(ctx, tensor1, tensor2):
                return tensor1 + tensor2

            @staticmethod
            def backward(ctx, grad_output):
                return grad_output, grad_output

        def scope():
            depth = 150000
            x = torch.randn(1, requires_grad=True)
            y = x.clone()

            # build deeply nested computation graph
            for _ in range(depth):
                y = MyOp.apply(y, y)

            # graph deletion occurs when the above locals go out of scope.

        # Should not stack overflow
        scope()

    def test_no_unnecessary_save(self):
        # If we kept x in the derivative Function of x * 2 we would
        # get an error in the backward that would complain that we've
        # modified x, which was needed for gradient computation.
        # Since we should elide unnecessary saves, this test should pass.
        mu = torch.ones(1, requires_grad=True)
        x = torch.empty(1)
        loss = 0
        for i in range(3):
            x.detach_()
            x.copy_(mu + i)
            ft = torch.tensor([float(i)])
            multiplied = x * ft
            s = multiplied.sum()
            loss += s
        loss.backward()

    def test_no_grad(self):
        x = torch.ones(5, 5, requires_grad=True)
        y = torch.ones(5, 5) * 4
        with torch.no_grad():
            w = x + y

        def adder(x, y):
            return x + y

        adders = [torch.no_grad()(adder), torch.no_grad(adder)]

        for adder in adders:
            z = adder(x, y)

            self.assertFalse(w.requires_grad)
            self.assertRaises(RuntimeError, lambda: w.backward(torch.ones(5, 5)))
            self.assertIsNone(w.grad_fn)
            self.assertFalse(z.requires_grad)
            self.assertRaises(RuntimeError, lambda: z.backward(torch.ones(5, 5)))
            self.assertIsNone(z.grad_fn)

        # test nested decorator and with-statement on no_grad
        with torch.no_grad():
            self.assertFalse(torch.is_grad_enabled())
            w = adder(x, y)
            self.assertFalse(torch.is_grad_enabled())

    def test_enable_grad_decorator_no_paren(self):
        x = torch.ones(1, requires_grad=True)

        @torch.enable_grad
        def doubler(x):
            return x * 2

        with torch.no_grad():
            z = doubler(x)
        self.assertTrue(z.requires_grad)

    def test_set_grad_generator_functions(self):
        @torch.no_grad()
        def gen_no_grad():
            for i in range(10):
                self.assertEqual(torch.is_grad_enabled(), False)
                yield i

        with torch.enable_grad():
            for _ in gen_no_grad():
                self.assertEqual(torch.is_grad_enabled(), True)

        @torch.enable_grad()
        def gen_enable_grad():
            for i in range(10):
                self.assertEqual(torch.is_grad_enabled(), True)
                yield i

        with torch.no_grad():
            for _ in gen_enable_grad():
                self.assertEqual(torch.is_grad_enabled(), False)

    def test_set_grad_generator_functions_recursive(self):
        # enable_grad_decorator_recursive and no_grad_decorator_recursive call each other
        # recursively, to ensure that the decorators preserve the caller's setting
        @torch.enable_grad()
        def enable_grad_decorator_recursive(depth):
            self.assertTrue(torch.is_grad_enabled())
            if depth > 0:
                no_grad_decorator_recursive(depth - 1)
                self.assertTrue(torch.is_grad_enabled())

        @torch.no_grad()
        def no_grad_decorator_recursive(depth):
            self.assertFalse(torch.is_grad_enabled())
            if depth > 0:
                enable_grad_decorator_recursive(depth - 1)
                self.assertFalse(torch.is_grad_enabled())

        # enable_grad_context_manager_recursive and no_grad_context_manager_recursive call
        # each other recursively, to ensure that the decorators preserve the caller's setting
        def enable_grad_context_manager_recursive(depth):
            with torch.enable_grad():
                self.assertTrue(torch.is_grad_enabled())
                if depth > 0:
                    no_grad_context_manager_recursive(depth - 1)
                    self.assertTrue(torch.is_grad_enabled())

        def no_grad_context_manager_recursive(depth):
            with torch.no_grad():
                self.assertFalse(torch.is_grad_enabled())
                if depth > 0:
                    enable_grad_context_manager_recursive(depth - 1)
                    self.assertFalse(torch.is_grad_enabled())

        with torch.enable_grad():
            self.assertTrue(torch.is_grad_enabled())
            enable_grad_decorator_recursive(10)
            self.assertTrue(torch.is_grad_enabled())
            enable_grad_context_manager_recursive(10)
            self.assertTrue(torch.is_grad_enabled())

        with torch.no_grad():
            self.assertFalse(torch.is_grad_enabled())
            enable_grad_decorator_recursive(10)
            self.assertFalse(torch.is_grad_enabled())
            enable_grad_context_manager_recursive(10)
            self.assertFalse(torch.is_grad_enabled())

    def test_set_grad_coroutines(self):
        @torch.no_grad()
        def coro_no_grad(n=10):
            self.assertFalse(torch.is_grad_enabled())
            for i in range(n):
                self.assertFalse(torch.is_grad_enabled())
                r = yield i
                self.assertFalse(torch.is_grad_enabled())
                self.assertEqual(i, r)
            self.assertFalse(torch.is_grad_enabled())

        @torch.enable_grad()
        def coro_enable_grad(n=10):
            self.assertTrue(torch.is_grad_enabled())
            for i in range(n):
                self.assertTrue(torch.is_grad_enabled())
                r = yield i
                self.assertTrue(torch.is_grad_enabled())
                self.assertEqual(i, r)
            self.assertTrue(torch.is_grad_enabled())

        with torch.enable_grad():
            self.assertTrue(torch.is_grad_enabled())
            coro, r = coro_no_grad(), None
            try:
                while True:
                    self.assertTrue(torch.is_grad_enabled())
                    r = coro.send(r)
                    self.assertTrue(torch.is_grad_enabled())

            except StopIteration:
                pass

        with torch.no_grad():
            self.assertFalse(torch.is_grad_enabled())
            coro, r = coro_enable_grad(), None
            try:
                while True:
                    self.assertFalse(torch.is_grad_enabled())
                    r = coro.send(r)
                    self.assertFalse(torch.is_grad_enabled())

            except StopIteration:
                pass

    def test_set_grad_coroutines_benign_exceptions(self):
        class RecoverableException(Exception):
            pass

        @torch.no_grad()
        def coro_no_grad(n=10):
            has_raised = False
            for i in range(n):
                try:
                    self.assertFalse(torch.is_grad_enabled())
                    yield (-i if has_raised else i)

                except RecoverableException:
                    self.assertFalse(torch.is_grad_enabled())
                    has_raised = True

        @torch.enable_grad()
        def coro_enable_grad(n=10):
            has_raised = False
            for i in range(n):
                try:
                    self.assertTrue(torch.is_grad_enabled())
                    yield (-i if has_raised else i)

                except RecoverableException:
                    self.assertTrue(torch.is_grad_enabled())
                    has_raised = True

        with torch.enable_grad():
            coro = coro_no_grad()
            assert 0 == next(coro)
            try:
                while True:
                    r = coro.throw(RecoverableException)
                    self.assertLess(r, 0)

            except StopIteration:
                pass

        with torch.no_grad():
            coro = coro_enable_grad()
            assert 0 == next(coro)
            try:
                while True:
                    r = coro.throw(RecoverableException)
                    self.assertLess(r, 0)

            except StopIteration:
                pass

    def test_set_grad_coroutines_critical_exceptions(self):
        class UnrecoverableException(Exception):
            pass

        class SecondaryException(Exception):
            pass

        @torch.no_grad()
        def coro_no_grad(n=10):
            has_raised = False
            for i in range(n):
                try:
                    self.assertFalse(torch.is_grad_enabled())
                    yield (-i if has_raised else i)

                except UnrecoverableException:
                    self.assertFalse(torch.is_grad_enabled())
                    raise SecondaryException

        @torch.enable_grad()
        def coro_enable_grad(n=10):
            has_raised = False
            for i in range(n):
                try:
                    self.assertTrue(torch.is_grad_enabled())
                    yield (-i if has_raised else i)

                except UnrecoverableException :
                    self.assertTrue(torch.is_grad_enabled())
                    raise SecondaryException

        with torch.enable_grad():
            coro = coro_no_grad()
            assert 0 == next(coro)
            with self.assertRaises(SecondaryException):
                coro.throw(UnrecoverableException)

        with torch.no_grad():
            coro = coro_enable_grad()
            assert 0 == next(coro)
            with self.assertRaises(SecondaryException):
                coro.throw(UnrecoverableException)

    def test_set_grad_coroutines_exit(self):
        @torch.no_grad()
        def coro_no_grad(state):
            for i in range(10):
                try:
                    self.assertFalse(torch.is_grad_enabled())
                    yield i

                except GeneratorExit:
                    self.assertFalse(torch.is_grad_enabled())
                    state.add('GeneratorExit')
                    raise

        @torch.enable_grad()
        def coro_enable_grad(state):
            for i in range(10):
                try:
                    self.assertTrue(torch.is_grad_enabled())
                    yield i

                except GeneratorExit:
                    self.assertTrue(torch.is_grad_enabled())
                    state.add('GeneratorExit')
                    raise

        state = set()
        with torch.enable_grad():
            coro = coro_no_grad(state)
            for i in range(5):
                next(coro)

            coro.close()
        self.assertTrue('GeneratorExit' in state)

        state = set()
        with torch.no_grad():
            coro = coro_enable_grad(state)
            for i in range(5):
                next(coro)

            coro.close()
        self.assertTrue('GeneratorExit' in state)

    def test_no_grad_python_function(self):
        """Python Functions should respect grad mode."""
        x = torch.ones(5, 5, requires_grad=True)

        class MyOp(Function):
            @staticmethod
            def forward(self, x):
                return x + 1

            @staticmethod
            def backward(self, dy):
                return dy

        with torch.no_grad():
            y = MyOp.apply(x)
        self.assertFalse(y.requires_grad)

    def test_indexing(self):
        x = torch.arange(1., 17).view(4, 4)
        y = Variable(x, requires_grad=True)

        def compare(x, y, idx, indexed_tensor, indexed_var):
            indexed_var_t = indexed_var.data
            if not isinstance(indexed_tensor, torch.Tensor):
                indexed_var_t = indexed_var_t[0]
            self.assertEqual(indexed_tensor, indexed_var_t)

            indexed_var.sum().backward()
            expected_grad = torch.empty(x.size()).fill_(0)
            expected_grad[idx] = 1
            self.assertEqual(y.grad, expected_grad)

        def check_index(x, y, idx):
            if y.grad is not None:
                with torch.no_grad():
                    y.grad.zero_()
            indexed_tensor = x[idx]
            indexed_var = y[idx]
            compare(x, y, idx, indexed_tensor, indexed_var)

        check_index(x, y, 1)
        check_index(x, y, (1, 1))
        check_index(x, y, slice(1, None))
        check_index(x, y, slice(None, 2))
        check_index(x, y, (slice(None, 2), 2))
        check_index(x, y, (slice(1, 2), 2))
        check_index(x, y, (1, slice(2, None)))
        check_index(x, y, (slice(None, None), slice(2, None)))
        check_index(x, y, torch.LongTensor([0, 2]))
        check_index(x, y, torch.rand(4, 4).bernoulli().bool())
        check_index(x, y, (Ellipsis, slice(2, None)))
        check_index(x, y, ([0], [0]))
        check_index(x, y, ([1, 2, 3], [0]))
        check_index(x, y, ([1, 2], [2, 1]))
        check_index(x, y, ([[1, 2], [3, 0]], [[0, 1], [2, 3]]))
        check_index(x, y, ([slice(None), [2, 3]]))
        check_index(x, y, ([[2, 3], slice(None)]))

        # advanced indexing, with less dim, or ellipsis
        check_index(x, y, ([0]))
        check_index(x, y, ([0], ))

        x = torch.arange(1., 49).view(4, 3, 4)
        y = Variable(x, requires_grad=True)

        check_index(x, y, (slice(None), [0], [0]))
        check_index(x, y, ([0], [0], slice(None)))
        check_index(x, y, (slice(None), [0, 1, 2], [0]))
        check_index(x, y, ([0, 1, 2], [0], slice(None)))
        check_index(x, y, (slice(None), [1, 2], [2, 1]))
        check_index(x, y, ([1, 2], [2, 1], slice(None)))
        check_index(x, y, (slice(None), [[1, 2], [2, 0]], [[0, 1], [2, 3]]))
        check_index(x, y, ([[1, 2], [3, 0]], [[0, 1], [2, 2]], slice(None)))
        check_index(x, y, (slice(None), slice(None), [2, 1]))
        check_index(x, y, (slice(None), [2, 1], slice(None)))
        check_index(x, y, ([2, 1], slice(None), slice(None)))

        # advanced indexing, with less dim, or ellipsis
        check_index(x, y, ([0], ))
        check_index(x, y, ([0], slice(None)))
        check_index(x, y, ([0], Ellipsis))
        check_index(x, y, ([1, 2], [0, 1]))
        check_index(x, y, ([1, 2], [0, 1], Ellipsis))
        check_index(x, y, (Ellipsis, [1, 2], [0, 1]))

        # advanced indexing, with a tensor wrapped in a variable
        z = torch.LongTensor([0, 1])
        zv = Variable(z, requires_grad=False)
        seq = [z, Ellipsis]
        seqv = [zv, Ellipsis]

        if y.grad is not None:
            with torch.no_grad():
                y.grad.zero_()
        indexed_tensor = x[seq]
        indexed_var = y[seqv]
        compare(x, y, seq, indexed_tensor, indexed_var)

    def test_indexing_duplicates(self):
        x = torch.arange(1., 17).view(4, 4)
        y = Variable(x, requires_grad=True)

        idx = torch.LongTensor([1, 1, 3, 2, 1, 2])
        y[idx].sum().backward()
        expected_grad = torch.zeros(4, 4)
        for i in idx:
            expected_grad[i] += 1
        self.assertEqual(y.grad, expected_grad)

        # with advanced indexing
        x = torch.arange(1., 17).view(4, 4)
        y = Variable(x, requires_grad=True)

        idx = [[1, 1, 3, 2, 1, 2], [0]]
        y[idx].sum().backward()
        expected_grad = torch.zeros(4, 4)
        for i in idx[0]:
            for j in idx[1]:
                expected_grad[i][j] += 1

        self.assertEqual(y.grad, expected_grad)

        x = torch.arange(1., 17).view(4, 4)
        y = Variable(x, requires_grad=True)
        idx = [[[1, 2], [0, 0]], [[0, 1], [1, 1]]]
        y[idx].sum().backward()
        expected_grad = torch.tensor([[0., 2., 0., 0.],
                                      [1., 0., 0., 0.],
                                      [0., 1., 0., 0.],
                                      [0., 0., 0., 0.]])
        self.assertEqual(y.grad, expected_grad)

        x = torch.arange(1., 65).view(4, 4, 4)
        y = Variable(x, requires_grad=True)

        idx = [[1, 1, 1], slice(None), slice(None)]
        y[idx].sum().backward()
        expected_grad = torch.empty(4, 4, 4).zero_()
        expected_grad[1].fill_(3)
        self.assertEqual(y.grad, expected_grad)

    def test_index_backward_does_not_save_tensor(self):
        # Example from https://github.com/pytorch/pytorch/issues/24853.
        # if `index(tensor, indices)` saves `tensor` for backwards, then it will
        # trigger a version check on `tensor` during the backward pass, which
        # will cause the following code to error because `tensor` gets modified
        # by the indexing line.
        a = torch.tensor([1., 0, 0])
        b = torch.zeros(3, requires_grad=True)
        tensor = b + 0
        tensor[a != 0] = tensor[a != 0]
        tensor.backward(torch.zeros_like(tensor))

    def test_volatile_deprecated(self):
        v = torch.autograd.torch.randn(3, 3)
        with warnings.catch_warnings(record=True) as w:
            self.assertFalse(v.volatile)
        self.assertIn('volatile', str(w[0].message))

    def test_saved_variables_deprecated(self):
        class MyFunction(Function):
            @staticmethod
            def forward(ctx, tensor1, tensor2):
                ctx.save_for_backward(tensor1, tensor2)
                return tensor1 + tensor2

            @staticmethod
            def backward(ctx, grad_output):
                var1, var2 = ctx.saved_variables
                return (grad_output, grad_output)

        with warnings.catch_warnings(record=True) as warns:
            warnings.simplefilter("always")
            x = torch.randn((3, 3), requires_grad=True)
            y = torch.randn((3, 3), requires_grad=True)
            MyFunction.apply(x, y).sum().backward()

            has_deprecated = ('deprecated' in str(warn) and
                              'saved_variables' in str(warn) for warn in warns)
            has_deprecated = reduce(lambda x, y: x or y, has_deprecated)
            self.assertTrue(has_deprecated)

    def test_requires_grad(self):
        x = torch.randn(5, 5)
        y = torch.randn(5, 5)
        z = torch.randn(5, 5, requires_grad=True)
        a = x + y
        self.assertFalse(a.requires_grad)
        b = a + z
        self.assertTrue(b.requires_grad)

        def error():
            raise RuntimeError
        # Make sure backward isn't called on these
        a._backward_hooks = OrderedDict()
        x._backward_hooks = OrderedDict()
        y._backward_hooks = OrderedDict()
        a._backward_hooks['test'] = error
        x._backward_hooks['test'] = error
        y._backward_hooks['test'] = error
        b.backward(torch.ones(5, 5))

    def test_requires_grad_(self):
        x = torch.randn(5, 5)
        y = torch.randn(5, 5, requires_grad=True)
        self.assertIs(x, x.requires_grad_())
        self.assertTrue(x.requires_grad)
        self.assertIs(y, y.requires_grad_())
        self.assertTrue(y.requires_grad)
        self.assertIs(x, x.requires_grad_(True))
        self.assertTrue(x.requires_grad)
        self.assertIs(y, y.requires_grad_(True))
        self.assertTrue(y.requires_grad)
        z = x * y
        self.assertRaises(RuntimeError, lambda: z.requires_grad_(False))
        self.assertIs(z, z.requires_grad_())
        self.assertTrue(z.requires_grad)
        self.assertIs(z, z.requires_grad_(True))
        self.assertTrue(z.requires_grad)

        self.assertIs(x, x.requires_grad_(False))
        self.assertFalse(x.requires_grad)
        self.assertIs(y, y.requires_grad_(False))
        self.assertFalse(y.requires_grad)

    def test_requires_grad_inplace(self):
        a = torch.randn(5, 5)
        b = torch.randn(5, 5, requires_grad=True)
        a += b
        self.assertTrue(a.requires_grad)

        # non-leaf
        a = torch.randn(5, 5) + 0
        b = torch.randn(5, 5, requires_grad=True)
        a += b
        self.assertTrue(a.requires_grad)

    def test_no_requires_grad_inplace(self):
        # basic case, should be able to modify inplace while requires_grad is False
        a = torch.randn(2, 3)
        a.add_(5)
        a.requires_grad = True
        a.sum().backward()
        self.assertEqual(a.grad, torch.ones(2, 3))

        # same but with a view
        a = torch.randn(2, 3)
        b = a[:]
        b.add_(5)
        a.requires_grad = True
        a.sum().backward()
        self.assertEqual(a.grad, torch.ones(2, 3))

        # should fail if requires_grad = True when we modify inplace
        a = torch.randn(2, 3)
        b = a[:]
        a.requires_grad = True
        with self.assertRaises(RuntimeError):
            a.add_(5)
        with self.assertRaises(RuntimeError):
            b.add_(5)

    def test_attribute_deletion(self):
        x = torch.randn((5, 5), requires_grad=True)
        del x.grad
        self.assertIsNone(x.grad)
        with self.assertRaises(RuntimeError):
            del x.data
        with self.assertRaises(TypeError):
            x.data = None
        with self.assertRaises(RuntimeError):
            del x.requires_grad
        with self.assertRaises(RuntimeError):
            del x._grad_fn
        with self.assertRaises(RuntimeError):
            del x._backward_hooks

    def test_duplicate_backward_root(self):
        a = torch.randn(5, 5, requires_grad=True)
        b = torch.randn(5, 5, requires_grad=True)

        x = a * b
        grad_output = torch.randn_like(x)
        torch.autograd.backward([x, x], [grad_output, grad_output])

        self.assertEqual(a.grad, b * grad_output * 2)
        self.assertEqual(b.grad, a * grad_output * 2)

    def test_backward_no_grad(self):
        a = torch.randn(5, 5, requires_grad=True)
        b = a + 2
        with self.assertRaises(RuntimeError):
            torch.autograd.backward([b], [None])

    def test_backward_twice_with_saved_values(self):
        b = torch.randn(3, requires_grad=True, dtype=torch.double)
        c = torch.zeros(3, dtype=torch.double)
        c[[1, 2]] = b[[1, 1]]
        c.backward(torch.tensor([1, 1, 1], dtype=torch.double))
        self.assertRaisesRegex(RuntimeError, 'Specify retain_graph=True',
                               lambda: c.backward(torch.tensor([1, 1, 1], dtype=torch.double)))

    def test_backward_twice_retained_graph_with_saved_values(self):
        b = torch.randn(3, requires_grad=True, dtype=torch.double)
        c = torch.zeros(3, dtype=torch.double)
        c[[1, 2]] = b[[1, 1]]
        c.backward(torch.tensor([1, 1, 1], dtype=torch.double), retain_graph=True)
        c.backward(torch.tensor([1, 1, 1], dtype=torch.double))

    def test_backward_twice_without_saved_values(self):
        b = torch.randn(3, requires_grad=True, dtype=torch.double)
        c = b + 1
        c.backward(torch.tensor([1, 1, 1], dtype=torch.double))
        c.backward(torch.tensor([1, 1, 1], dtype=torch.double))

    def test_backward_twice_retained_graph_without_saved_values(self):
        b = torch.randn(3, requires_grad=True, dtype=torch.double)
        c = torch.zeros(3, dtype=torch.double)
        c[[1, 2]] = b[[1, 1]]
        c.backward(torch.tensor([1, 1, 1], dtype=torch.double), retain_graph=True)
        c.backward(torch.tensor([1, 1, 1], dtype=torch.double))

    def test_backward_create_graph_warns(self):
        with set_warn_always_context(True):
            b = torch.randn(3, requires_grad=True, dtype=torch.double)
            c = b * b
            with warnings.catch_warnings(record=True) as ws:
                c.backward(torch.ones_like(c), create_graph=True)
            b.grad = None
            self.assertTrue(any('Using backward() with create_graph=True' in str(w.message) for w in ws))

            # Should not warn for grad
            with warnings.catch_warnings(record=True) as ws:
                torch.autograd.grad(c, b, torch.ones_like(c), create_graph=True)
            self.assertFalse(any('Using backward() with create_graph=True' in str(w.message) for w in ws))

    def test_next_functions(self):
        x = torch.randn(5, 5, requires_grad=True)
        y = torch.randn(5, 5, requires_grad=True)

        a = x + y
        self.assertIsNotNone(a.grad_fn)
        next_functions = a.grad_fn.next_functions
        self.assertEqual(len(next_functions), 2)
        self.assertIsInstance(next_functions[0][0], torch._C._functions.AccumulateGrad)
        self.assertEqual(next_functions[0][1], 0)
        self.assertIsInstance(next_functions[1][0], torch._C._functions.AccumulateGrad)
        self.assertEqual(next_functions[1][1], 0)

        b = a + 5
        next_functions = b.grad_fn.next_functions
        self.assertEqual(len(next_functions), 2)
        self.assertIs(next_functions[0][0], a.grad_fn)
        self.assertIs(next_functions[1][0], None)

    def test_inplace(self):
        x = torch.ones(5, 5, requires_grad=True)
        y = Variable(torch.ones(5, 5) * 4, requires_grad=True)

        z = x * y
        q = z + y
        w = z * y
        z.add_(2)
        # Add doesn't need it's inputs to do backward, so it shouldn't raise
        q.backward(torch.ones(5, 5), retain_graph=True)
        # Mul saves both inputs in forward, so it should raise
        self.assertRaises(RuntimeError, lambda: w.backward(torch.ones(5, 5)))

        z = x * y
        q = z * y
        r = z + y
        w = z.add_(y)
        # w is a the last expression, so this should succeed
        w.backward(torch.ones(5, 5), retain_graph=True)
        # r doesn't use the modified value in backward, so it should succeed
        r.backward(torch.ones(5, 5), retain_graph=True)
        # q uses dirty z, so it should raise
        self.assertRaises(RuntimeError, lambda: q.backward(torch.ones(5, 5)))

        with torch.no_grad():
            x.grad.zero_()
        m = x / 2
        z = m + y / 8
        q = z * y
        r = z + y
        prev_version = z._version
        w = z.exp_()
        self.assertNotEqual(z._version, prev_version)
        r.backward(torch.ones(5, 5), retain_graph=True)
        self.assertEqual(x.grad, torch.ones(5, 5) / 2)
        w.backward(torch.ones(5, 5), retain_graph=True)
        self.assertEqual(x.grad, torch.empty(5, 5).fill_((1 + math.e) / 2))
        self.assertRaises(RuntimeError, lambda: q.backward(torch.ones(5, 5)))

        leaf = torch.ones(5, 5, requires_grad=True)
        x = leaf.clone()
        x.add_(10)
        self.assertEqual(x, torch.ones(5, 5) * 11)
        # x should be still usable
        y = x + 2
        y.backward(torch.ones(5, 5))
        self.assertEqual(leaf.grad, torch.ones(5, 5))
        z = x * y
        x.add_(2)
        self.assertRaises(RuntimeError, lambda: z.backward(torch.ones(5, 5)))

    def test_mark_non_differentiable(self):
        class MyFunction(Function):
            @staticmethod
            def forward(ctx, input):
                output = input > 0
                ctx.mark_non_differentiable(output)
                return output

            @staticmethod
            def backward(ctx, grad_output):
                return (grad_output * 0).to(torch.double)

        x = torch.randn(5, 5, requires_grad=True)
        mask = MyFunction.apply(x)
        self.assertFalse(mask.requires_grad)
        y = x.masked_fill(mask, 0)
        y.sum().backward()

    def test_mark_non_differentiable_mixed(self):
        class MyFunction(Function):
            @staticmethod
            def forward(ctx, input):
                a = input + 1
                b = input + 2
                ctx.mark_non_differentiable(a)
                return a, b

            @staticmethod
            def backward(ctx, grad_a, grad_b):
                self.assertTrue((grad_a == 0).all())
                self.assertTrue((grad_b == 1).all())
                return grad_b

        x = torch.randn(5, 5, requires_grad=True)
        a, b = MyFunction.apply(x)
        self.assertFalse(a.requires_grad)
        self.assertTrue(b.requires_grad)
        b.sum().backward()
        self.assertEqual(x.grad, torch.ones(5, 5))

    def test_mark_non_differentiable_none(self):
        # This used to segfault because MyFunction would send back null
        # gradients to MulBackward, which is implemented in C++. C++
        # implemented functions expect incoming grad_outputs to be non-null.
        class MyFunction(Function):
            @staticmethod
            def forward(ctx, input):
                output = input.clone()
                ctx.mark_non_differentiable(output)
                return output

            @staticmethod
            def backward(ctx, grad_output):
                return None

        x = torch.randn(5, 5, requires_grad=True)
        r = MyFunction.apply(x * x)
        (r * x).sum().backward()

    def test_return_duplicate(self):
        class DoubleDuplicate(Function):
            @staticmethod
            def forward(ctx, x):
                output = x * 2
                return output, output

            @staticmethod
            def backward(ctx, grad1, grad2):
                return grad1 * 2 + grad2 * 2

        def fn(x):
            a, b = DoubleDuplicate.apply(x)
            self.assertIs(a, b)
            return a + b

        x = torch.randn(5, 5, dtype=torch.double, requires_grad=True)
        gradcheck(fn, [x])
        gradgradcheck(fn, [x])

    def test_return_duplicate_inplace(self):
        class DoubleInplace(Function):
            @staticmethod
            def forward(ctx, x):
                x.mul_(2)
                ctx.mark_dirty(x)
                return x, x

            @staticmethod
            def backward(ctx, grad1, grad2):
                return grad1 * 2 + grad2 * 2

        def inplace_fn(x):
            a, b = DoubleInplace.apply(x.clone())
            self.assertIs(a, b)
            return a + b

        x = torch.randn(5, 5, dtype=torch.double, requires_grad=True)
        gradcheck(inplace_fn, [x])
        gradgradcheck(inplace_fn, [x])

        # Can't modify leaf variables in-place
        self.assertRaises(RuntimeError, lambda: InplaceFunction.apply(x))
        # Functions which modify views in-place must return only one output
        self.assertRaises(RuntimeError, lambda: InplaceFunction.apply(x.clone()[0]))

    def _test_setitem(self, size, index):
        x = torch.ones(*size, requires_grad=True)
        y = x + 2
        y_version = y._version
        y[index] = 2
        self.assertNotEqual(y._version, y_version)
        y.backward(torch.ones(*size))
        expected_grad = torch.ones(*size)
        expected_grad[index] = 0
        self.assertEqual(x.grad, expected_grad)

    def _test_setitem_tensor(self, size, index):
        x = torch.ones(*size, requires_grad=True)
        y = x + 2
        y_version = y._version
        value = x.new(x[index].size()).fill_(7)
        value.requires_grad = True
        y[index] = value
        self.assertNotEqual(y._version, y_version)
        y.backward(torch.ones(*size))
        expected_grad_input = torch.ones(*size)
        expected_grad_input[index] = 0
        self.assertEqual(x.grad, expected_grad_input)
        self.assertEqual(value.grad, torch.ones_like(value))

        # case when x broadcasts to as y[1]
        x = torch.randn(4, requires_grad=True)
        y = torch.zeros(2, 3, 4)
        y[1] = x
        y.backward(torch.randn(2, 3, 4))
        self.assertEqual(x.size(), x.grad.size())

    def test_setitem(self):
        self._test_setitem((5, 5), 1)
        self._test_setitem((5,), 1)
        self._test_setitem((1,), 0)
        self._test_setitem((10,), [[0, 4, 2]])
        self._test_setitem((5, 5), [[0, 4], [2, 2]])
        self._test_setitem((5, 5, 5), [slice(None), slice(None), [1, 3]])
        self._test_setitem((5, 5, 5), [slice(None), [1, 3], slice(None)])
        self._test_setitem((5, 5, 5), [[1, 3], slice(None), slice(None)])
        self._test_setitem((5, 5, 5), [slice(None), [2, 4], [1, 3]])
        self._test_setitem((5, 5, 5), [[1, 3], [2, 4], slice(None)])
        self._test_setitem_tensor((5, 5), 3)
        self._test_setitem_tensor((5, 5), [[0, 1], [1, 0]])
        self._test_setitem_tensor((5,), 3)
        self._test_setitem_tensor((5,), Variable(torch.LongTensor([3]), requires_grad=False).sum())
        self._test_setitem_tensor((5,), [[0, 1, 2, 3]])
        self._test_setitem_tensor((5, 5, 5), [slice(None), slice(None), [1, 3]])
        self._test_setitem_tensor((5, 5, 5), [slice(None), [1, 3], slice(None)])
        self._test_setitem_tensor((5, 5, 5), [[1, 3], slice(None), slice(None)])
        self._test_setitem_tensor((5, 5, 5), [slice(None), [2, 4], [1, 3]])
        self._test_setitem_tensor((5, 5, 5), [[1, 3], [2, 4], slice(None)])
        self._test_setitem_tensor((5, 5, 5), [Variable(torch.LongTensor([1,
                                              3]), requires_grad=False), [2, 4], slice(None)])

    def test_setitem_mask(self):
        mask = torch.BoolTensor(5, 5).bernoulli_()
        self._test_setitem((5, 5), Variable(mask))
        self._test_setitem((5,), Variable(mask[0]))
        self._test_setitem((1,), Variable(mask[0, 0:1]))
        self._test_setitem_tensor((5, 5), Variable(mask))
        self._test_setitem_tensor((5,), Variable(mask[0]))

    def test_select_sum(self):
        # both select and sum return Scalars in ATen; ensure they work together.
        x = torch.randn(10, dtype=torch.double, requires_grad=True)

        def func(x):
            return x.select(0, 1).sum()

        gradcheck(func, [x])
        gradgradcheck(func, [x])

    def test_diagonal_expanded_v(self):
        value = torch.rand([])
        v_expanded = torch.tensor(value).expand(10)
        a = torch.rand(10, 10, dtype=torch.double, requires_grad=True)
        result, = torch.autograd.grad(a.diagonal(), a, v_expanded)
        self.assertEqual(result, torch.eye(10, dtype=torch.double) * value)

    def test_select_expanded_v(self):
        v_expanded = torch.rand(10).expand(10, 10)
        a = torch.rand(10, 10, 10, requires_grad=True)
        result, = torch.autograd.grad(a[0], a, v_expanded)
        expected = torch.zeros(10, 10, 10)
        expected[0] = v_expanded
        self.assertEqual(result, expected)

    def test_slice_expanded_v(self):
        v_expanded = torch.rand(10, 1).expand(2, 10, 10)
        a = torch.rand(10, 10, 10, requires_grad=True)
        result, = torch.autograd.grad(a[3:5], a, v_expanded)
        expected = torch.zeros(10, 10, 10)
        expected[3:5] = v_expanded
        self.assertEqual(result, expected)

    def test_unused_output(self):
        x = torch.randn(10, 10, requires_grad=True)
        outputs = x.chunk(5)
        o = outputs[2]
        o = o * 4 + 2
        o.sum().backward()
        expected_grad = torch.zeros(10, 10)
        expected_grad[4:6] = 4
        self.assertEqual(x.grad, expected_grad)

        with torch.no_grad():
            x.grad.zero_()
        grad_output = torch.randn(2, 10)
        outputs = x.chunk(5)
        outputs[0].backward(grad_output)
        expected_grad = torch.zeros(10, 10)
        expected_grad[:2] = grad_output
        self.assertEqual(x.grad, expected_grad)

    # TODO: opinfo this or move to the sparse test suite
    def _test_sparse_gather(self, size_x, size_ind, dim):
        x = torch.randn(size_x, requires_grad=True)
        if len(size_ind) > 0 and len(size_x) > 0:
            ind = torch.randint(x.size(dim), size_ind)
        else:
            ind = torch.zeros(size_ind, dtype=torch.int64)
        out = torch.gather(x, dim, ind, sparse_grad=False)
        grad = torch.rand_like(out)
        out.backward(grad)
        grad_dense = x.grad.clone()
        x.grad = None
        out = torch.gather(x, dim, ind, sparse_grad=True)
        out.backward(grad)
        self.assertEqual(grad_dense, x.grad.to_dense())

    def test_sparse_gather_dim0(self):
        self._test_sparse_gather((10, 10), (5, 10), 0)

    def test_sparse_gather_dim1(self):
        self._test_sparse_gather((10, 10, 5), (10, 5, 5), 1)

    def test_sparse_gather_dim_neg(self):
        self._test_sparse_gather((10, 10, 5), (10, 10, 2), -1)

    def test_sparse_gather_ind_scalar(self):
        self._test_sparse_gather((10,), (), 0)

    def test_sparse_gather_x_scalar(self):
        self._test_sparse_gather((), (2,), 0)

    def test_sparse_gather_both_scalar(self):
        self._test_sparse_gather((), (), 0)

    def test_gc_in_destructor(self):
        """
        Previously, if a Function destructor triggered a garbage collection,
        the Variable's tp_dealloc handler would get called twice leading to a
        segfault.
        """
        class CollectOnDelete(Function):
            def forward(self, x):
                return x

            def backward(self, grad_output):
                return grad_output

            def __del__(self):
                gc.collect()

        for _ in range(10):
            CollectOnDelete().forward(torch.randn(1, requires_grad=True)).backward()

    def test_naughty_autograd_function_attribute_access(self):
        class Id(Function):
            @staticmethod
            def forward(ctx, x):
                return x

            @staticmethod
            def backward(ctx, grad_x):
                return grad_x

        with self.assertWarnsRegex(DeprecationWarning, "should not be instantiated"):
            f = Id()

        # After raising warning, should still return an instance
        self.assertIsInstance(f, Id)
        x = torch.zeros(1, requires_grad=True)
        with self.assertRaisesRegex(RuntimeError, "non-static forward method is deprecated"):
            f(x)
        t = Id.apply(x)
        self.assertEqual(t.grad_fn.name(), "IdBackward")

        # THPFunction is the base class of both grad_fn and autograd functions,
        # which means that a lot of accessors on them may segfault. Test that we
        # properly error in this case.
        t = torch.ones(1, requires_grad=True)
        t._backward_hooks = {}
        with self.assertRaisesRegex(RuntimeError, "Attribute '_register_hook_dict' is invalid"):
            f._register_hook_dict(t)
        with self.assertRaisesRegex(RuntimeError, "Attribute 'register_hook' is invalid"):
            f.register_hook(lambda x, y: None)
        with self.assertRaisesRegex(RuntimeError, "Attribute 'next_functions' is invalid"):
            f.next_functions
        with self.assertRaisesRegex(RuntimeError, "Attribute 'name' is invalid"):
            f.name()
        with self.assertRaisesRegex(RuntimeError, "underlying PyNode has already been deallocated"):
            f.metadata

    @unittest.expectedFailure
    def test_naughty_anomaly_access(self):
        class MyFunction(Function):
            @staticmethod
            def forward(ctx, x):
                return x

            @staticmethod
            def backward(ctx, g):
                return g

        x = torch.zeros(1, requires_grad=True)
        y = MyFunction.apply(x)
        y.backward()
        y.grad_fn.metadata
        g = y.grad_fn
        del y
        g.metadata  # this currently fails, but shouldn't

    def test_naughty_autograd_function_stashing_ctx(self):
        saved_ctx = []

        class Id(Function):
            @staticmethod
            def forward(ctx, x):
                ctx.save_for_backward(x)
                return x

            @staticmethod
            def backward(ctx, grad_x):
                saved_ctx.append(ctx)
                return ctx.saved_tensors

        p = torch.zeros(1, requires_grad=True)
        loss = Id.apply(p)
        loss.backward(retain_graph=True)
        del loss
        # At this point in time, it complains that the graph has been freed
        # (which indeed true, although a somewhat indirect way of stating the
        # problem).
        self.assertRaises(RuntimeError, lambda: saved_ctx[0].saved_tensors)

    def test_custom_autograd_repeated_grad_grad(self):
        # This test failed the equality check in PR #22983; it's an interesting
        # and different test case worth enshrining.  mult1 is not testing
        # anything that interesting, but mult2 is the interesting case.

        def mult1(x):
            return x.prod(dim=-1).prod(dim=-1)

        class Mult(torch.autograd.Function):
            @staticmethod
            def forward(ctx, x):
                y = mult1(x)
                ctx.save_for_backward(x, y)
                return y

            @staticmethod
            def backward(ctx, grad_output):
                x, y = ctx.saved_tensors
                return (grad_output * y)[:, None, None] / x

        mult2 = Mult.apply

        def check_gradgrad_repeated(x, y):
            gy, = torch.autograd.grad(y[0], x, create_graph=True)
            ggy_1, = torch.autograd.grad(gy[0, 0, 0], x, retain_graph=True)
            gy, = torch.autograd.grad(y[0], x, create_graph=True)
            ggy_2, = torch.autograd.grad(gy[0, 0, 0], x, retain_graph=True)
            self.assertEqual(ggy_1[0, 0, 1], ggy_2[0, 0, 1])

        x = torch.ones(2, 4, 4).requires_grad_()
        check_gradgrad_repeated(x, mult1(x))
        check_gradgrad_repeated(x, mult2(x))

    def test_custom_autograd_no_early_free(self):
        # This test failed complaining that buffers had already been freed
        # prior to #22983.  Also pretty interesting test case.
        class Double(torch.autograd.Function):
            @staticmethod
            def forward(ctx, x):
                y = x ** 2
                ctx.save_for_backward(x, y)
                return y

            @staticmethod
            def backward(ctx, grad_output):
                x, _ = ctx.saved_tensors
                return grad_output * 2 * x

        # this is equivalent, but uses the output of .forward() in .backward()
        class Double2(Double):
            @staticmethod
            def backward(ctx, grad_output):
                x, y = ctx.saved_tensors
                return grad_output * 2 * y / x

        double = Double.apply
        double2 = Double2.apply

        x = torch.tensor(2).double().requires_grad_()

        self.assertTrue(gradcheck(double, x))
        self.assertTrue(gradgradcheck(double, x))
        self.assertTrue(gradcheck(double2, x))
        self.assertTrue(gradgradcheck(double2, x))

        y = double(x)
        torch.autograd.grad(y, x, create_graph=True)
        torch.autograd.grad(y, x)

        y = double2(x)
        torch.autograd.grad(y, x, create_graph=True)
        torch.autograd.grad(y, x)  # should not error!

    def test_detach(self):
        x = torch.randn(10, 10, requires_grad=True)
        y = x + 2
        y = y.detach()
        z = y * 4 + 2
        self.assertFalse(y.requires_grad)
        self.assertFalse(z.requires_grad)

        x = torch.randn(10, 10, requires_grad=True)
        y = x * 2
        y = y.detach()
        self.assertFalse(y.requires_grad)
        self.assertIsNone(y.grad_fn)
        z = x + y
        z.sum().backward()
        # This is an incorrect gradient, but we assume that's what the user
        # wanted. detach() is an advanced option.
        self.assertEqual(x.grad, torch.ones(10, 10))

        # in-place detach
        x = torch.randn(10, 10, requires_grad=True)
        y = torch.randn(10, 10, requires_grad=True)
        a = x * 2
        (y + a).sum().backward(retain_graph=True)
        a.detach_()
        self.assertFalse(a.requires_grad)
        (y + a).sum().backward()  # this won't backprop to x
        self.assertEqual(x.grad, torch.ones(10, 10) * 2)
        self.assertEqual(y.grad, torch.ones(10, 10) * 2)

        # in-place detach on a view raises an exception
        view = x.narrow(0, 1, 4)
        self.assertRaisesRegex(RuntimeError, 'view', lambda: view.detach_())

    def test_detach_base(self):
        "detaching base does not detach view"
        x = torch.randn(10, 10, requires_grad=True)
        view = x.narrow(0, 1, 4)
        x.detach_()
        self.assertFalse(x.requires_grad)
        self.assertTrue(view.requires_grad)
        self.assertIsNotNone(view.grad_fn)
        self.assertIs(view._base, x)

    def test_detach_then_inplace_raises_in_autograd(self):
        x = torch.randn([], requires_grad=True)
        orig_x = x.detach().clone()

        y = x ** 2  # saves x
        z = x.detach()
        z.zero_()
        with self.assertRaisesRegex(RuntimeError, "has been modified by an inplace"):
            y.backward()

    def _test_type_conversion_backward(self, t, ):
        fvar = Variable(t(torch.randn(5, 5).float()), requires_grad=True)
        fvar.double().sum().backward()
        self.assertEqual(fvar.grad, torch.ones_like(fvar))
        self.assertEqual(type(fvar.grad), type(fvar))
        dvar = Variable(t(torch.randn(5, 5).double()), requires_grad=True)
        dvar.float().sum().backward()
        self.assertEqual(dvar.grad, torch.ones_like(dvar))
        self.assertEqual(type(dvar.grad), type(dvar))

    def test_type_conversions(self):
        x = torch.randn(5, 5)
        self.assertIsInstance(x.float(), torch.FloatTensor)
        self.assertIsInstance(x.int(), torch.IntTensor)
        if torch.cuda.is_available():
            self.assertIsInstance(x.float().cuda(), torch.cuda.FloatTensor)
            self.assertIsInstance(x.int().cuda(), torch.cuda.IntTensor)
            self.assertIsInstance(x.int().cuda().cpu(), torch.IntTensor)
            if torch.cuda.device_count() >= 2:
                x2 = x.float().cuda(1)
                self.assertIsInstance(x2, torch.cuda.FloatTensor)
                self.assertIs(x2.get_device(), 1)
                x2 = x.float().cuda()
                self.assertIsInstance(x2, torch.cuda.FloatTensor)
                self.assertIs(x2.get_device(), 0)
                x2 = x2.cuda(1)
                self.assertIsInstance(x2, torch.cuda.FloatTensor)
                self.assertIs(x2.get_device(), 1)
                y = Variable(torch.randn(5).cuda(1), requires_grad=True)
                y.cpu().sum().backward()
                self.assertIs(y.grad.get_device(), 1)
                self.assertIs(y.long().get_device(), 1)

        for t in [torch.DoubleTensor, torch.FloatTensor, torch.IntTensor, torch.ByteTensor]:
            for y_var in (True, False):
                y = torch.randint(5, (5, 5), dtype=t.dtype)
                y = Variable(y) if y_var else y
                self.assertIsInstance(x.type(t), t)
                self.assertIsInstance(x.type_as(y), t)
                # TODO: t.dtype should work
                t_dtype = t().dtype
                self.assertIsInstance(x.type(t_dtype), t)
                self.assertIs(t_dtype, x.type(t_dtype).dtype)
                self.assertEqual(y.data_ptr(), y.type(t).data_ptr())
                if torch.cuda.is_available():
                    for x_cuda in (True, False):
                        for y_cuda in (True, False):
                            x_c = x.cuda() if x_cuda else x
                            y_c = y.cuda() if y_cuda else y
                            _, y_type = y_c.type().rsplit('.', 1)
                            y_typestr = ('torch.cuda.' if y_cuda else 'torch.') + y_type
                            self.assertEqual(y_c.type(), x_c.type(y_typestr).type())
                            self.assertIs(y_c.dtype, x_c.type(y_c.dtype).dtype)
                            self.assertEqual(y_c.data_ptr(), y_c.cuda().data_ptr() if y_cuda else y_c.data_ptr())

        self._test_type_conversion_backward(lambda x: x)
        if torch.cuda.is_available():
            self._test_type_conversion_backward(lambda x: x.cuda())
            if torch.cuda.device_count() >= 2:
                # one of these has to be the non-default device
                self._test_type_conversion_backward(lambda x: x.cuda(0))
                self._test_type_conversion_backward(lambda x: x.cuda(1))

    def test_isolated_node(self):
        x = torch.randn(5, 5, requires_grad=True)
        y = torch.randn(5, 5, requires_grad=True)

        a = x + y
        b = torch.max(a, 1, True)[1].repeat(1, 5).double()
        o = (b + a).sum()
        o.backward()

    def test_shape(self):
        x = torch.randn(3, 4)
        self.assertEqual(2, len(x.shape))
        self.assertEqual(x.shape[0], 3)
        self.assertEqual(x.shape[1], 4)

    def test_numpy_requires_grad(self):
        x = torch.randn(2, 2, requires_grad=True)
        err_msg_outputs = r"Can't call numpy\(\) on Tensor that requires grad. Use tensor.detach\(\).numpy\(\) instead."
        with self.assertRaisesRegex(RuntimeError, err_msg_outputs):
            x.numpy()

        with torch.no_grad():
            x.numpy()

        x = torch.randn(2, 2)
        x.numpy()

        with torch.no_grad():
            x.numpy()

    def test_return_leaf(self):
        class Identity(Function):
            @staticmethod
            def forward(ctx, a, b):
                return a, a + b

            @staticmethod
            def backward(ctx, grad_a, grad_b):
                return grad_a + grad_b, grad_b

        hook_called = [False]
        x = torch.randn(5, 5, requires_grad=True)
        y = torch.randn(5, 5, requires_grad=True)

        q, p = Identity.apply(x, y)

        # Make sure hooks only receive grad from usage of q, not x.
        def hook(grad):
            hook_called[0] = True
            self.assertEqual(grad, torch.ones(5, 5))

        q.register_hook(hook)
        (q + p + x).sum().backward()
        self.assertEqual(x.grad, torch.ones(5, 5) * 3)
        self.assertEqual(y.grad, torch.ones(5, 5))
        self.assertTrue(hook_called[0])

    def test_return_leaf_inplace(self):
        class Inplace(InplaceFunction):
            @staticmethod
            def forward(ctx, a, b):
                ctx.mark_dirty(a)
                return a.add_(b), b + 2

            @staticmethod
            def backward(ctx, grad_a, grad_b):
                return grad_a, grad_a + grad_b

        x = torch.randn(5, 5)
        y = torch.randn(5, 5, requires_grad=True)

        q, p = Inplace.apply(x, y)
        self.assertIs(q, x)
        self.assertIs(q.grad_fn.__class__, Inplace._backward_cls)
        self.assertTrue(q.requires_grad)
        q.sum().backward()
        self.assertEqual(y.grad, torch.ones(5, 5))

    def test_leaf_assignment(self):
        x = torch.randn(5, 5)
        y = torch.randn(5, requires_grad=True)
        z = torch.randn(5, requires_grad=True)

        x[0] = y
        x[1] = 2 * z
        self.assertTrue(x.requires_grad)
        self.assertIsNot(x.grad_fn, None)
        x.sum().backward()
        self.assertEqual(y.grad, torch.ones(5))
        self.assertEqual(z.grad, torch.ones(5) * 2)

    def test_no_grad_assignment(self):
        x = torch.randn(5, 5, requires_grad=True)
        y = torch.randn(5)
        with torch.no_grad():
            x[0] = y

        self.assertTrue(x.requires_grad)
        self.assertIsNone(x.grad_fn)

    def test_no_grad_modifies_version(self):
        x = torch.randn(5, requires_grad=True)
        y = torch.randn(5, requires_grad=True)
        z = (x * y).sum()
        with torch.no_grad():
            x *= 2
        self.assertRaisesRegex(RuntimeError, 'modified by an inplace operation',
                               lambda: z.backward())

    def test_increment_version(self):
        a = torch.rand(5, requires_grad=True)
        v = a._version
        torch.autograd.graph.increment_version(a)
        self.assertEqual(a._version, v + 1)

        a = torch.zeros(5, dtype=torch.int)
        v = a._version
        torch.autograd.graph.increment_version(a)
        self.assertEqual(a._version, v + 1)

        with torch.inference_mode():
            a = torch.rand(5, requires_grad=True)
        msg = "update to inference tensor outside InferenceMode"
        with self.assertRaisesRegex(RuntimeError, msg):
            torch.autograd.graph.increment_version(a)


    def test_no_grad_input(self):
        class MyFunction(Function):
            @staticmethod
            def forward(self, x):
                return x

            @staticmethod
            def backward(self, grad_output):
                return grad_output

        x = torch.randn(5, requires_grad=True)
        with torch.no_grad():
            y = MyFunction.apply(x)

        self.assertTrue(x.requires_grad)
        self.assertIsNone(y.grad_fn)

    def test_backward_copy(self):
        # This tests checks backward engine for a very subtle bug that appreared
        # in one of the initial versions of autograd. Gradients tensors were
        # simply stored in lists while the function waited for all its gradients
        # to be computed. However, sometimes an output was used multiple times,
        # so the gradients needed to be summed. Engine used to keep a need_copy
        # set of tensors that will need a clone upon next addition and removed
        # them from the set as soon as the clone was performed. However, this
        # could lead to incorrect results if the same gradient tensor was
        # buffered in three places in the graph:
        # 1. When accumulating gradients in one of these places it was cloned
        #    and removed from need_copy set.
        # 2. When accumulating in second place, it wasn't in the need_copy set,
        #    so the gradients were simply accumulated in-place (which already
        #    modified the grad in 3rd place)
        # 3. When accumulating in the third place, it wasn't in the need_copy set
        #    as well, so the incoming gradient was summed in-place, yielding
        #    incorrect results in all functions, except the first one.
        x = torch.ones(5, 5, requires_grad=True)
        y = torch.ones(5, 5, requires_grad=True)
        # Simulate that we're in the middle of the graph
        a = x + 2
        b = y + 2
        c = x + 2
        # This op will just return grad_output two times in backward
        add1 = a + b
        add2 = add1 + c
        # Simulate a long branch, so grad_output will get buffered.
        for _ in range(4):
            a = a * 2
            b = b * 2
            c = c * 2
        branch = a + b + c
        out = add2 + branch
        # expected gradients are:
        # for x: 34 (16 from final a, 16 from final c, 2 from add2)
        # for y: 17 (16 from final b, 1 from add2)
        grad_output = torch.ones(5, 5)
        out.backward(grad_output)
        self.assertEqual(x.grad, torch.ones(5, 5) * 34)
        self.assertEqual(y.grad, torch.ones(5, 5) * 17)

    def test_save_none_for_backward(self):
        test_case = self

        class MyFn(Function):
            @staticmethod
            def forward(ctx, input):
                ctx.save_for_backward(None, input, None)
                return input * input

            @staticmethod
            def backward(ctx, grad_output):
                n1, input, n2 = ctx.saved_tensors
                test_case.assertIsNone(n1)
                test_case.assertIsNone(n2)
                return 2 * input * grad_output

        x = torch.randn(5, 5, requires_grad=True)
        y = MyFn.apply(x)
        y.sum().backward()
        self.assertEqual(x.grad, 2 * x)

    def test_too_many_grads(self):
        class MyFn(Function):
            @staticmethod
            def forward(ctx, input):
                return input

            @staticmethod
            def backward(ctx, grad_output):
                return grad_output, None, None

        x = torch.randn(5, 5, requires_grad=True)
        y = MyFn.apply(x)
        y.sum().backward()
        self.assertEqual(x.grad, torch.ones_like(x))

    def test_pickle(self):
        x = torch.randn(10, 10, requires_grad=True)
        y = torch.randn(10, 10, requires_grad=False)

        def assert_strict_equal(var1, var2):
            self.assertEqual(var1, var2)
            self.assertEqual(var1.requires_grad, var2.requires_grad)

        serialized = [pickle.dumps([x, y], protocol=p) for p in range(3)]
        for dump in serialized:
            xc, yc = pickle.loads(dump)
            assert_strict_equal(xc, x)
            assert_strict_equal(yc, y)

    def test_dep_nograd(self):
        class F1(Function):
            @staticmethod
            def forward(ctx, input):
                out = torch.randn(input.size())
                ctx.mark_non_differentiable(out)
                return input, out

            @staticmethod
            def backward(ctx, grad_output, ignored):
                return grad_output

        class F2(Function):
            @staticmethod
            def forward(ctx, input, ignored):
                return input

            @staticmethod
            def backward(ctx, grad_output):
                return grad_output, None

        x = torch.randn(5, requires_grad=True)
        a, b = F1.apply(x)
        b = b + 1  # separate F1 from F2 by another op
        self.assertTrue(a.requires_grad)
        self.assertFalse(b.requires_grad)
        c = F2.apply(a, b)
        c.backward(torch.ones(c.size()))
        self.assertEqual(x.grad, torch.ones(x.size()))

    def test_set_grad_enabled(self):
        x = torch.tensor([1.], requires_grad=True)
        with torch.set_grad_enabled(False):
            y = x * 2
        self.assertFalse(y.requires_grad)
        with torch.set_grad_enabled(True):
            y = x * 2
        self.assertTrue(y.requires_grad)
        with torch.set_grad_enabled(False):
            torch.set_grad_enabled(True)
            y = x * 2
        self.assertTrue(y.requires_grad)

    def test_set_grad_enabled_wraps(self):
        for decorator in [True, False]:
            with torch.enable_grad():
                self.assertTrue(torch.is_grad_enabled())

                if decorator:
                    # This should not mutate the global grad mode!
                    @torch.set_grad_enabled(False)
                    def inner_func(x):
                        return x.sin()
                else:
                    def inner_func(x):
                        return x.sin()

                    # This is non-idiomatic usage!
                    # More idiomatic usage: torch.set_grad_enabled(False)(inner_func)
                    obj = torch.set_grad_enabled(False)
                    self.assertTrue(not torch.is_grad_enabled())

                    # this will consume the set_grad_enabled global mutation!
                    inner_func = obj(inner_func)
                    self.assertTrue(torch.is_grad_enabled())

                self.assertTrue(torch.is_grad_enabled())

                x = torch.zeros(1, requires_grad=True)
                self.assertTrue(
                    not inner_func(x).requires_grad
                )

    def test_simple_reentrant(self):
        y_data = torch.randn(2, 2)

        class Reenter(Function):
            @staticmethod
            def forward(ctx, x):
                with torch.enable_grad():
                    ctx.x = Variable(x, requires_grad=True)
                    ctx.y = Variable(y_data, requires_grad=True)
                    ctx.output_var = ctx.x * ctx.y
                return ctx.output_var.detach()

            @staticmethod
            def backward(ctx, grad_output):
                with torch.enable_grad():
                    ctx.output_var.sum().backward()
                return ctx.x.grad * grad_output

        # Reentrant starts on CPU thread, finishs on GPU thread
        x = torch.randn(2, 2, requires_grad=True)
        out = Reenter.apply(x)
        out.sum().backward()
        self.assertEqual(x.grad, y_data)

    def test_reentrant_child_error(self):
        # Parent graph.
        a = torch.rand(3, 3, requires_grad=True)
        c = a * a

        # Reentrant child graph.
        b = torch.rand(3, 3, requires_grad=True)
        e = b * b
        f = TestAutograd.SimulateBackwardError.apply(e)
        reentrant_root = f.sum()

        class ReentrantFunc(Function):

            @staticmethod
            def forward(ctx, inp):
                return inp.clone()

            @staticmethod
            def backward(ctx, grad):
                # Reentrant backward in child will throw an error.
                reentrant_root.backward()
                return grad

        d = ReentrantFunc.apply(c)
        with self.assertRaisesRegex(Exception, 'Simulate error'):
            d.sum().backward()

    def test_var_mean_differentiable(self):
        dim = [2, 4]
        keepdim = False
        input1 = torch.randn(3, 4, 5, 6, 2, 3, requires_grad=True)
        input2 = deepcopy(input1)
        var1, mean1 = torch.var_mean(input1, dim=dim, keepdim=keepdim)
        var2 = input2.var(dim=dim, keepdim=keepdim)
        mean2 = input2.mean(dim=dim, keepdim=keepdim)
        grad = torch.randn(3, 4, 6, 3, requires_grad=True)

        r1 = var1 * var1 * mean1 * mean1
        r2 = var2 * var2 * mean2 * mean2
        self.assertEqual(r1, r2, rtol=0.01, atol=0.0)

        torch.autograd.backward(r1, grad)
        torch.autograd.backward(r2, grad)
        self.assertEqual(input1.grad, input2.grad, rtol=0.01, atol=0.0)

    @skipIfNoLapack
    def test_lobpcg(self):

        def func(k, A, largest=True, B=None):
            X_shape = list(A.shape)
            X_shape[-1] = k
            X = torch.eye(A.size(-2), k, dtype=A.dtype, device=A.device)
            if A.dim() > 2:
                X = X.expand(X_shape)

            D, U = torch.lobpcg(A=A, k=k, B=B, X=X, largest=largest)

            # LOBPCG uses a random initial eigenspace approximation
            # if parameter `X` is not provided.
            # This may cause a non-deterministic behavior
            # when it comes to the sign of an eigenvector
            # (note if v is an eigenvector, so is -v),
            # hence we eliminate this non-determinism
            # by making sure that each column of U
            # gets multiplied by the sign of its max (in absolute value) element.
            # Also, gradcheck changes the content of the input by +/- eps (default to 1e-06)
            # to compute the numerical gradient which can also cause the signs to flip.
            _, idx = U.abs().max(-2, keepdim=True)
            sign = U.gather(-2, idx).sign()
            U = U * sign
            return D, U

        # TODO: review if this can be ported to OpInfos or moved to test_linalg.py
        def run_symeig_test(k, sizes, largest=True):
            A = torch.rand(*sizes).double()
            A = (A @ A.mT) / 10
            A.requires_grad_(True)

            gradcheck(lambda A: func(k, A, largest), A, check_batched_grad=False)

            # Custom gradient vectors for better stability due to some
            # non-determinism in the lobpcg's forward.
            # Note it is not required if symeig is in forward instead (tested).
            D_grad = torch.rand(*A.shape[:-2], k) / 100
            U_grad = torch.rand(*A.shape[:-1], k) / 100
            gradgradcheck(lambda A: func(k, A, largest), A, [D_grad, U_grad], atol=1e-4, check_batched_grad=False)

            # check whether A.grad is symmetric
            A = A.detach().requires_grad_(True)
            D, U = func(k, A, largest)
            (D.sum() + U.sum()).backward()
            self.assertEqual(A.grad, A.grad.mT)

        for largest in [True, False]:
            run_symeig_test(1, (6, 6), largest=largest)
            run_symeig_test(1, (2, 6, 6), largest=largest)
            run_symeig_test(1, (2, 2, 6, 6), largest=largest)
            run_symeig_test(2, (6, 6), largest=largest)
            run_symeig_test(2, (2, 6, 6), largest=largest)
            run_symeig_test(2, (2, 2, 6, 6), largest=largest)
            run_symeig_test(3, (9, 9), largest=largest)
            run_symeig_test(3, (2, 9, 9), largest=largest)
            run_symeig_test(3, (2, 2, 9, 9), largest=largest)

    def test_variable_traverse(self):
        def get_out_and_unrefed_cycle():
            inp = torch.randn(10, requires_grad=True)
            tmp = inp.view(10, 1)
            out = tmp.view(10)

            # Create a reference cycle that contains an
            # intermediary Variable in the graph
            my_list = []
            my_list.append(tmp)
            my_list.append(my_list)

            return out

        out = get_out_and_unrefed_cycle()
        gc.collect()
        # This will segfault if things have been erroneously released
        out.backward(torch.randn(out.size()))

    # TODO: review porting these to OpInfo tests
    def test_pow_zero_tensor_gradient(self):
        def run_test(input_size, exponent):
            input = torch.zeros(*input_size, requires_grad=True)
            input.pow(exponent).sum().backward()
            self.assertEqual(input.grad.abs().sum(), 0)

        run_test((10,), torch.zeros(10))
        run_test((10, 10), torch.zeros(10, 10))
        run_test((10,), 0)

    def test_current_graph_task_id(self):
        id = [-1]

        def hook(_):
            id[0] = (torch._C._current_graph_task_id())

        t = torch.tensor(1., requires_grad=True).clone()
        t.register_hook(hook)

        t.backward(retain_graph=True)
        base = id[0]
        t.backward(retain_graph=True)
        self.assertEqual(id[0] - base, 1)
        t.backward(retain_graph=True)
        self.assertEqual(id[0] - base, 2)

        self.assertEqual(torch._C._current_graph_task_id(), -1)

    def test_current_graph_task_execution_order(self):
        predicted = [None]

        def hook(_):
            predicted[0] = torch._C._current_graph_task_execution_order()

        def names(nodes):
            return ", ".join([node.name().split(' ')[-1] for node in nodes]) + '\n'

        def grad_fns(*tensors):
            # or grad accumulator
            out = []
            for t in tensors:
                if t.requires_grad and t.grad_fn is None:
                    out.append(t.clone().grad_fn.next_functions[0][0])
                else:
                    out.append(t.grad_fn)
            return out

        actual = []

        def register_logging_hooks(*tensors):
            # register hooks that log the order in which they are called
            def get_hook(i):
                def hook(t_):
                    actual.append(tensors[i])
                return hook

            for i, t in enumerate(tensors):
                t.register_hook(get_hook(i))

        # Basic example: single path
        t = torch.tensor(1., requires_grad=True).clone().sin().exp()
        t.register_hook(hook)
        with torch.autograd.set_multithreading_enabled(False):
            t.backward()
        self.assertExpectedInline(names(predicted[0]), """\
ExpBackward0, SinBackward0, CloneBackward0, torch::autograd::AccumulateGrad
""")

        # We don't exactly follow sequence_nr order
        a = torch.tensor(1., requires_grad=True)
        b = torch.tensor(2., requires_grad=True)
        c = b.sin()
        d = a.cos()
        out = c * d
        register_logging_hooks(a, b, c, d, out)
        out.register_hook(hook)
        with torch.autograd.set_multithreading_enabled(False):
            out.backward()
        self.assertEqual(predicted[0], grad_fns(*actual))
        actual = []

        # Accumulate grad node has more than one input
        a = torch.tensor(1., requires_grad=True)
        b = a.sin()
        c = a.cos()
        out = b * c
        register_logging_hooks(a, b, c, out)
        out.register_hook(hook)
        with torch.autograd.set_multithreading_enabled(False):
            out.backward()
        self.assertEqual(predicted[0], grad_fns(*actual))
        actual = []

        # Multiple roots are also OK
        a = torch.tensor(1., requires_grad=True)
        b = a * 2
        out = b.sin()
        out2 = b.cos()
        out3 = b.cos()
        register_logging_hooks(a, b, out, out2, out3)
        out3.register_hook(hook)
        with torch.autograd.set_multithreading_enabled(False):
            torch.autograd.grad((out, out3, out2), inputs=(a,))
        self.assertExpectedInline(names(predicted[0]), """\
CosBackward0, CosBackward0, SinBackward0, MulBackward0, torch::autograd::AccumulateGrad
""")
        # TODO: Uncomment after update to hooks behavior
        # self.assertEqual(predicted[0], grad_fns(*actual))
        actual = []

        # Case where next node is nullptr
        a = torch.tensor(1., requires_grad=True)
        b = a * 2
        out = b.sin()
        register_logging_hooks(a, b, out)
        out.register_hook(hook)
        with torch.autograd.set_multithreading_enabled(False):
            out.backward()
        self.assertEqual(predicted[0], grad_fns(*actual))
        actual = []

        # Case where two `inputs` on the same path
        a = torch.tensor(1., requires_grad=True)
        b = a * 2
        out = b.sin()
        register_logging_hooks(a, b, out)
        out.register_hook(hook)
        with torch.autograd.set_multithreading_enabled(False):
            torch.autograd.grad((out,), inputs=(a, b,))
        self.assertEqual(names(predicted[0]), """\
SinBackward0, MulBackward0, torch::autograd::AccumulateGrad
""")
        # TODO: Uncomment after update to hooks behavior
        # self.assertEqual(predicted[0], grad_fns(*actual))
        actual = []

        # Case where `inputs` specifies a subgraph
        a = torch.tensor(1., requires_grad=True)
        b = torch.tensor(1., requires_grad=True)
        c = a * b
        out = c.sin()
        register_logging_hooks(a, b, c, out)
        out.register_hook(hook)
        with torch.autograd.set_multithreading_enabled(False):
            torch.autograd.grad((out,), inputs=(a,))
        self.assertEqual(names(predicted[0]), """\
SinBackward0, MulBackward0, torch::autograd::AccumulateGrad
""")
        # TODO: Uncomment after update to hooks behavior
        # self.assertEqual(predicted[0], grad_fns(*actual))
        actual = []

        # Errors when not called in a backward
        with self.assertRaisesRegex(RuntimeError, "should only be called during the backward pass"):
            torch._C._current_graph_task_execution_order()

        # Errors when context manager not enabled
        t = torch.tensor(1., requires_grad=True).clone().sin().exp()
        t.register_hook(hook)
        with self.assertRaisesRegex(RuntimeError, "expects the current backward to be executed with multithreading disabled"):
            t.backward()

    def test_view_replay_enabled(self):
        def f(x):
            out = x.clone().view(-1)
            # mutate the view, triggering autograd view-replay logic
            out.add_(1)
            return out

        x = torch.ones(2, 2, requires_grad=True)

        # Test as a context manager
        with torch.autograd._force_original_view_tracking(False):
            out = f(x)
            self.assertTrue("AsStridedBackward" in str(out.grad_fn))
            self.assertFalse(torch.autograd.is_view_replay_enabled())
        self.assertFalse(torch.autograd.is_view_replay_enabled())

        with torch.autograd._force_original_view_tracking(True):
            out = f(x)
            self.assertTrue("ViewBackward" in str(out.grad_fn))
            self.assertTrue(torch.autograd.is_view_replay_enabled())
        out = f(x)
        self.assertTrue("AsStridedBackward" in str(out.grad_fn))
        self.assertFalse(torch.autograd.is_view_replay_enabled())

        with torch.autograd._force_original_view_tracking(False):
            torch.autograd._force_original_view_tracking(True)
            out = f(x)
            self.assertTrue("ViewBackward" in str(out.grad_fn))
            self.assertTrue(torch.autograd.is_view_replay_enabled())
        self.assertFalse(torch.autograd.is_view_replay_enabled())

        # Test as a function
        torch.autograd._force_original_view_tracking(False)
        out = f(x)
        self.assertTrue("AsStridedBackward" in str(out.grad_fn))
        self.assertFalse(torch.autograd.is_view_replay_enabled())

        torch.autograd._force_original_view_tracking(True)
        out = f(x)
        self.assertTrue("ViewBackward" in str(out.grad_fn))
        self.assertTrue(torch.autograd.is_view_replay_enabled())

    def test_unsafe_set_version_counter(self):
        x = torch.ones(2, requires_grad=True).clone()
        x.add_(1)
        x.add_(2)
        self.assertEqual(2, x._version)
        with torch.autograd._unsafe_preserve_version_counter(x):
            x.mul_(2)
            x.mul_(3)
        # version counter doesn't change inside of the context manager
        self.assertEqual(2, x._version)

        torch._C._autograd._unsafe_set_version_counter(x, 0)
        self.assertEqual(0, x._version)
        with self.assertRaisesRegex(RuntimeError, "Cannot set"):
            torch._C._autograd._unsafe_set_version_counter(x, -1)


    def test_current_node(self):
        pr = []

        class MyMode(TorchDispatchMode):
            def __torch_dispatch__(self, func, types, args, kwargs=None):
                node = torch._C._current_autograd_node()
                # Don't use node.name() here as it is not consistent on windows
                node_name = node.__class__.__name__ if node else "None"
                pr.append(f"Running {func} from within {node_name}")
                return func(*args, **(kwargs or {}))

        with MyMode():
            pr.append("FW")
            a = torch.rand(10, requires_grad=True)
            b = a.mul(2).div(3).sum()
            pr.append("BW")
            b.backward()
            pr.append("Done")

        self.assertExpectedInline("\n".join(pr), """\
FW
Running aten.rand.default from within None
Running aten.mul.Tensor from within None
Running aten.div.Tensor from within None
Running aten.sum.default from within None
BW
Running aten.ones_like.default from within None
Running aten.expand.default from within SumBackward0
Running aten.div.Tensor from within DivBackward0
Running aten.mul.Tensor from within MulBackward0
Running aten.detach.default from within AccumulateGrad
Running aten.detach.default from within AccumulateGrad
Done""")

    def test_profiler(self):
        x = torch.randn(10, 10)

        with profile(use_kineto=kineto_available()) as p:
            self.assertTrue(torch.autograd._profiler_enabled())
            y = x * 2 + 4

        self.assertFalse(torch.autograd._profiler_enabled())

        names = ['aten::mul', 'aten::add']
        found_indices = set()
        for evt in p.function_events:
            if evt.name in names:
                found_indices.add(names.index(evt.name))
        self.assertEqual(len(found_indices), len(names))

    def test_profiler_seq_nr(self):
        with profile(use_kineto=kineto_available()) as p:
            x = torch.randn(10, 10, requires_grad=True)
            y = torch.randn(10, 10, requires_grad=True)
            z = x + y
            s = z.sum(dim=None)
            s.backward()
        print(p.key_averages().table(
            sort_by="self_cpu_time_total", row_limit=-1))
        # expecting aten::add, aten::sum to have the sequence numbers,
        # expecting the corresponding backward nodes to have the same numbers
        # as the forward ops
        autograd_ops = {
            ("aten::add", "Add"): [],
            ("aten::sum", "Sum"): [],
        }
        accumulate_ops = []
        found_empty = False
        for e in p.function_events:
            for (fwd_name, bwd_name), ops in autograd_ops.items():
                if e.name == fwd_name or (bwd_name in e.name and "Backward" in e.name):
                    ops.append(e)

            if "AccumulateGrad" in e.name:
                accumulate_ops.append(e)

            # check that nested ops (e.g. empty) don't have
            # sequence number
            if e.name == "aten::empty":
                self.assertEqual(e.sequence_nr, -1)
                found_empty = True

        for idx, ((fwd_name, bwd_name), ops) in enumerate(autograd_ops.items()):
            self.assertEqual(len(ops), 3)
            self.assertEqual(ops[0].name, fwd_name)
            self.assertEqual(ops[1].name, f"autograd::engine::evaluate_function: {bwd_name}Backward{idx}")
            self.assertEqual(ops[2].name, f"{bwd_name}Backward{idx}")
            self.assertGreaterEqual(ops[0].sequence_nr, 0)
            self.assertEqual(ops[1].sequence_nr, ops[0].sequence_nr)
            self.assertEqual(ops[2].sequence_nr, ops[0].sequence_nr)
            self.assertEqual(ops[0].fwd_thread, 0)
            self.assertEqual(ops[1].fwd_thread, ops[0].thread)
            self.assertEqual(ops[2].fwd_thread, ops[0].thread)
        self.assertTrue(found_empty)

    def test_profiler_unboxed_only(self):
        x = torch.rand(3, 4)

        with torch.autograd.profiler.profile(use_kineto=kineto_available()) as prof:
            x.resize_([3, 2])

    def test_profiler_propagation(self):
        def foo(x):
            with record_function("in_foo") as rf:
                return x * 2

        x = torch.rand(3, 4)
        traced_foo = torch.jit.trace(foo, x)

        def bar(x):
            with record_function("in_bar") as rf:
                # we expect that profiler will be able
                # propagate across fork
                fut = torch.jit._fork(traced_foo, x)
                y = torch.jit._wait(fut)
                # note: continuation (and rf's end) can
                # be executed in a different thread
                with record_function("in_bar_after_wait") as rf2:
                    y = y * 2
                return y

        traced_bar = torch.jit.trace(bar, x)

        with profile(use_kineto=kineto_available()) as p:
            traced_bar(x)

        found_foo = False
        found_bar = False
        found_bar_after_wait = False
        for info in p.function_events:
            if info.name == "in_foo":
                self.assertFalse(found_foo)
                found_foo = True
            elif info.name == "in_bar":
                self.assertFalse(found_bar)
                found_bar = True
            elif info.name == "in_bar_after_wait":
                self.assertFalse(found_bar_after_wait)
                found_bar_after_wait = True
        self.assertTrue(found_foo)
        self.assertTrue(found_bar)
        self.assertTrue(found_bar_after_wait)

    def test_record_function_callbacks(self):
        x = torch.randn(10, 10)
        with profile(use_kineto=kineto_available()) as p:
            with record_function("foo"):
                y = x * 2 + 4

        function_events = p.function_events
        foo_event = next(event for event in function_events if "foo" in event.name)
        self.assertEqual(foo_event.count, 1)

<<<<<<< HEAD
=======
    def test_record_function_legacy(self):
        # Test the new _record_function ops work
        # Note: Remove once record_function uses these directly
        x = torch.randn(10, 10)
        with profile(use_kineto=kineto_available()) as p:
            handle = torch.ops.profiler._record_function_enter("bar", None)
            try:
                y = x * 2 + 4
            finally:
                torch.ops.profiler._record_function_exit(handle)

        function_events = p.function_events
        foo_event = next(event for event in function_events if "bar" in event.name)
        self.assertEqual(foo_event.count, 1)

>>>>>>> 29140ffa
    def test_profiler_aggregation_fake(self):
        events = EventList()
        id = [0]

        def get_id():
            id[0] = id[0] + 1
            return id[0]

        # [[thread_id, [(start, end, id), ....]], ...]
        # Using list instead of a dict so order is guaranteed for any Python
        # version
        threads = [
            [1, [(0, 1, get_id()), (1, 2, get_id())]],
            [0, [(0, 2, get_id()), (1, 2, get_id()), (1, 3, get_id())]],
        ]
        for thread, ranges in threads:
            for range in ranges:
                assert len(range) == 3
                events.append(
                    FunctionEvent(
                        id=range[2],
                        node_id=0,
                        name="",
                        thread=thread,
                        start_us=range[0],
                        end_us=range[1],
                    )
                )

        events._populate_cpu_children()

        # Note that [1, 3] pushes out [0, 2] first. Then we record [1, 2]
        # as a child of [1, 3]
        res = [[], [], [], [], [4]]

        def get_children_ids(event):
            return [child.id for child in event.cpu_children]

        assert [get_children_ids(event) for event in events] == res

    def test_profiler_aggregation_table(self):
        """
        Test if the profiling result is aggregated for `str(prof)`

        See: https://github.com/pytorch/pytorch/issues/37500
        """

        x = torch.randn(1024)
        with torch.autograd.profiler.profile(use_kineto=kineto_available()) as prof:
            torch.einsum("i->", x)

        prof_str = str(prof)
        prof_table = prof.table()

        self.assertEqual(prof_table, prof_str)

    def test_profiler_function_event_avg(self):
        avg = FunctionEventAvg()
        avg.add(FunctionEvent(id=0, node_id=0, name="foo", thread=0, start_us=10, end_us=15))
        avg.add(FunctionEvent(id=1, node_id=0, name="foo", thread=0, start_us=20, end_us=30))
        avg.add(avg)
        self.assertEqual(avg.key, "foo")

        # aggregate stats
        self.assertEqual(avg.count, 4)
        self.assertEqual(avg.cpu_time_total, 30)
        self.assertEqual(avg.self_cpu_time_total, 30)
        self.assertEqual(avg.cuda_time_total, 0)

        # average stats
        self.assertEqual(avg.cpu_time, 7.5)
        self.assertEqual(avg.cuda_time_total, 0)

    def test_profiler_shapes(self):
        print("")
        layer1 = torch.nn.Linear(20, 30)
        layer2 = torch.nn.Linear(30, 40)
        input = torch.randn(128, 20)
        with profile(record_shapes=True, use_kineto=kineto_available()) as prof:
            layer2(layer1(input))

        print(prof.function_events)

        linear_expected_shapes = [
            [[128, 20], [30, 20], [30]],
            [[128, 30], [40, 30], [40]],
        ]

        found_indices = set()
        for event in prof.function_events:
            if event.name == "aten::linear":
                self.assertTrue(event.input_shapes in linear_expected_shapes)
                found_indices.add(linear_expected_shapes.index(event.input_shapes))
        self.assertEqual(len(found_indices), len(linear_expected_shapes))

    def test_profiler_aggregation_lstm(self):
        print("")
        rnn = torch.nn.LSTM(10, 20, 2)
        total_time_s = 0
        with profile(record_shapes=True, use_kineto=kineto_available()) as prof:
            for i in range(20):
                input = torch.randn(5, 3, 10)
                h = torch.randn(2, 3, 20)
                c = torch.randn(2, 3, 20)
                start = time.time()
                rnn(input, (h, c))
                end = time.time()
                total_time_s += end - start

        print(prof.table(
            sort_by="self_cpu_time_total", row_limit=10, header="TEST"))
        print(prof.key_averages(group_by_input_shape=True).table(
            sort_by="self_cpu_time_total", row_limit=10))
        print(prof.table(
            sort_by="self_cpu_time_total", row_limit=10, max_src_column_width=300, header="TEST", top_level_events_only=True))
        print(prof.key_averages(group_by_input_shape=True).table(
            sort_by="self_cpu_time_total", row_limit=10, top_level_events_only=True))

        total_time_us = total_time_s * 1000.0 * 1000.0  # make it us which is profiler default
        print(
            "Total time based on python measurements: ",
            _format_time(total_time_us)
        )
        print(
            "CPU time measurement python side overhead: {:.2f}%".format(
                (total_time_us / prof.self_cpu_time_total - 1.0) * 100.0
            )
        )

        if sys.platform != "win32":
            with tempfile.NamedTemporaryFile() as trace_file:
                prof.export_chrome_trace(trace_file.name)

    def test_record_function(self):
        x = torch.randn(10, 10)

        def forward(x):
            with record_function("outer"):
                y = x * 2 + 4
                with record_function("inner"):
                    y = y - 1
            y = y / 1

        forward(x)

        with profile(use_kineto=kineto_available()) as p:
            forward(x)

        events = p.function_events
        important_events = [
            'outer',
            'aten::mul',
            'aten::add',
            'inner',
            'aten::sub',
            'aten::div'
        ]
        idx = 0
        for info in events:
            if info.name == important_events[idx]:
                idx = idx + 1
            if idx == len(important_events):
                break
        self.assertEqual(idx, len(important_events))

        # We can also use record_function to decorate arbitrary function
        @record_function('my_func')
        def f(x, y):
            return x + y

        with profile(use_kineto=kineto_available()) as p:
            f(1, 2)

        self.assertTrue('my_func' in str(p))

    def test_record_function_multithreaded(self):
        rf = record_function("outer")
        rf.__enter__()
        with record_function("inner"):
            # test that exiting the record function after starting another one
            # doesn't throw.
            rf.__exit__(None, None, None)

        with record_function("inner"):
            rf.__enter__()
        # test that exiting the record function after ending another one
        # doesn't throw.
        rf.__exit__(None, None, None)


    def test_dir(self):
        x = torch.randn(10, 10)
        keys = dir(x)
        self.assertIn('shape', keys)

        # real and imag are only implemented for complex tensors.
        y = torch.randn(10, 10, dtype=torch.cfloat)
        imag_key = 'imag'
        self.assertRaises(RuntimeError, lambda: hasattr(x, imag_key))
        self.assertTrue(hasattr(y, imag_key))
        keys.remove(imag_key)

        for key in keys:
            self.assertTrue(hasattr(x, key))


    def test_inplace_on_view_saved_output(self):
        # Test an in-place operation on a view in which the in-place op saves
        # its output. Previously, this created a reference cycle.
        dealloc = [0]

        class IncrementOnDelete:
            def __del__(self):
                dealloc[0] += 1

        def test():
            root = torch.randn(3, 3, requires_grad=True)
            copy = root.clone()
            copy.grad_fn.register_hook(IncrementOnDelete())
            view = copy.view(9)
            torch.nn.functional.relu(view, inplace=True)

        test()
        self.assertEqual(dealloc[0], 1)

    def test_inplace_on_view_leaf_errors(self):
        # Issue #21875: Fail faster (when we try to modify the view vs. in backward())
        x = torch.zeros(1, requires_grad=True)
        y = x.view_as(x)
        with self.assertRaisesRegex(RuntimeError,
                                    "a view of a leaf Variable that "
                                    "requires grad is being used in "
                                    "an in-place operation."):
            y.add_(1)

    def test_inplace_on_view_backward(self):
        # Issue #10532: Make sure that this does not raise RuntimeError.
        net = nn.Sequential(
            nn.InstanceNorm2d(2),
            nn.ReLU(True)
        )

        x = torch.tensor([[[[1.0, 1.0]]]], requires_grad=True)
        g, = torch.autograd.grad(net(x).pow(2), [x], grad_outputs=x.new_ones(x.shape) , create_graph=True)
        torch.autograd.grad(g.sum(), [x])
        self.assertEqual(x, torch.tensor([[[[1.0, 1.0]]]]))

        # https://discuss.pytorch.org/t/freeing-buffer-strange-behavior/31955/8
        inputs = torch.ones((1, 3, 256, 256), requires_grad=True)

        tmp1 = (inputs + 1).view_as(inputs)
        tmp2 = torch.nn.functional.threshold(tmp1, 0., 0., True)
        prob_interpolated = torch.sigmoid(tmp2)

        gradients = torch.autograd.grad(outputs=prob_interpolated, inputs=inputs,
                                        grad_outputs=torch.ones(prob_interpolated.size()),
                                        create_graph=True, retain_graph=True)[0]

        gradient_penalty = gradients.sum()
        gradient_penalty.backward()

        fn = gradient_penalty.grad_fn.next_functions[0][0].next_functions[1][0]
        self.assertEqual(fn.name(), "ThresholdBackwardBackward0")

    def test_inplace_on_view_weak_grad_fn(self):
        # Issue 23502: Test that b's grad_fn is preserved.
        a = torch.arange(10.0, requires_grad=True)

        b = a.narrow(0, 0, 2).clone().view(-1)
        b.relu_()

        c = b.clone()
        del b
        gc.collect()

        s = c.sum()
        s.backward()
        self.assertEqual(s, torch.tensor(1.0))

        # Issue #21875: Fail faster (when we try to modify the view vs. in backward())
        a = torch.rand(10, requires_grad=True).narrow(0, 0, 10)
        with self.assertRaises(RuntimeError):
            b = a.relu_()

    def test_out_variant_raises_when_inputs_require_grad(self):
        a = torch.randn(2, 2, requires_grad=True)
        b = torch.randn(2, 2, requires_grad=True)
        x = torch.zeros_like(a)

        # out=... functions don't support automatic differentiation currently
        self.assertRaisesRegex(RuntimeError, 'out=', lambda: torch.mul(a, b, out=x))

        # the inputs can require grad if we're in no_grad() mode
        with torch.no_grad():
            torch.mul(a, b, out=x)
            self.assertEqual(x, a * b)

        a = torch.randn(2, 2)
        b = torch.randn(2, 2)
        x = torch.zeros(2, 2, requires_grad=True)
        # we should throw an exception if the output requires grad
        self.assertRaisesRegex(RuntimeError, 'out=', lambda: torch.mul(a, b, out=x))

    def test_anomaly_detect_nan(self):
        size = 10

        class MyFunc(Function):
            @staticmethod
            def forward(ctx, inp1, inp2, fail_0th):
                ctx.fail_0th = fail_0th
                return inp1.sum(0, keepdim=True)

            @staticmethod
            def backward(ctx, gO):
                gI = gO.clone().expand(size)
                gI[0] = 0
                gI[0] /= 0  # Generate a nan
                if ctx.fail_0th:
                    return gI, None, None
                else:
                    return None, gI, None

        inp = torch.rand(size, requires_grad=True)
        out = MyFunc.apply(inp, inp, True)
        out.backward()  # Should not fail

        inp = torch.rand(size, requires_grad=True)
        out = MyFunc.apply(inp, inp, True)
        with self.assertRaisesRegex(RuntimeError, "Function 'MyFuncBackward' returned nan values in its 0th output."):
            with warnings.catch_warnings(record=True) as w:
                with detect_anomaly():
                    out.backward()
            self.assertIn('No forward pass information', str(w[0].message))

        inp = torch.rand(size, requires_grad=True)
        with self.assertRaisesRegex(RuntimeError, "Function 'MyFuncBackward' returned nan values in its 1th output."):
            with warnings.catch_warnings(record=True) as w:
                with detect_anomaly():
                    out = MyFunc.apply(inp, inp, False)
                    out.backward()
            self.assertIn('MyFunc.apply', str(w[0].message))

    def test_calculate_shape_util(self):
        out = torch.randn(10, 5, requires_grad=True)
        grad = torch.randn(5, 10, requires_grad=True)
        out_shape, grad_shape = _calculate_shape(out, grad, False)

        assert out_shape == torch.Size([10, 5])
        assert grad_shape == torch.Size([5, 10])

        out = torch.nested.as_nested_tensor([
            torch.randn(10, 5, requires_grad=True),
            torch.randn(10, 5, requires_grad=True),
            torch.randn(10, 5, requires_grad=True)]
        )
        grad = torch.nested.as_nested_tensor([torch.randn(5, 10, requires_grad=True), torch.randn(5, 10, requires_grad=True)])
        out_shape, grad_shape = _calculate_shape(out, grad, False)

        assert torch.equal(out_shape, torch.tensor([[10, 5], [10, 5], [10, 5]]))
        assert torch.equal(grad_shape, torch.tensor([[5, 10], [5, 10]]))

    def test_nested_anomaly_detect_nan(self):
        size = 10

        class MyFunc(Function):
            @staticmethod
            def forward(ctx, inp1, fail_0th):
                ctx.fail_0th = fail_0th
                ctx.save_for_backward(inp1)
                return inp1.sum(0, keepdim=True)

            @staticmethod
            def backward(ctx, gO):
                inp, = ctx.saved_tensors
                fail_0th = ctx.fail_0th
                g = gO.clone().expand(size)
                gI = MyFunc2.apply(g * inp, g + inp, fail_0th)
                return gI, None

        class MyFunc2(Function):
            @staticmethod
            def forward(ctx, inp1, inp2, fail_0th):
                ctx.fail_0th = fail_0th
                return inp1 * 2.0 + inp2

            @staticmethod
            def backward(ctx, gO):
                fail_0th = ctx.fail_0th
                g1 = gO.clone()
                g2 = gO.clone()
                g1[0] = 0
                g2[0] = 0
                # generate a nan
                if fail_0th:
                    g1[0] /= 0
                else:
                    g2[0] /= 0
                return g1, g2, None

        inp = torch.rand(size, requires_grad=True)
        out = MyFunc.apply(inp, True)
        ginp, = torch.autograd.grad(out, (inp,), create_graph=True)
        gsum = ginp.sum()
        gsum.backward()  # should not fail

        inp = torch.rand(size, requires_grad=True)
        out = MyFunc.apply(inp, True)
        ginp, = torch.autograd.grad(out, (inp,), create_graph=True)
        gsum = ginp.sum()
        with warnings.catch_warnings(record=True) as w:
            with self.assertRaisesRegex(RuntimeError, "Function 'MyFunc2Backward' returned nan values in its 0th output."):
                with detect_anomaly():
                    gsum.backward()
        self.assertIn('No forward pass information', str(w[1].message))

        inp = torch.rand(size, requires_grad=True)
        with warnings.catch_warnings(record=True) as w:
            with self.assertRaisesRegex(RuntimeError, "Function 'MyFunc2Backward' returned nan values in its 1th output."):
                with detect_anomaly():
                    out = MyFunc.apply(inp, False)
                    ginp, = torch.autograd.grad(out, (inp,), create_graph=True)
                    gsum = ginp.sum()
                    gsum.backward()
        self.assertIn('MyFunc2.apply', str(w[1].message))
        self.assertIn('MyFunc.apply', str(w[2].message))

    def test_anomaly_grad_warnings(self):
        # PyTorch won't throw warnings if there is an error
        # but we'd want to at least see them in stderr

        class StdErrDiverter:
            def __enter__(self):
                self.stderr_orig = sys.stderr
                self.stderr_new = io.StringIO()
                sys.stderr = self.stderr_new
                return self

            def __exit__(self, *args):
                self.captured = self.stderr_new.getvalue()
                sys.stderr = self.stderr_orig


        # if the warnings don't throw, they will be handled as regular warnings
        with self.assertRaisesRegex(RuntimeError,
                                    "one of the variables needed for gradient computation has been "
                                    "modified by an inplace operation"):
            with warnings.catch_warnings(record=True) as w:
                with detect_anomaly():
                    a = torch.randn(5, requires_grad=True)
                    d1 = a + 1
                    d2 = d1 ** 2
                    d1 += 1
                    torch.autograd.grad(d2.sum(), a)

        self.assertEqual(len(w), 2)
        self.assertIn('Anomaly Detection has been enabled', str(w[0].message))
        self.assertIn('Error detected in PowBackward0', str(w[1].message))

        # if the warning throws, it will be printed to sys.stderr
        with self.assertRaisesRegex(RuntimeError,
                                    "one of the variables needed for gradient computation has been "
                                    "modified by an inplace operation"):
            with warnings.catch_warnings(record=True) as w:
                with detect_anomaly():
                    warnings.simplefilter("error")
                    with StdErrDiverter() as s:
                        a = torch.randn(5, requires_grad=True)
                        d1 = a + 1
                        d2 = d1 ** 2
                        d1 += 1
                        torch.autograd.grad(d2.sum(), a)

        self.assertEqual(len(w), 1)
        self.assertIn('Anomaly Detection has been enabled', str(w[0].message))
        self.assertIn('Error detected in PowBackward0', s.captured)

    def test_anomaly_assign_parent_cleanup(self):
        # Test that python objects created are properly cleaned up when assign_parent is called

        def get_ref():
            # we use torch.exp here but any function that will construct a new node in its
            # backward call in grad mode will work
            x = torch.randn(2, 2, requires_grad=True)
            t = x.exp()

            # ExpBackward calls mul, creating the MulBackward node when create_graph=True.
            # In anomaly mode, a PyObject referencing MulBackward's "parent" ExpBackward is added to
            # MulBackward's anomaly metadata dict, creating the following reference chain:
            #
            # grad -> MulBackward -> PyObject -> ExpBackward
            #
            with detect_anomaly():
                grad = torch.autograd.grad(t, x, torch.ones_like(t), create_graph=True)

            # We add a weak reference to a new Foo object, which we insert into ExpBackward's metadata dict
            #
            # (PyObject) -> ExpBackward -> dict -> *Foo*
            #            t ----^        WeakRef ---^
            #
            # We want to test that when grad goes out of scope at the end of this function that PyObject is destroyed
            # We can test this by seeing whether Foo is not kept alive once t is destroyed
            class Foo:
                pass
            my_obj = Foo()
            meta_dict = t.grad_fn.metadata
            meta_dict[0] = my_obj
            ref = weakref.ref(my_obj)
            return t, ref

        t, ref = get_ref()
        self.assertIsNotNone(ref())
        del t
        self.assertIsNone(ref())

    def test_nested_anomaly_printstack_cleanup(self):
        # Test if metadata dict PyObject is properly destroyed
        def get_ref():
            # This is similar to the construction in test_anomaly_assign_parent_cleanup:
            #
            # MyFuncBackward2 -> PyObject -> MyFuncBackward -> dict -> Foo
            #                               out ---^         WeakRef ---^
            #
            # We want to check that Foo is still properly destroyed even when MyFunc2Backward's
            # AnomalyMetadata calls printstack, which does some python object manipulation.
            #
            # You might be wondering why we still have to test_anomaly_assign_parent_cleanup,
            # since if PyObject is not destroyed here, wouldn't this test would detect that also?
            # The answer is that custom function's PyObject (THPFunction) actually only hold
            # a weak reference to the c++ node!
            class MyFunc(Function):
                @staticmethod
                def forward(ctx, x):
                    ctx.save_for_backward(x)
                    return x

                @staticmethod
                def backward(ctx, gO):
                    x, = ctx.saved_tensors
                    return MyFunc2.apply(x)

            class MyFunc2(Function):
                @staticmethod
                def forward(ctx, x):
                    return x

                @staticmethod
                def backward(ctx, gO):
                    return gO + float("NaN")

            inp = torch.rand(1, requires_grad=True)
            out = MyFunc.apply(inp)
            ginp, = torch.autograd.grad(out, (inp,), create_graph=True)

            with warnings.catch_warnings(record=True) as w:
                with self.assertRaisesRegex(RuntimeError, "Function 'MyFunc2Backward' returned nan values in its 0th output."):
                    with detect_anomaly():
                        ginp.backward()

            class Foo:
                pass
            my_obj = Foo()
            meta_dict = out.grad_fn.metadata
            meta_dict[0] = my_obj
            ref = weakref.ref(my_obj)
            return out, ref

        t, ref = get_ref()
        self.assertIsNotNone(ref())
        del t
        self.assertIsNone(ref())

    def test_anomaly_mode_no_check_nan(self):
        class MyFunc(torch.autograd.Function):
            @staticmethod
            def forward(ctx, inp):
                return inp.clone()

            @staticmethod
            def backward(ctx, gO):
                return torch.tensor(float("nan")).expand(10, 10)

        def run_fn(a):
            out = MyFunc.apply(a)
            return out.sum()

        with warnings.catch_warnings(record=True) as w:
            with torch.autograd.detect_anomaly(check_nan=False):
                inp = torch.rand(10, 10, requires_grad=True)
                out = run_fn(inp)
                out.backward(retain_graph=True)

                with torch.autograd.detect_anomaly(check_nan=True):
                    with self.assertRaisesRegex(RuntimeError, "Function 'MyFuncBackward' returned nan values in its 0th output."):
                        out.backward(retain_graph=True)

                out.backward()

    def test_no_grad_copy(self):
        # create autograd function that saves grad pointer as class static
        class MyFunc(Function):
            static_grad_ptr = None

            @staticmethod
            def forward(ctx, inp1, inp2):
                return inp1 + inp2

            @staticmethod
            def backward(ctx, grad):
                MyFunc.static_grad_ptr = grad.data_ptr()
                return grad, grad

        class NonContGradFunc(Function):
            @staticmethod
            def forward(ctx, inp1):
                ctx.size = inp1.size()
                return torch.tensor([1.])

            @staticmethod
            def backward(ctx, grad):
                return torch.ones(1).expand(ctx.size)

        a = torch.randn(5, 6, requires_grad=True)
        b = torch.randn(5, 6, requires_grad=True)
        # non-contiguous grad should be copied
        NonContGradFunc.apply(MyFunc.apply(a, b)).backward()
        self.assertFalse(a.grad.data_ptr() == MyFunc.static_grad_ptr)
        self.assertFalse(b.grad.data_ptr() == MyFunc.static_grad_ptr)
        # test case that should trigger no copy for one of a,b
        a.grad = b.grad = None
        MyFunc.apply(a, b)[1][0].backward()
        p_g = MyFunc.static_grad_ptr
        p_a = a.grad.data_ptr()
        p_b = b.grad.data_ptr()
        # check a,b uses different grad buffer
        self.assertFalse(p_a == p_b)
        # check one of them is using the computed buffer
        self.assertTrue(p_a == p_g or p_b == p_g)

    def test_no_grad_copy_sparse(self):
        # create autograd function that saves grad pointer as class static
        class MyFunc(Function):
            static_grad_ptr = None

            @staticmethod
            def forward(ctx, inp1, inp2):
                return inp1 + inp2

            @staticmethod
            def backward(ctx, grad):
                MyFunc.static_grad_ptr = grad._values().data_ptr()
                return grad, grad

        class NonContGradFunc(Function):
            static_grad_ptr = None

            @staticmethod
            def forward(ctx, inp1, inp2):
                return inp1 + inp2

            @staticmethod
            def backward(ctx, grad):
                # Create a sparse tensor with non-contigous indices and values
                # and return as grad.
                v = torch.rand(1, 3)
                i = torch.ones(1, 1, dtype=torch.long)
                nv = v.expand(8, 3)
                ni = i.expand(1, 8)
                ngrad = torch.sparse_coo_tensor(ni, nv, (10, 3), dtype=torch.float32)
                NonContGradFunc.static_grad_ptr = ngrad._values().data_ptr()
                return ngrad, ngrad

        a = torch.randn(10, 3, requires_grad=True)
        b = torch.randn(10, 3, requires_grad=True)
        input = torch.tensor([1, 2, 4, 5, 4, 3, 2, 9])
        offsets = torch.tensor([0, 4])
        import torch.nn.functional as F

        # test case that should trigger no copy for one of a,b
        emb_matrix = MyFunc.apply(a, b)
        loss = F.embedding_bag(emb_matrix, input, offsets, sparse=True).sum()
        loss.backward(retain_graph=True)
        p_g = MyFunc.static_grad_ptr
        p_a = a.grad._values().data_ptr()
        p_b = b.grad._values().data_ptr()
        # check a,b uses different grad buffer
        self.assertFalse(p_a == p_b)
        # check one of them is using the computed buffer
        self.assertTrue(p_a == p_g or p_b == p_g)

        # Run backwards multiple times to ensure accumulation works.
        for i in range(10):
            loss.backward(retain_graph=True)

        # non-contiguous indices and value, we should trigger a copy.
        a.grad = b.grad = None
        emb_matrix = NonContGradFunc.apply(a, b)
        loss = F.embedding_bag(emb_matrix, input, offsets, sparse=True).sum()
        loss.backward(retain_graph=True)
        p_g = NonContGradFunc.static_grad_ptr
        p_a = a.grad._values().data_ptr()
        p_b = b.grad._values().data_ptr()
        # check a,b uses different grad buffer
        self.assertFalse(p_a == p_b)
        # Verify we cloned both grads.
        self.assertFalse(p_a == p_g)
        self.assertFalse(p_b == p_g)

        # Run backwards multiple times to ensure accumulation works.
        for i in range(10):
            loss.backward(retain_graph=True)

    def test_gradcheck_single_input(self):
        def check(fast_mode):
            def f(inp):
                return inp.mul(5)

            gradcheck(f, torch.rand(10, dtype=torch.float64, requires_grad=True), fast_mode=fast_mode)
            gradgradcheck(f, torch.rand(10, dtype=torch.float64, requires_grad=True), fast_mode=fast_mode)
        check(fast_mode=True)
        check(fast_mode=False)

    @parametrize('layout', (torch.sparse_coo, torch.sparse_csr, torch.sparse_csc, torch.sparse_bsr, torch.sparse_bsc))
    def test_gradcheck_input(self, layout):
        if layout in {torch.sparse_bsr, torch.sparse_bsc}:
            blocksize = (2, 2)
            size = (4, 8)
        else:
            blocksize = None
            size = (2, 2)

        def check(fast_mode, masked):
            def fn(sparse):
                return torch.sum(sparse)

            gradcheck(fn, torch.rand(size, dtype=torch.double).to_sparse(layout=layout, blocksize=blocksize).requires_grad_(),
                      masked=masked, check_batched_grad=False, fast_mode=fast_mode)

        for fast_mode, masked in product(*[(True, False)] * 2):
            check(fast_mode=fast_mode, masked=masked)

    def test_gradcheck_nondeterministic(self):
        class NonDetFunc(Function):
            @staticmethod
            def forward(ctx, x, jitter=0.0):
                ctx._jitter = jitter
                return x

            @staticmethod
            def backward(ctx, grad_out):
                return NonDetFunc.apply(grad_out, ctx._jitter) * (1 + torch.rand_like(grad_out) * ctx._jitter), None

        def check(fast_mode):
            inp = torch.randn(5, 5, dtype=torch.double, requires_grad=True)
            gradcheck(lambda x: NonDetFunc.apply(x, 0.0), inp, check_batched_grad=False, fast_mode=fast_mode)
            with self.assertRaisesRegex(RuntimeError, 'Backward is not reentrant'):
                gradcheck(lambda x: NonDetFunc.apply(x, 1e-6), inp, check_batched_grad=False, fast_mode=fast_mode)
            with self.assertRaisesRegex(RuntimeError, 'Backward is not reentrant'):
                gradgradcheck(lambda x: NonDetFunc.apply(x, 1e-12), inp, check_batched_grad=False, fast_mode=fast_mode)
            gradcheck(lambda x: NonDetFunc.apply(x, 0.0), inp, nondet_tol=1e-5, check_batched_grad=False,
                      fast_mode=fast_mode)
            gradcheck(lambda x: NonDetFunc.apply(x, 1e-6), inp, nondet_tol=1e-5, check_batched_grad=False,
                      fast_mode=fast_mode)
            gradgradcheck(lambda x: NonDetFunc.apply(x, 1e-12), inp, nondet_tol=1e-5, check_batched_grad=False,
                          fast_mode=fast_mode)
        check(fast_mode=True)
        check(fast_mode=False)

    def test_gradcheck_validates_inputs(self):
        def check(fast_mode):
            x = torch.rand(10, requires_grad=True).to_sparse()
            self.assertTrue(gradcheck(lambda x: x.to_dense(), (x,), check_batched_grad=False,
                                      atol=1e-1, fast_mode=fast_mode, masked=True))
            self.assertFalse(gradcheck(lambda x: x.to_dense(), (x,), masked=False,
                                       check_batched_grad=False, raise_exception=False, fast_mode=fast_mode))
            self.assertTrue(gradcheck(lambda x: x.to_dense(masked_grad=False), (x,), masked=False,
                                      atol=1e-1, check_batched_grad=False, raise_exception=False, fast_mode=fast_mode))

            # when none of the inputs require grad (always raises even if raise_exception=False)
            x = torch.rand(10, requires_grad=False)
            with self.assertRaisesRegex(ValueError, 'at least one input tensor to require gradient'):
                gradcheck(lambda x: x, (x,), raise_exception=False, fast_mode=fast_mode)

            # (warning) when inputs are not double precision
            x = torch.ones(1, dtype=torch.float32, requires_grad=True)
            with self.assertWarnsRegex(UserWarning, "Input #0 requires gradient and is not a double precision"):
                self.assertTrue(gradcheck(lambda x: x, (x,), atol=1e-1, fast_mode=fast_mode))

            # when layout is not mkldnn(aka has strides) and input has a dimension with stride 0. (always raises
            # even if raise_exception=False)
            x = torch.ones(1, dtype=torch.float64, requires_grad=True)
            x = x.expand((2, 2))
            with self.assertRaisesRegex(RuntimeError, 'The 0th input has a dimension with stride 0'):
                gradcheck(lambda x: x, (x,), raise_exception=False, fast_mode=fast_mode)

        check(fast_mode=True)
        check(fast_mode=False)

    @unittest.skipIf(not torch.backends.mkldnn.is_available(), "MKL-DNN build is disabled")
    def test_gradcheck_validates_input_mkldnn(self):
        # when mkldnn inputs, forward mode testing is not allowed
        # Update tolerances below to make sure the gradient match even in single precision floats
        # Use the warning assert to hide the float32 warning
        x = torch.ones(1).to_mkldnn().requires_grad_()
        with self.assertWarnsRegex(UserWarning, "Input #0 requires gradient and is not a double precision"):
            with self.assertRaisesRegex(ValueError, 'MKLDNN inputs are not support for forward AD gradcheck.'):
                gradcheck(lambda x: x.to_dense(), (x,), raise_exception=False, fast_mode=False, check_forward_ad=True,
                          atol=1e-1, rtol=1e-1)

        with self.assertWarnsRegex(UserWarning, "Input #0 requires gradient and is not a double precision"):
            with self.assertRaisesRegex(ValueError, 'MKLDNN inputs are not support for forward AD gradcheck.'):
                gradcheck(lambda x: x.to_dense(), (x,), raise_exception=False, fast_mode=True, check_forward_ad=True,
                          atol=1e-1, rtol=1e-1)

    @unittest.skipIf(not torch.backends.mkldnn.is_available(), "MKL-DNN build is disabled")
    def test_gradcheck_test_outputs(self):
        def check(fast_mode):
            # when sparse outputs (always raise even if raise_exception=False)
            x = torch.rand(10, requires_grad=True).to_sparse()
            with self.assertRaisesRegex(ValueError, 'Sparse output is not supported at gradcheck yet'):
                gradcheck(lambda x: x, (x,), masked=True, check_batched_grad=False, raise_exception=False,
                          fast_mode=fast_mode)

            # when mkldnn outputs (always raise even if raise_exception=False)
            root = torch.randn(4, 5, dtype=torch.float32, requires_grad=True)
            with self.assertRaisesRegex(ValueError, 'MKLDNN output is not supported at gradcheck yet'):
                gradcheck(lambda x: x.to_mkldnn(), (root,), check_batched_grad=False, raise_exception=False, fast_mode=fast_mode)
        check(fast_mode=True)
        check(fast_mode=False)

    def test_gradcheck_check_no_differentiable_outputs(self):
        def check(fast_mode):
            # When none of the outputs are differentiable, but numerical gradient is not zero
            x = torch.ones((1,), requires_grad=True)
            with self.assertRaisesRegex(RuntimeError, 'Numerical gradient for function expected to be zero'):
                gradcheck(lambda x: torch.tensor([x]), x)
            self.assertFalse(gradcheck(lambda x: torch.tensor([x]), x, raise_exception=False, fast_mode=fast_mode))

            # succeed when no outputs at all
            self.assertTrue(gradcheck(lambda x: (), (x,), fast_mode=fast_mode))
        check(fast_mode=True)
        check(fast_mode=False)

    def test_gradcheck_check_batched_grad(self):
        def check(fast_mode):
            x = torch.rand(10, dtype=torch.double, requires_grad=True).to_sparse()
            # runtime error while compute batched grad (print big error)
            with self.assertRaisesRegex(RuntimeError, 'gradcheck or gradgradcheck failed while testing batched gradient'):
                gradcheck(lambda x: x.to_dense(), (x,), masked=True, check_batched_grad=True, fast_mode=fast_mode)
            self.assertFalse(gradcheck(lambda x: x.to_dense(), (x,), masked=True, check_batched_grad=True,
                                       raise_exception=False, fast_mode=fast_mode))
        check(fast_mode=True)
        check(fast_mode=False)

    def test_gradcheck_backward_mul_by_grad_output(self):
        # when grad_input is sparse and has incorrect sparse_dim/dense_dim
        def check(fast_mode):
            def fn(x):
                def hook(grad):
                    if grad is not None:
                        return grad.to_dense().to_sparse(1)
                    return grad
                y = x.clone()
                y.register_hook(hook)
                return y.to_dense()
            x = torch.ones((2, 2), dtype=torch.double, requires_grad=True).to_sparse()
            with self.assertRaisesRegex(RuntimeError, 'grad is sparse tensor, but has incorrect sparse_dim'):
                gradcheck(fn, (x,), atol=1e-1, masked=True, check_batched_grad=False, fast_mode=fast_mode)
            self.assertFalse(gradcheck(fn, (x,), atol=1e-1, masked=True, check_batched_grad=False,
                                       raise_exception=False, fast_mode=fast_mode))

            # when backward not multiplied by grad_output (non-sparse case)
            def fn2(x):
                y = x.clone()
                y.register_hook(lambda x: x + 1e-2)
                return y
            x = torch.ones(1, dtype=torch.double, requires_grad=True)
            with self.assertRaisesRegex(RuntimeError, 'backward not multiplied by grad_output'):
                gradcheck(fn2, (x,), atol=1e-1, fast_mode=fast_mode)
            self.assertFalse(gradcheck(fn2, (x,), atol=1e-1, raise_exception=False, fast_mode=fast_mode))

            # when backward not multiplied by grad_output (sparse case)
            def fn3(x):
                y = x.clone().to_dense()
                y.register_hook(lambda x: x + 1e-2)
                return y
            x = torch.ones(1, dtype=torch.double, requires_grad=True).to_sparse()
            with self.assertRaisesRegex(RuntimeError, 'backward not multiplied by grad_output'):
                gradcheck(fn3, (x,), atol=1e-1, masked=True, check_batched_grad=False, fast_mode=fast_mode)
            self.assertFalse(gradcheck(fn3, (x,), atol=1e-1, masked=True, check_batched_grad=False,
                                       raise_exception=False, fast_mode=fast_mode))

            # when layout of grad_input is not the same as input
            class Test(Function):
                @staticmethod
                def forward(ctx, x):
                    return x

                @staticmethod
                def backward(ctx, x):
                    return x.to_sparse()
            x = torch.ones(1, dtype=torch.double, requires_grad=True)
            with self.assertRaisesRegex(RuntimeError, 'grad is incorrect layout'):
                gradcheck(Test.apply, (x,), check_batched_grad=False, fast_mode=fast_mode)
            self.assertFalse(gradcheck(Test.apply, (x,), check_batched_grad=False, raise_exception=False, fast_mode=fast_mode))
        check(fast_mode=True)
        check(fast_mode=False)

    def test_gradcheck_undefined_grad(self):
        def check(fast_mode):
            # when encounter runtime error while running backward
            def fn(x):
                def hook(x):
                    if x is None:
                        raise RuntimeError("x is undefined")
                y = x.clone()
                y.register_hook(hook)
                return y
            x = torch.ones(1, dtype=torch.double, requires_grad=True)
            with self.assertWarnsRegex(UserWarning, "Backwards compatibility: New undefined gradient support checking feature"):
                with self.assertRaisesRegex(RuntimeError, 'Expected backward function to handle undefined output grads'):
                    gradcheck(fn, (x,), fast_mode=fast_mode)
                self.assertFalse(gradcheck(fn, (x,), raise_exception=False, fast_mode=fast_mode))
        check(fast_mode=True)
        check(fast_mode=False)

    def test_gradcheck_jacobian_mismatch(self):
        def check(fast_mode):
            def fn(x):  # R -> R, C -> C
                y = x.clone()
                y.register_hook(lambda x: x + 1e-2)
                return y
            x = torch.ones(2, 2, requires_grad=True)
            with self.assertRaisesRegex(RuntimeError, 'Jacobian mismatch for output 0 with respect to input 0'):
                gradcheck(fn, (x,), fast_mode=fast_mode)
            self.assertFalse(gradcheck(fn, (x,), raise_exception=False, fast_mode=fast_mode))

            x_c = torch.ones(2, 2, requires_grad=True, dtype=torch.complex128)
            with self.assertRaisesRegex(RuntimeError, 'While considering the imaginary part of complex outputs only'):
                gradcheck(fn, (x_c,), fast_mode=False)
            self.assertFalse(gradcheck(fn, (x_c,), raise_exception=False, fast_mode=False))

            def fn2(x):  # R -> C
                y = torch.complex(x, x)
                y.register_hook(lambda x: x + 1e-2)
                return y
            x = torch.ones(2, 2, requires_grad=True)
            with self.assertRaisesRegex(RuntimeError, 'While considering the imaginary part of complex outputs only'):
                gradcheck(fn2, (x,), fast_mode=False)
            self.assertFalse(gradcheck(fn2, (x,), raise_exception=False, fast_mode=False))

            def fn3(x):  # C -> R
                y = torch.real(x)
                y.register_hook(lambda x: x + 1e-2)
                return y
            with self.assertRaisesRegex(RuntimeError, 'Jacobian mismatch for output 0 with respect to input 0'):
                gradcheck(fn3, (x_c,), fast_mode=False)
            self.assertFalse(gradcheck(fn3, (x_c,), raise_exception=False, fast_mode=False))
        check(fast_mode=True)
        check(fast_mode=False)

    def test_gradcheck_dense_and_sparse_inputs(self):
        def check(fast_mode):
            def fn(x, y):
                return x * y.coalesce().to_dense()
            a = torch.rand(2, 2, dtype=torch.double, requires_grad=True)
            b = torch.rand(2, 2, dtype=torch.double,).to_sparse().requires_grad_(True)
            self.assertTrue(gradcheck(fn, (a, b), masked=True, check_batched_grad=False, fast_mode=fast_mode))
        check(fast_mode=True)
        check(fast_mode=False)

    @unittest.skipIf(not torch.backends.mkldnn.is_available(), "MKL-DNN build is disabled")
    def test_gradcheck_multiple_mkldnn_inputs(self):
        def check(fast_mode):
            def fn(x, y):
                return x + y.to_dense()
            a = torch.rand(10, requires_grad=True)
            b = torch.rand(10, dtype=torch.float32).to_mkldnn().requires_grad_(True)
            self.assertTrue(gradcheck(fn, (a, b), atol=1e-1, check_batched_grad=False, fast_mode=fast_mode))

            def fn2(x, y):
                return x.to_dense() + y.to_dense()
            c = torch.rand(10, dtype=torch.float32).to_mkldnn().requires_grad_(True)
            self.assertTrue(gradcheck(fn, (a, c), atol=1e-1, check_batched_grad=False, fast_mode=fast_mode))
        check(fast_mode=True)
        check(fast_mode=False)

    def test_gradcheck_output_shape_or_dtype_depend_on_values(self):
        def check(fast_mode):
            def fn(x):
                if torch.all(x >= 1):
                    return torch.cat([x, x])
                else:
                    return x
            a = torch.ones(1, dtype=torch.double, requires_grad=True)
            with self.assertRaisesRegex(AssertionError, 'return outputs with the same shape when inputs are perturbed'):
                self.assertTrue(gradcheck(fn, (a,), fast_mode=fast_mode))

            def fn2(x):
                if torch.all(x >= 1):
                    return x.to(torch.float32)
                else:
                    return x
            with self.assertRaisesRegex(AssertionError, 'return outputs with the same dtype when inputs are perturbed'):
                self.assertTrue(gradcheck(fn2, (a,), fast_mode=fast_mode))
        check(fast_mode=True)
        check(fast_mode=False)

    def test_gradcheck_complex_non_complex_outputs(self):
        def fn(x, y):
            z = torch.complex(x, y)
            return z, x + 1
        a = torch.ones(2, 2, requires_grad=True, dtype=torch.float64)
        b = torch.ones(2, 2, requires_grad=True, dtype=torch.float64)
        self.assertTrue(gradcheck(fn, (a, b)))

        def fn2(z):
            return z, torch.real(z)
        c = torch.ones(2, 2, requires_grad=True, dtype=torch.complex128)
        self.assertTrue(gradcheck(fn2, (c)))

    def test_gradcheck_get_numerical_jacobian(self):
        # get_numerical_jacobian is deprecated and no longer used internally by gradcheck
        from torch.autograd.gradcheck import get_numerical_jacobian

        def fn(inputs):
            # get_numerical_jacobian requires fn to take inputs as a tuple
            # and returns the jacobian wrt the first output
            x = inputs[0]
            y = inputs[1]
            return 2 * x + y, x + 2 * y
        a = torch.rand(2, 2, requires_grad=True, dtype=torch.float64)
        b = torch.rand(2, 2, requires_grad=True, dtype=torch.float64)

        with self.assertWarnsRegex(UserWarning, "get_numerical_jacobian was part of PyTorch's private API"):
            jacobian = get_numerical_jacobian(fn, (a, b), target=a, eps=1e-6)
        self.assertEqual(jacobian[0], 2 * torch.eye(4, dtype=torch.double))

        with self.assertWarnsRegex(UserWarning, "get_numerical_jacobian was part of PyTorch's private API"):
            jacobian = get_numerical_jacobian(fn, (a, b), eps=1e-6)
        self.assertEqual(jacobian[0], 2 * torch.eye(4, dtype=torch.double))
        self.assertEqual(jacobian[1], 1 * torch.eye(4, dtype=torch.double))

        with self.assertRaisesRegex(ValueError, "Expected grad_out to be 1.0"):
            jacobian = get_numerical_jacobian(fn, (a, b), eps=1e-6, grad_out=2.0)

    def test_gradcheck_get_analytical_jacobian(self):
        from torch.autograd.gradcheck import get_analytical_jacobian

        def fn(x, y):
            return 2 * x + y, x + 2 * y

        a = torch.rand(2, 2, requires_grad=True, dtype=torch.float64)
        b = torch.rand(2, 2, requires_grad=True, dtype=torch.float64)

        outputs = fn(a, b)
        with self.assertWarnsRegex(UserWarning, "get_analytical_jacobian was part of PyTorch's private API"):
            jacobians, reentrant, correct_grad_sizes, correct_grad_types = get_analytical_jacobian((a, b), outputs[0])
        self.assertEqual(jacobians[0], 2 * torch.eye(4, dtype=torch.double))
        self.assertEqual(jacobians[1], 1 * torch.eye(4, dtype=torch.double))
        self.assertTrue(reentrant)

        class NonDetFunc(Function):
            @staticmethod
            def forward(ctx, x, jitter=0.0):
                ctx._jitter = jitter
                return x

            @staticmethod
            def backward(ctx, grad_out):
                return NonDetFunc.apply(grad_out, ctx._jitter) * (1 + torch.rand_like(grad_out) * ctx._jitter), None

        outputs = NonDetFunc.apply(a, 1e-6)
        with self.assertWarnsRegex(UserWarning, "get_analytical_jacobian was part of PyTorch's private API"):
            jacobians, reentrant, correct_grad_sizes, correct_grad_types = get_analytical_jacobian((a,), outputs)
        self.assertFalse(reentrant)

        with self.assertRaisesRegex(ValueError, "Expected grad_out to be 1.0"):
            jacobians, _, _, _ = get_analytical_jacobian((a,), outputs, grad_out=2.0)

    def test_gradcheck_custom_error(self):
        from torch.autograd.gradcheck import GradcheckError

        def check(fast_mode):
            def fn(x):
                y = x.clone()
                y.register_hook(lambda x: x + 1e-2)
                return y
            x = torch.ones(2, 2, requires_grad=True)
            with self.assertRaisesRegex(GradcheckError, 'Jacobian mismatch for output 0 with respect to input 0'):
                gradcheck(fn, (x,), fast_mode=fast_mode)
            with self.assertRaisesRegex(RuntimeError, 'Jacobian mismatch for output 0 with respect to input 0'):
                gradcheck(fn, (x,), fast_mode=fast_mode)
            self.assertFalse(gradcheck(fn, (x,), raise_exception=False, fast_mode=fast_mode))

            def fn2(x):
                raise RuntimeError("Not a GradcheckError!")
            # Checks that when raise_exception=False, non-GradcheckErrors are not caught by gradcheck
            with self.assertRaisesRegex(RuntimeError, "Not a GradcheckError!"):
                gradcheck(fn2, (x,), fast_mode=fast_mode, raise_exception=False)

        check(fast_mode=True)
        check(fast_mode=False)

    def test_gradcheck_forward_ad(self):
        def fn(x, y):
            return x + y, y

        def bad_fn(x, y):
            # Hacky way to check if we're currently inside a forward ad level
            is_running_forward_ad = fwAD._current_level >= 0

            if is_running_forward_ad:
                y_p, y_d = fwAD.unpack_dual(y)
                y = fwAD.make_dual(y_p, y_d * 1.1)

            return x + y, y

        err_msg = "Jacobian computed with forward mode mismatch for output 0 with respect to input 1"

        for fast_mode in [True, False]:
            # Test for all inputs and outputs being real
            x = torch.rand(2, dtype=torch.double, requires_grad=True)
            y = torch.rand(2, dtype=torch.double, requires_grad=True)

            gradcheck(fn, (x, y), check_forward_ad=True, fast_mode=fast_mode)
            with self.assertRaisesRegex(RuntimeError, err_msg):
                gradcheck(bad_fn, (x, y), check_forward_ad=True, fast_mode=fast_mode)

            def basic_mul(x):
                return torch.view_as_real(torch.resolve_conj(x * 1j))
            gradcheck(basic_mul, x, check_forward_ad=True, fast_mode=fast_mode)

            # Test for one input and one output being complex
            x = torch.rand(2, dtype=torch.cdouble, requires_grad=True)

            gradcheck(fn, (x, y), check_forward_ad=True, fast_mode=fast_mode)
            with self.assertRaisesRegex(RuntimeError, err_msg):
                gradcheck(bad_fn, (x, y), check_forward_ad=True, fast_mode=fast_mode)

            # Test for all inputs and outputs being complex
            y = torch.rand(2, dtype=torch.cdouble, requires_grad=True)

            gradcheck(fn, (x, y), check_forward_ad=True, fast_mode=fast_mode)
            with self.assertRaisesRegex(RuntimeError, err_msg):
                gradcheck(bad_fn, (x, y), check_forward_ad=True, fast_mode=fast_mode)

    def test_gradcheck_forward_ad_runs_with_no_requires_grad(self):
        # Currently requires_grad is used as a easy way for gradcheck to know
        # which inputs of the function are meant to be differentiable
        # This test checks that when the inputs are passed to the function they should not have
        # requires_grad=True even though they may have requires_grad=True when passed
        # to gradcheck
        class UserFn(Function):
            @staticmethod
            def forward(ctx, x, y):
                if fwAD._current_level >= 0:
                    self.assertFalse(x.requires_grad)
                    self.assertFalse(y.requires_grad)
                return x.clone(), y.clone()

            @staticmethod
            def jvp(ctx, x_t, y_t):
                return x_t, y_t

        x = torch.rand(2, dtype=torch.double, requires_grad=True)
        y = torch.rand(2, dtype=torch.double, requires_grad=True)

        gradcheck(UserFn.apply, (x, y), check_forward_ad=True, check_undefined_grad=False, check_backward_ad=False,
                  check_batched_grad=False, check_batched_forward_grad=False)

        gradcheck(UserFn.apply, (x, y), check_forward_ad=True, check_undefined_grad=True, check_backward_ad=False,
                  check_batched_grad=False, check_batched_forward_grad=False)

        gradcheck(UserFn.apply, (x, y), check_forward_ad=True, check_undefined_grad=True, check_backward_ad=False,
                  check_batched_grad=False, check_batched_forward_grad=True)

        x = torch.rand(2, dtype=torch.double, requires_grad=True)
        y = torch.rand(2, dtype=torch.double, requires_grad=False)
        gradcheck(UserFn.apply, (x, y), check_forward_ad=True, check_undefined_grad=True, check_backward_ad=False,
                  check_batched_grad=False, check_batched_forward_grad=True)

    def test_gradcheck_forward_ad_respects_requires_grad(self):
        # Currently requires_grad is used as a easy way for gradcheck to know
        # which inputs of the function are meant to be differentiable
        jvp_count = [0]

        class UserFn(Function):
            @staticmethod
            def forward(ctx, x, y):
                return x.clone(), y.clone()

            @staticmethod
            def jvp(ctx, x_t, y_t):
                jvp_count[0] += 1
                return x_t, y_t

        # NB: In slow gradcheck we need to loop through numel times so use numel = 1 to ensure
        #     that fast and slow have the same counts
        x = torch.rand(1, dtype=torch.double, requires_grad=True)
        y = torch.rand(1, dtype=torch.double, requires_grad=True)
        gradcheck(UserFn.apply, (x, y), check_forward_ad=True, check_undefined_grad=False, check_backward_ad=False,
                  check_batched_grad=False, check_batched_forward_grad=False)
        self.assertEqual(jvp_count[0], 2)  # (2) once per input
        jvp_count = [0]

        gradcheck(UserFn.apply, (x, y), check_forward_ad=True, check_undefined_grad=True, check_backward_ad=False,
                  check_batched_grad=False, check_batched_forward_grad=False)
        self.assertEqual(jvp_count[0], 6)  # (+4): (once with normal ZT (+1), once with efficient ZT (+1)) for each input (x2)
        jvp_count = [0]

        gradcheck(UserFn.apply, (x, y), check_forward_ad=True, check_undefined_grad=True, check_backward_ad=False,
                  check_batched_grad=False, check_batched_forward_grad=True)
        self.assertEqual(jvp_count[0], 12)  # (+6): (compute batch of 2 with vmap (+1), with a loop (+2)) for each input (x2)
        jvp_count = [0]

        # Repeat the previous test except we mark one input with requires_grad=False
        # NB: _test_undefined_forward_mode is only (+1), when function has single differentiable input, not (+2)!
        #     Otherwise, other counts are halved.
        x = torch.rand(1, dtype=torch.double, requires_grad=True)
        y = torch.rand(1, dtype=torch.double, requires_grad=False)
        gradcheck(UserFn.apply, (x, y), check_forward_ad=True, check_undefined_grad=True, check_backward_ad=False,
                  check_batched_grad=False, check_batched_forward_grad=True)
        self.assertEqual(jvp_count[0], 5)  # 1 + 1 + 3

    def test_gradcheck_check_forward_or_backward_only(self):
        """Depending on settings for check_forward_ad and check_backward_ad, the
        correct codepaths should be reached (or not reached)
        """
        fwd_fail_err_msg = "FAIL FWD"
        bwd_fail_err_msg = "FAIL BWD"

        class UserFn(Function):
            @staticmethod
            def forward(ctx, foo, fwd_bad, bwd_bad):
                ctx.fwd_bad = fwd_bad
                ctx.bwd_bad = bwd_bad
                return foo * 2

            @staticmethod
            def vjp(ctx, gO):
                if ctx.bwd_bad:
                    raise RuntimeError(bwd_fail_err_msg)
                else:
                    return 2 * gO, None, None

            @staticmethod
            def jvp(ctx, gI, _1, _2):
                if ctx.fwd_bad:
                    raise RuntimeError(fwd_fail_err_msg)
                else:
                    return 2 * gI

        for fast_mode in (True, False):
            for check_forward_ad in (True, False):
                for check_backward_ad in (True, False):
                    for fwd_bad in (True, False):
                        for bwd_bad in (True, False):
                            fwd_should_fail = fwd_bad and check_forward_ad
                            bwd_should_fail = bwd_bad and check_backward_ad

                            def run():
                                gradcheck(UserFn.apply, (x, fwd_bad, bwd_bad), check_forward_ad=check_forward_ad,
                                          check_backward_ad=check_backward_ad, check_undefined_grad=check_backward_ad,
                                          check_batched_grad=check_backward_ad, fast_mode=fast_mode)

                            x = torch.rand(2, dtype=torch.double, requires_grad=True)

                            if not check_forward_ad and not check_backward_ad:
                                with self.assertRaisesRegex(AssertionError, "Expected at least one of"):
                                    run()
                                continue

                            if not fwd_should_fail and not bwd_should_fail:
                                run()
                            else:
                                # If both fail, backward AD failure "hides" forward AD failure
                                if fwd_should_fail:
                                    fail_msg = fwd_fail_err_msg
                                if bwd_should_fail:
                                    fail_msg = bwd_fail_err_msg
                                with self.assertRaisesRegex(RuntimeError, fail_msg):
                                    run()

    def test_gradcheck_forward_ad_batched_grad(self):
        x = torch.rand(2, dtype=torch.double, requires_grad=True)

        # multiple inputs and outputs with non-tensors inputs
        def fn1(a: torch.Tensor, b: int):
            return a.clone(), a + 1
        gradcheck(fn1, (x, 1), check_forward_ad=True, check_backward_ad=False, check_batched_grad=False,
                  check_undefined_grad=False, check_batched_forward_grad=True)

        # unrelated inputs: tangent for c is None
        def fn2(a: torch.Tensor, c: torch.Tensor):
            return a.clone()
        gradcheck(fn2, (x, x.clone()), check_forward_ad=True, check_backward_ad=False, check_batched_grad=False,
                  check_undefined_grad=False, check_batched_forward_grad=True)

        class Fn(Function):
            @staticmethod
            def forward(ctx, foo):
                return foo * 2

            @staticmethod
            def vjp(ctx, gO):
                return gO * 2

            @staticmethod
            def jvp(ctx, gI):
                torch.randn_like(gI)
                return gI * 2

        msg = "vmap: We do not yet support calling random operations inside of vmap"
        with self.assertRaisesRegex(RuntimeError, msg):
            gradcheck(Fn.apply, (x,), check_forward_ad=True, check_batched_forward_grad=True)

    def test_version_counter(self):
        x = torch.randn(1, 2)

        # In-place op bumps version
        x_saved_version = x._version
        x.add_(1).add_(1)
        self.assertTrue(x._version > x_saved_version)

        # Differentiable view shares version counter
        xz = x[:]
        self.assertTrue(x._version == xz._version)
        xz.add_(1)
        self.assertTrue(x._version == xz._version)

        # `x.data = y` preserves version counter of `x`
        x_saved_version = x._version
        x.data = torch.randn(2, 3)
        self.assertTrue(x._version == x_saved_version)
        x.add_(1)
        self.assertTrue(x._version > x_saved_version)
        # Make sure `x` is still using the same version counter it shares with `xz`
        self.assertTrue(x._version == xz._version)

        # In-place op on `xz` also updates version of `x`,
        # because they share the version counter
        xz.add_(1)
        self.assertTrue(x._version == xz._version)

    def test_set_data_tensorimpl_type(self):
        # Dense tensor has impl of type `TensorImpl`, while sparse tensor has impl
        # of type `SparseTensorImpl`.
        x = torch.randn(1, 2)
        x_s = torch.sparse_coo_tensor(torch.zeros([1, 1]), torch.ones([1]))
        with self.assertRaisesRegex(RuntimeError, 'incompatible tensor type'):
            x.data = x_s

    def test_set_data_preserve_pyobj(self):
        a = torch.randn(1, 2)
        b = torch.randn(1, 2)
        b_id_saved = id(b)
        b.data = a
        self.assertTrue(b_id_saved == id(b))

    def test_set_data_self_requires_grad(self):
        a = torch.tensor(1.0, requires_grad=True)
        b = torch.tensor(2.0)
        c = torch.tensor(3, dtype=torch.int64)
        a.data = b
        with self.assertRaisesRegex(RuntimeError, 'must be floating point or complex dtype'):
            a.data = c

    @unittest.skipIf(IS_WINDOWS, "Skipping because doesn't work for windows")
    def test_thread_shutdown(self):
        code = """import torch
from torch.autograd import Function
class MyFunction(Function):
    @staticmethod
    def forward(ctx, x):
        return x

    @staticmethod
    def backward(ctx, grad):
        return grad

# Run on cuda if it is available to ensure that the worker thread
# is properly initialized by the time we exit.
device = "cuda" if torch.cuda.is_available() else "cpu"

for shape in [(1,), ()]:
    v = torch.ones(shape, requires_grad=True, device=device)
    MyFunction.apply(v).backward()
"""
        s = TestCase.runWithPytorchAPIUsageStderr(code)
        # The autograd engine creates worker threads only when GPU devices are present.
        # So make sure that we do shutdown threads when we're testing cuda and make sure
        # that there is no thread to shutdown when we're not using cuda.
        if TEST_CUDA or torch.backends.mps.is_available():
            self.assertRegex(s, "PYTORCH_API_USAGE torch.autograd.thread_shutdown")
        else:
            self.assertNotRegex(s, "PYTORCH_API_USAGE torch.autograd.thread_shutdown")

    @unittest.skipIf(IS_MACOS, "Fails with SIGBUS on macOS; https://github.com/pytorch/pytorch/issues/25941")
    def test_deep_reentrant(self):

        class DeepReentrant(Function):
            @staticmethod
            def forward(ctx, x):
                with torch.enable_grad():
                    ctx.x = Variable(x.detach(), requires_grad=True)
                    ctx.x = ctx.x - 1
                return ctx.x.detach()

            @staticmethod
            def backward(ctx, x):
                if ctx.x < 0:
                    return x
                with torch.enable_grad():
                    DeepReentrant.apply(ctx.x).sum().backward()
                return x

        # Test stack overflow escape mechanism
        v = torch.tensor(2000.0, requires_grad=True)
        # This will cause stack overflow if reentrant calls are handled
        # in the same thread recursively
        DeepReentrant.apply(v).sum().backward()

        # Test stack overflow escape mechanism multiple times
        # to ensure reusing workers in the pool works fine
        v2 = torch.tensor(200.0, requires_grad=True)
        DeepReentrant.apply(v2).sum().backward()

    def test_reentrant_priority(self):
        order = []

        class MyFunction(Function):
            @staticmethod
            def forward(ctx, x):
                return x

            @staticmethod
            def backward(ctx, x):
                order.append("MyFunction")
                return x

        class Reentrant(Function):
            @staticmethod
            def forward(ctx, x):
                with torch.enable_grad():
                    ctx.x = Variable(x.detach(), requires_grad=True)
                    ctx.x = ctx.x - 1
                return ctx.x.detach()

            @staticmethod
            def backward(ctx, x):
                order.append("Reentrant")
                if ctx.x < 0:
                    return x
                with torch.enable_grad():
                    Reentrant.apply(ctx.x).backward()
                return x

        a = MyFunction.apply(torch.tensor(6.0, requires_grad=True))
        b = Reentrant.apply(torch.tensor(9.0, requires_grad=True))
        v = a * b
        v.backward()
        # The tasks for the Reentrant and MyFunction backward() will be added
        # to the queue in the autograd engine at the same time. The backward
        # for Reentrant will be executed first, which will then add other
        # backward tasks to the queue. We want to ensure all the reentrant tasks
        # are prioritized over the MyFunction backward task regardless of their
        # sequence numbers
        self.assertEqual(len(order), 11)
        self.assertEqual(order.count("Reentrant"), 10)
        self.assertEqual(order[-1], "MyFunction")


    @slowTest
    def test_checkpointing(self):
        num_inp = 2000
        nz_inp = 10
        nz_out = 10
        nz_bottleneck = 1000

        # small proxy network for some complex reasoning we want to do per input
        module = nn.Sequential(
            nn.Linear(nz_inp, nz_bottleneck),
            nn.ReLU(),
            nn.Linear(nz_bottleneck, nz_inp)
        )

        feat_combined = []
        for r in range(num_inp):
            data_r = torch.empty(1, nz_inp)
            data_r.uniform_()
            data_r.requires_grad = True
            feat_r = checkpoint(module, data_r, use_reentrant=True)
            feat_combined.append(feat_r)

        # compute mean as a proxy for some joint reasoning
        mean_combined = torch.stack(feat_combined).mean()
        mean_combined.backward()

    def _test_checkpointing_non_reentrant_autocast(self, device_type):
        for enabled in [True, False]:
            def foo(x, y, z):
                # torch.mm is on autocast's list of ops that should run in
                # the autocast precision
                x = torch.mm(x, y)
                y = torch.mm(x, z)
                z = torch.mm(z, z)
                expected_dtype = (
                    torch.float32 if not enabled else torch.bfloat16
                )
                self.assertEqual(expected_dtype, z.dtype)
                return z

            x = torch.randn(3, 3, requires_grad=True)
            y = torch.randn(3, 3, requires_grad=True)
            z = torch.randn(3, 3, requires_grad=True)
            if device_type == 'cuda':
                x = x.cuda()
                y = y.cuda()
                z = z.cuda()

            with torch.autocast(enabled=enabled, device_type=device_type, dtype=torch.bfloat16):
                loss = checkpoint(foo, x, y, z, use_reentrant=False)
                loss = loss.sum()

            # Without saving + recasting the autocast type, would raise error in autograd
            # about mismatched dtypes.
            loss.backward()  # triggers recomputation to check it runs in bfloat

    def test_checkpointing_non_reentrant_autocast_cpu(self):
        """
        Test that autocast args such as the dtype are preserved during non-reentrant
        checkpoint recomputation on CPU.
        """
        self._test_checkpointing_non_reentrant_autocast(device_type='cpu')

    @unittest.skipIf(
        not torch.cuda.is_available() or not torch.cuda.is_bf16_supported(),
        "Test requires CUDA bf16 support"
    )
    def test_checkpointing_non_reentrant_autocast_gpu(self):
        """
        Test that autocast args/kwargs such as the dtype are preserved during
        non-reentrant checkpoint recomputation on GPU.
        """
        self._test_checkpointing_non_reentrant_autocast(device_type='cuda')

    @unittest.skipIf(not torch.cuda.is_available(), "Test requires CUDA")
    @slowTest
    def test_checkpointing_without_reentrant_memory_savings(self):
        class MyModel(nn.Module):
            def __init__(self, n, use_checkpoint, use_reentrant):
                super().__init__()
                self.n = n
                self.use_checkpoint = use_checkpoint
                self.use_reentrant = use_reentrant
                self.layers = nn.ModuleList()
                for i in range(self.n):
                    layer = nn.Sequential(
                        nn.Linear(256, 256), nn.Linear(256, 256), nn.Linear(256, 256)
                    )
                    self.layers.append(layer)
                # pre-allocate the grad so that increased memory usage is mainly
                # due to activations.
                for layer in self.layers:
                    for lin in layer:
                        lin.weight.grad = torch.ones_like(lin.weight)
                        lin.bias.grad = torch.ones_like(lin.bias)

            def forward(self, x):
                for i in range(self.n):
                    if not self.use_checkpoint:
                        x = self.layers[i](x)
                    else:
                        x = checkpoint(self.layers[i], x, use_reentrant=self.use_reentrant)

                return x

        model_no_checkpoint = MyModel(8, use_checkpoint=False, use_reentrant=False).cuda()
        model_reentrant_checkpoint = MyModel(8, use_checkpoint=True, use_reentrant=True).cuda()
        model_no_reentrant_checkpoint = MyModel(8, use_checkpoint=True, use_reentrant=False).cuda()

        x = torch.randn(100, 256, requires_grad=True, device='cuda')

        torch.cuda.reset_peak_memory_stats()
        loss = model_no_checkpoint(x.clone()).sum()
        loss.backward()
        mem_no_checkpoint = torch.cuda.max_memory_allocated()

        torch.cuda.reset_peak_memory_stats()
        loss = model_reentrant_checkpoint(x.clone()).sum()
        loss.backward()
        mem_reentrant_checkpoint = torch.cuda.max_memory_allocated()

        torch.cuda.reset_peak_memory_stats()
        loss = model_no_reentrant_checkpoint(x.clone()).sum()
        loss.backward()
        mem_no_reentrant_checkpoint = torch.cuda.max_memory_allocated()

        self.assertTrue(mem_reentrant_checkpoint < mem_no_checkpoint)
        self.assertTrue(mem_no_reentrant_checkpoint < mem_no_checkpoint)

    def test_checkpointing_without_reentrant_custom_function_works(self):
        msg = "Unpack is being triggered for a tensor that was already unpacked once"

        class MyFunc(torch.autograd.Function):
            @staticmethod
            def forward(ctx, x, y, z):
                w = x * y * z
                out = w + w
                ctx.save_for_backward(x, y, z, w, out)
                return out

            @staticmethod
            def backward(ctx, grad_out):
                x, y, z, w, out = ctx.saved_tensors
                # Accessing the saved Tensors a second time will raise because
                # recomputed tensors get cleared as soon as they are unpacked.
                # A recomputation is only triggered if your backward has a new
                # graph-task id.
                with self.assertRaisesRegex(RuntimeError, msg):
                    x_2, y_2, z_2, w_2, out_2 = ctx.saved_tensors
                return x, y, z

        x = torch.tensor(1., requires_grad=True)
        y = torch.tensor(2., requires_grad=True)
        z = torch.tensor(3., requires_grad=True)

        def foo(x, y, z):
            x = x * y * z
            y = y * y * z
            z = z * z
            out = MyFunc.apply(x, y, z)
            return out

        out = checkpoint(foo, x, y, z, use_reentrant=False)
        out.sum().backward()

    def test_checkpointing_without_reentrant_with_context_fn(self):
        class VerboseTorchDispatchMode(TorchDispatchMode):
            def __init__(self):
                self.operators = []

            def __torch_dispatch__(self, func, types, args=(), kwargs=None):
                if kwargs is None:
                    kwargs = {}
                self.operators.append(func.__name__)
                return func(*args, **kwargs)

        x = torch.tensor(1., requires_grad=True)
        verbose_mode = VerboseTorchDispatchMode()

        def context_fn():
            return verbose_mode, contextlib.nullcontext()
        out = checkpoint(lambda x: x.exp(), x, use_reentrant=False, context_fn=context_fn)
        self.assertEqual(verbose_mode.operators, ['exp.default'])

        verbose_mode.operators = []

        def context_fn():
            return contextlib.nullcontext(), verbose_mode
        out = checkpoint(lambda x: x.exp(), x, use_reentrant=False, context_fn=context_fn)
        out.backward()
        self.assertEqual(
            verbose_mode.operators,
            ['exp.default', 'detach.default', 'detach.default']
        )

        with self.assertRaisesRegex(Exception, "only supported when use_reentrant=False"):
            out = checkpoint(lambda x: x.sin(), x, use_reentrant=True, context_fn=context_fn)

    def test_checkpoint_warns_if_use_reentrant_not_passed_explcitly(self):
        a = torch.randn(1, requires_grad=True)

        # Passing explicitly should not warn
        self.assertNotWarn(lambda: checkpoint(lambda x: x, a, use_reentrant=False))

        # Not passing explicitly warns
        with self.assertWarnsOnceRegex(UserWarning, ".*the use_reentrant parameter should be passed explicitly.*"):
            checkpoint(lambda x: x, a)

    def test_checkpoint_sequential_warns_if_use_reentrant_not_passed_explcitly(self):
        a = torch.randn(3, requires_grad=True)
        modules_list = [
            torch.nn.Linear(3, 3),
            torch.nn.Linear(3, 3),
            torch.nn.Linear(3, 3)
        ]

        # Passing explicitly should not warn
        self.assertNotWarn(lambda: checkpoint_sequential(modules_list, 3, a, use_reentrant=False))

        # Not passing explicitly warns
        with self.assertWarnsOnceRegex(UserWarning, ".*the use_reentrant parameter should be passed explicitly.*"):
            checkpoint_sequential(modules_list, 3, a)

    def test_checkpoint_detects_non_determinism(self):
        def save_3_tensors(x):
            out = x.sin().exp()
            out = out.sin()
            return out

        def save_2_tensors(x):
            return x.sin().exp()

        def save_2_tensors_alt(x):
            return x.sin() * torch.tensor([1., 2.])

        def get_non_det_fn(orig_fn, recompute_fn):
            counter = [0]

            def fn(x):
                if counter[0] == 0:
                    counter[0] += 1
                    return orig_fn(x)
                else:
                    return recompute_fn(x)
            return fn

        a = torch.randn(1, requires_grad=True)

        # Save fewer tensors during recompute
        fn = get_non_det_fn(orig_fn=save_3_tensors, recompute_fn=save_2_tensors)
        with self.assertRaisesRegex(RuntimeError, "A different number of tensors was saved"):
            out = checkpoint(fn, a, use_reentrant=False)
            out.backward()

        # Save more tensors during recompute
        fn = get_non_det_fn(orig_fn=save_2_tensors, recompute_fn=save_3_tensors)
        with torch.utils.checkpoint.set_checkpoint_early_stop(False):
            with self.assertRaisesRegex(RuntimeError, "trying to save more tensors during recomputation"):
                out = checkpoint(fn, a, use_reentrant=False)
                out.backward()

        fn = get_non_det_fn(orig_fn=save_2_tensors, recompute_fn=save_3_tensors)
        # If early stopping is enabled, we would not raise (the results would be correct anyway)
        out = checkpoint(fn, a, use_reentrant=False)
        out.backward()

        # Save the same number of tensors but the shape is different
        fn = get_non_det_fn(orig_fn=save_2_tensors, recompute_fn=save_2_tensors_alt)
        with self.assertRaisesRegex(RuntimeError, "tensors have different metadata"):
            out = checkpoint(fn, a, use_reentrant=False)
            out.backward()

        # Get the debug message if debug=True
        fn = get_non_det_fn(orig_fn=save_2_tensors, recompute_fn=save_2_tensors_alt)

        with self.assertRaisesRegex(RuntimeError, "You are seeing this error because you passed `debug=True` to checkpoint"):
            out = checkpoint(fn, a, use_reentrant=False, debug=True)
            out.backward()

        fn = get_non_det_fn(orig_fn=save_2_tensors, recompute_fn=save_2_tensors_alt)

        with self.assertRaisesRegex(RuntimeError, "You are seeing this error because you passed `debug=True` to checkpoint"):
            with torch.utils.checkpoint.set_checkpoint_debug_enabled(True):
                out = checkpoint(fn, a, use_reentrant=False, debug=False)
                out.backward()

        fn = get_non_det_fn(orig_fn=save_2_tensors, recompute_fn=save_2_tensors_alt)

        with self.assertRaisesRegex(RuntimeError, "Recomputed values for the following tensors have different"):
            with torch.utils.checkpoint.set_checkpoint_debug_enabled(False):
                out = checkpoint(fn, a, use_reentrant=False, debug=True)
                out.backward()



    def test_access_saved_tensor_twice_without_recomputation_works(self):
        count = [0]

        def foo(a):
            count[0] += 1
            b = a * a
            c = a * b
            d = torch.exp(a)
            return d

        a = torch.randn(5, requires_grad=True)
        d = checkpoint(foo, a, use_reentrant=False)
        self.assertEqual(count[0], 1)
        # Recomputed variables only persist within a particular backward call.
        # If _saved_result is accessed outside of a backward, it will trigger
        # a recompute. And afterwards, those recomputed results are immediately
        # cleared.
        d.grad_fn._saved_result
        self.assertEqual(count[0], 2)
        # Second access will trigger another recompute
        d.grad_fn._saved_result
        self.assertEqual(count[0], 3)
        # Backward clears the saved variable
        d.sum().backward()
        self.assertEqual(count[0], 4)
        # Now it raises an error
        with self.assertRaisesRegex(
            RuntimeError,
            "or directly access saved tensors after they have already been freed"
        ):
            d.grad_fn._saved_result

    @slowTest
    @parametrize("input_requires_grad", [True, False])
    def test_checkpointing_without_reentrant(self, input_requires_grad):
        """
        Basic test for checkpoint without reentrant autograd.
        """
        num_inp = 2000
        nz_inp = 10
        nz_out = 10
        nz_bottleneck = 1000

        # small proxy network for some complex reasoning we want to do per input
        module = nn.Sequential(
            nn.Linear(nz_inp, nz_bottleneck),
            nn.ReLU(),
            nn.Linear(nz_bottleneck, nz_inp)
        )

        # Module holder for testing activation checkpointing with no_reentrant
        # supports kwargs.
        class MyModule(nn.Module):
            def __init__(self, mod):
                super().__init__()
                self.module = mod

            def forward(self, data):
                return self.module(data)

        module = MyModule(mod=module)

        # Run model with and without checkpointing and verify gradients are
        # equivalent, regardless of if inputs require grads or not.
        module_copy = deepcopy(module)

        feat_combined = []
        feat_combined_no_checkpoint = []
        for r in range(num_inp):
            data_r = torch.empty(1, nz_inp)
            data_r.uniform_()
            data_r.requires_grad = input_requires_grad
            data_r_copy = data_r.clone()
            feat_r = checkpoint(module, data=data_r, use_reentrant=False)
            feat_combined.append(feat_r)
            feat_r_no_checkpoint = module_copy(data_r)
            feat_combined_no_checkpoint.append(feat_r_no_checkpoint)


        # compute mean as a proxy for some joint reasoning
        mean_combined = torch.stack(feat_combined).mean()
        mean_combined.backward()
        mean_combined_no_checkpoint = torch.stack(feat_combined_no_checkpoint).mean()
        mean_combined_no_checkpoint.backward()

        for checkpoint_param, param in zip(module.parameters(), module_copy.parameters()):
            self.assertEqual(checkpoint_param.grad, param.grad)

    def test_checkpoint_valid_reset_on_error(self):
        a = torch.randn(2, 2, requires_grad=True)

        with self.assertRaisesRegex(Exception, "Checkpointing is not compatible with .grad()"):
            b = checkpoint(torch.exp, a, use_reentrant=True).sum()
            torch.autograd.grad(b, (a,))

        c = checkpoint(torch.exp, a, use_reentrant=True).sum()
        c.backward()

    @parametrize("use_reentrant", [True, False])
    def test_checkpointing_without_reentrant_detached_tensor(self, use_reentrant):
        class NoGradModule(torch.nn.Module):
            def __init__(self):
                super().__init__()
                self.linear = nn.Linear(2, 2, bias=False)
                self.lin2 = nn.Linear(2, 2, bias=False)

            def forward(self, x):
                with torch.no_grad():
                    return self.lin2(self.linear(x))

        module = NoGradModule()

        err_ctx = (
            self.assertRaisesRegex(
                RuntimeError,
                "none of output has requires_grad=True"
            )
            if use_reentrant
            else contextlib.nullcontext()
        )

        a = torch.randn(2, 2, requires_grad=True)
        for _ in range(3):
            with err_ctx:
                # out does not require grad
                out = checkpoint(module, a, use_reentrant=use_reentrant)
                # Make loss require grad, otherwise we would run into
                # "element 0 of tensors does not require grad and does not have a grad_fn"
                out += a
                out.sum().backward()

    def test_checkpointing_without_reentrant_correct_grad(self):
        """
        Verifies that correct gradients are calculated for checkpoint
        without reentrant autograd, for both backward() and autograd.grad().
        """
        a = torch.randn(2, 2, requires_grad=True)

        b = torch.exp(a).sum()
        b.backward()
        b_grad = a.grad

        a.grad = None
        c = checkpoint(torch.exp, a, use_reentrant=False).sum()
        c.backward()
        c_grad = a.grad

        a.grad = None
        d = checkpoint(torch.exp, a, use_reentrant=False).sum()
        d_grad, = torch.autograd.grad(d, (a,))

        self.assertEqual(b_grad, c_grad)
        self.assertEqual(b_grad, d_grad)

    def test_checkpointing_without_reentrant_dataparallel(self):
        """
        Verifies gradient correctness when checkpoint without reentrant autograd
        is used in conjunction with DataParallel.
        """
        class LinearModule(torch.nn.Module):
            def __init__(self):
                super().__init__()
                self.linear = nn.Linear(2, 2, bias=False)

            def forward(self, inp):
                return self.linear(inp)

        a = torch.randn(2, 2, requires_grad=True)
        if torch.cuda.is_available():
            a = a.cuda()

        model = LinearModule()
        if torch.cuda.is_available():
            model = model.cuda()

        b = deepcopy(model)(a).sum()
        b.backward()
        b_grad = a.grad

        a.grad = None

        module = torch.nn.DataParallel(deepcopy(model))
        c = checkpoint(module, a, use_reentrant=False).sum()
        c.backward()
        c_grad = a.grad

        self.assertEqual(b_grad, c_grad)

    def test_checkpointing_without_reentrant_parameter_used_in_an_out(self):
        """
        Ensures that gradient hooks are only called once per tensor.
        """
        w = torch.randn(10, 10, requires_grad=True)
        count = 0

        def hook(grad):
            nonlocal count
            count += 1

        w.register_hook(hook)
        x = torch.rand(10, 10, requires_grad=True)
        h = w * x  # Using w outside the checkpoint
        out = checkpoint(lambda x: w * x, h, use_reentrant=False)  # Using w inside the checkpoint

        out.sum().backward()
        # should only call hook once
        self.assertEqual(count, 1)

    def test_checkpointing_without_reentrant_arbitrary_input_output(self):
        """
        Ensures checkpointing without reentrant autograd works with functions
        with arbitrary input/output structures.
        """

        class MyModel(torch.nn.Module):
            def __init__(self):
                super().__init__()
                self.layer = torch.nn.Linear(5, 5, bias=False)

            def forward(self, dict_input):
                tensor = dict_input["tensor"]
                return {
                    "result": self.layer(tensor)
                }

        model_no_checkpoint = MyModel()
        model_checkpoint_without_reentrant = deepcopy(model_no_checkpoint)

        inp = {
            "tensor": torch.randn(5, 5)
        }

        out_no_checkpoint = model_no_checkpoint(inp)["result"].sum()

        out_checkpoint = checkpoint(
            model_checkpoint_without_reentrant,
            inp,
            use_reentrant=False
        )["result"].sum()

        self.assertEqual(out_checkpoint, out_no_checkpoint)

        out_no_checkpoint.backward()
        out_checkpoint.backward()

        for param, checkpoint_param in zip(model_no_checkpoint.parameters(), model_checkpoint_without_reentrant.parameters()):
            self.assertEqual(param.grad, checkpoint_param.grad)

    def test_callback_adds_callback(self):
        called = [0]

        def callback_final():
            called[0] += 1

        def callback_adds_callback():
            called[0] += 1
            Variable._execution_engine.queue_callback(callback_final)

        class MyFunc(Function):
            @staticmethod
            def forward(ctx, input):
                return input

            @staticmethod
            @once_differentiable
            def backward(ctx, grad):
                Variable._execution_engine.queue_callback(callback_adds_callback)
                return grad

        a = torch.rand((3, 3), requires_grad=True)
        b = MyFunc.apply(a)
        b.sum().backward()

        self.assertEqual(called[0], 2)

    @unittest.skipIf(not TEST_CUDA, "test requires CUDA")
    def test_callback_propagates_errors_from_device_thread(self):
        def callback():
            raise RuntimeError("blah")

        def hook_with_callback(*args):
            torch.autograd.Variable._execution_engine.queue_callback(callback)

        t = torch.tensor([1., 2.], requires_grad=True, device=torch.device("cuda"))
        t.register_hook(hook_with_callback)
        output = t ** 2
        loss = output.sum()

        with self.assertRaisesRegex(RuntimeError, "blah"):
            loss.backward()

    def _test_reentrant_with_callbacks(self, install_callbacks_in_depths):
        counter = {}
        counter["inner"] = 0
        counter["outer"] = 0

        def inc_inner_counter():
            counter["inner"] += 1

        def inc_outer_counter():
            counter["outer"] += 1

        class MyFunc(Function):
            @staticmethod
            def forward(ctx, input):
                return input

            @staticmethod
            @once_differentiable
            def backward(ctx, input):
                if 1 in install_callbacks_in_depths:
                    # Add a callback to execute.
                    Variable._execution_engine.queue_callback(inc_inner_counter)

                return input

        class MyReentrantFunc(Function):
            @staticmethod
            def forward(ctx, input):
                return input

            @staticmethod
            @once_differentiable
            def backward(ctx, input):
                if 0 in install_callbacks_in_depths:
                    # Add a callback to execute.
                    Variable._execution_engine.queue_callback(inc_outer_counter)
                # Reentrant backward call.
                tmp_inp = input.detach().requires_grad_()
                with torch.enable_grad():
                    tmp_out = (MyFunc.apply(tmp_inp)).sum()
                tmp_out.backward()
                return input

        t1 = torch.rand((3, 3), requires_grad=True)
        t2 = MyReentrantFunc.apply(t1)
        t3 = t2.sum()
        torch.autograd.backward([t3])

        return counter

    def test_reentrant_with_callbacks_depth_0(self):
        # Verify callback is called only once.
        ret = self._test_reentrant_with_callbacks([0])
        self.assertEqual(1, ret["outer"])
        self.assertEqual(0, ret["inner"])

    def test_reentrant_with_callbacks_depth_1(self):
        # Verify callback is called only once.
        ret = self._test_reentrant_with_callbacks([1])
        self.assertEqual(0, ret["outer"])
        self.assertEqual(1, ret["inner"])

    def test_reentrant_with_callbacks_both_depths(self):
        # Verify callback is called twice.
        ret = self._test_reentrant_with_callbacks([0, 1])
        self.assertEqual(1, ret["outer"])
        self.assertEqual(1, ret["inner"])

    def test_reentrant_with_leaf_variable_hook(self):
        handle = None
        param = torch.rand(10, requires_grad=True)

        def add_gradient_penalty_to_grad(grad):
            handle.remove()
            old_param_grad = grad
            param.grad = None
            # Add some sort of gradient penalty by directly updating the gradients
            with torch.enable_grad():
                g = grad.detach().requires_grad_()
                new_param = param.detach().requires_grad_()
                out = ((g * 2) + new_param).sum()
                out.backward()
            res = g.grad + grad
            param.grad = old_param_grad
            return res

        handle = param.register_hook(add_gradient_penalty_to_grad)
        # Forward pass
        tmp = (param * param)
        loss = tmp.sum()
        # Compute the gradients
        loss.backward()

    def test_reentrant_with_non_leaf_variable_hook(self):
        handle = None
        param = torch.rand(10, requires_grad=True)

        def manual_increase_gradient(grad):
            handle.remove()
            # Add some sort of gradient penalty by directly updating the gradients
            with torch.enable_grad():
                g = grad.detach().requires_grad_()
                out = ((g * 2) + 5).sum()
                out.backward()
            res = g.grad + grad
            return res

        # Forward pass
        tmp = (param * param)
        handle = tmp.register_hook(manual_increase_gradient)
        loss = tmp.sum()
        # Compute the gradients
        loss.backward()
        self.assertEqual(param.grad, 6 * param)

    def test_grad_fn_attr_bindings(self):
        # Check that the getter of each type returns what we want
        # See `gen_autograd_functions.py` for how the getters are generated
        #
        # This test is only meant to check if the codegen'd bindings work
        # Please help update this test if you update the names of any the fields we check!
        #
        a = torch.ones(1, requires_grad=True)
        b = torch.zeros(1, requires_grad=True)
        out1 = torch.stack([a, b], dim=0)
        out2 = (a * 2) * b
        # TODO: I don't think we have a backward saving a list of tensors
        #       at the moment. It used to be stack, but for no reason...
        #       see discussion in #84993
        # self.assertEqual(out.grad_fn._saved_tensors, (a, b))              # TewnsorList -> Tuple[Tensor]
        self.assertEqual(out2.grad_fn._saved_self, a * 2)
        self.assertIsInstance(out2.grad_fn._saved_self, torch.Tensor)
        self.assertIsInstance(out2.grad_fn._raw_saved_self, torch._C._autograd.SavedTensor)
        self.assertEqual(out1.grad_fn._saved_dim, 0)                       # int64_t -> int
        self.assertIsInstance(out1.grad_fn._saved_dim, int)

        out2.grad_fn._raw_saved_self.register_hooks(lambda x: x, lambda x: x)

        out2.sum().backward()
        with self.assertRaisesRegex(RuntimeError, "after they have already been freed"):
            out2.grad_fn._saved_self
        # TODO: interestingly, this only happens if indexing into a list grad_fn._raw_saved_tensors[0],
        #       not when using a saved tensor, see discussion in #84993
        # with self.assertRaisesRegex(RuntimeError, "after they have already been freed"):
        #     out2.grad_fn._raw_saved_self
        self.assertEqual(out1.grad_fn._saved_dim, 0)

        a = torch.ones(2, 2, requires_grad=True)
        indices = torch.tensor([0, 1])
        out = a[:, indices]
        self.assertEqual(out.grad_fn._saved_indices, (None, indices))     # c10::List<c10::optional<Tensor>> -> Tuple[Tensor?]
        self.assertIsInstance(out.grad_fn._saved_indices[1], torch.Tensor)
        self.assertIsInstance(out.grad_fn._raw_saved_indices[1], torch._C._autograd.SavedTensor)
        self.assertEqual(out.grad_fn._saved_self_sym_sizes, a.shape)          # SymIntArrayRef -> Tuple[SymInt]
        self.assertIsInstance(out.grad_fn._saved_self_sym_sizes[0], int)

        out.grad_fn._raw_saved_indices[1].register_hooks(lambda x: x, lambda x: x)
        with self.assertRaisesRegex(RuntimeError, "None is forbidden"):
            out.grad_fn._raw_saved_indices[0].register_hooks(lambda x: x, lambda x: x)

        out = a.mean()
        self.assertEqual(out.grad_fn._saved_self_sym_sizes, a.shape)          # IntArrayRef -> Tuple[int]

        a = torch.ones(2, 2, requires_grad=True)
        out = a * a
        out.grad_fn._raw_saved_self.register_hooks(lambda x: x, lambda x: x)
        out.sum().backward()
        with self.assertRaisesRegex(RuntimeError, "after it has been freed"):
            out.grad_fn._raw_saved_self.register_hooks(lambda x: x, lambda x: x)

        a = torch.ones(1, 1, 2, requires_grad=True)
        out = torch.nn.functional.interpolate(a, 4, mode="linear")
        self.assertEqual(out.grad_fn._saved_output_size, (4,))            # c10::optional<IntArrayRef> -> int[]?
        self.assertIsInstance(out.grad_fn._saved_output_size[0], int)
        self.assertEqual(out.grad_fn._saved_align_corners, False)         # bool -> bool
        self.assertIsInstance(out.grad_fn._saved_align_corners, bool)
        if hasattr(out.grad_fn, '_saved_scale_factors'):
            self.assertIsNone(out.grad_fn._saved_scale_factors)           # c10::optional<ArrayRef<double>> -> float[]?
        else:
            self.assertIsNone(out.grad_fn._saved_scales)                  # c10::optional<ArrayRef<double>> -> float[]?

        a = torch.ones(1, 1, 3, 3, requires_grad=True)
        out = nn.Conv2d(1, 1, 3)(a)
        self.assertEqual(out.grad_fn._saved_bias_sym_sizes_opt, (1,))     # c10::optional<SymIntArrayRef> -> SymInt[]?
        out = nn.Conv2d(1, 1, 3, bias=False)(a)
        # TODO: This is BAD! we converted a c10::nullopt into a (0,)
        self.assertEqual(out.grad_fn._saved_bias_sym_sizes_opt, (0,))

        a = torch.ones(1, 3, 3, requires_grad=True)
        out = torch.addbmm(a.squeeze(0), a, a)
        self.assertEqual(out.grad_fn._saved_batch1_sym_argsize_0, 1)      # int64_t
        self.assertEqual(out.grad_fn._saved_batch1_sym_argsize_1, 3)      # int64_t

        a = torch.ones(1, 1, 3, 3, requires_grad=True)
        out = torch.nn.functional.unfold(a, 3)
        self.assertEqual(out.grad_fn._saved_self_sym_argsize_minus_2, 3)  # SymInt
        self.assertEqual(out.grad_fn._saved_self_sym_argsize_minus_1, 3)  # SymInt

        a = torch.ones(1, 1, 2, requires_grad=True)
        out = torch.nn.functional.interpolate(a, scale_factor=0.5, mode="linear")
        self.assertEqual(out.grad_fn._saved_scales, 0.5)

        a = torch.ones(2, 2, requires_grad=True)
        out = torch.pdist(a, p=1)
        self.assertEqual(out.grad_fn._saved_p, 1.)                        # double -> float
        self.assertIsInstance(out.grad_fn._saved_p, float)

        a = torch.ones(1, 1, 2, requires_grad=True)
        out = torch.logit(a, 1.)
        self.assertEqual(out.grad_fn._saved_eps, 1.)                      # c10:optional<double> -> float?
        self.assertIsInstance(out.grad_fn._saved_eps, float)
        out = torch.logit(a)
        self.assertIsNone(out.grad_fn._saved_eps)

        if torch._C.has_lapack:
            a = torch.ones(1, 1, requires_grad=True)
            q, r = torch.linalg.qr(a, mode="reduced")
            self.assertEqual(q.grad_fn._saved_mode, "reduced")                # std::string -> str

        a = torch.tensor([1.], requires_grad=True)
        out = torch.div(a, 2., rounding_mode="trunc")
        self.assertEqual(out.grad_fn._saved_rounding_mode, "trunc")       # c10::optional<std::string> -> str?
        out = torch.div(a, 2., rounding_mode=None)
        self.assertIsNone(out.grad_fn._saved_rounding_mode)               # c10::optional<std::string> -> str?

        x = torch.zeros(5, requires_grad=True)
        out = torch.threshold(x, threshold=(1 + 0j), value=(1 + 0j))
        self.assertIsInstance(out.grad_fn._saved_threshold, complex)      # Scalar(complex double) -> complex
        cfloat = torch.tensor(1 + 0j, dtype=torch.complex64)
        out = torch.threshold(x, threshold=cfloat, value=(1 + 0j))
        self.assertIsInstance(out.grad_fn._saved_threshold, complex)      # Scalar(complex float) -> complex
        out = torch.threshold(x, threshold=1., value=1.)
        self.assertIsInstance(out.grad_fn._saved_threshold, float)        # Scalar(floating point) -> float
        out = torch.threshold(x, threshold=1, value=1)
        self.assertIsInstance(out.grad_fn._saved_threshold, int)          # Scalar(integral) -> int
        out = torch.threshold(x, threshold=False, value=False)
        self.assertIsInstance(out.grad_fn._saved_threshold, bool)         # Scalar(bool) -> bool

        a = torch.ones(2, 2, requires_grad=True)
        out = a.as_strided((3,), (1,), 1)
        self.assertEqual(out.grad_fn._saved_storage_offset, 1)            # c10:optional<int64_t> -> int?
        self.assertIsInstance(out.grad_fn._saved_storage_offset, int)
        out = a.as_strided((3,), (1,))
        self.assertIsNone(out.grad_fn._saved_storage_offset)

        a = torch.ones(2, requires_grad=True)
        out = torch.tanh(a)
        self.assertEqual(out, out.grad_fn._saved_result)                  # saved variable when output

        a = torch.randn(3, 5, requires_grad=True)
        b = torch.tensor([1, 0, 4])
        loss = nn.NLLLoss()
        out = loss(a, b)
        self.assertIsNone(out.grad_fn._saved_weight)
        loss = nn.NLLLoss(weight=torch.ones((5,)))
        out = loss(a, b)
        self.assertEqual(out.grad_fn._saved_weight, torch.ones((5,)))     # c10:optional<Tensor> -> Tensor?

        out.sum().backward()
        with self.assertRaisesRegex(RuntimeError, "after they have already been freed"):
            out.grad_fn._saved_weight

        num_tensors = 3
        input_tensors = [torch.ones(2, 2, requires_grad=True) for _ in range(num_tensors)]
        scalars = [0.0 for _ in range(num_tensors)]                       # ArrayRef<Scalar> -> Tuple[Scalar, ...]
        results = torch._foreach_maximum(input_tensors, scalars)
        for t in results:
            self.assertEqual(t.grad_fn._saved_scalars, scalars)


    def test_cant_create_saved_tensors(self):
        with self.assertRaisesRegex(RuntimeError, "Trying to create a SavedTensor object from Python is forbidden"):
            torch.autograd.SavedTensor()

    def test_custom_function_saved_tensors(self):
        def getFn(save=True):
            class MyFn(Function):
                @staticmethod
                def forward(ctx, x):
                    if save:
                        ctx.save_for_backward(x, None)
                    return x

                @staticmethod
                def backward(ctx, g):
                    return g

            return MyFn

        a = torch.randn(5, requires_grad=True)

        y = getFn(True).apply(a)

        self.assertEqual((a, None), y.grad_fn.saved_tensors)
        saved = y.grad_fn._raw_saved_tensors
        self.assertIsInstance(saved[0], torch._C._autograd.SavedTensor)
        # We can't tell the underlying tensor is None without unpacking it
        self.assertIsInstance(saved[1], torch._C._autograd.SavedTensor)

        # We catch that error when the user calls register_hooks on it
        with self.assertRaisesRegex(RuntimeError, "None is forbidden"):
            saved[1].register_hooks(lambda x: x, lambda x: x)

        with self.assertRaisesRegex(TypeError, "incompatible function arguments"):
            saved[0].register_hooks(lambda x: x)
        with self.assertRaisesRegex(TypeError, "incompatible function arguments"):
            saved[0].register_hooks(1, 1)
        saved[0].register_hooks(lambda x: x, lambda x: x)
        with self.assertRaisesRegex(RuntimeError, "already been set"):
            saved[0].register_hooks(lambda x: x, lambda x: x)
        y.sum().backward()

        # Using a reference to the SavedTensor object after the
        # saved variables have been released can lead to undefined behavior
        del saved
        with self.assertRaisesRegex(RuntimeError, "after they have already been freed"):
            y.grad_fn._raw_saved_tensors
        with self.assertRaisesRegex(RuntimeError, "after they have already been freed"):
            y.grad_fn.saved_tensors

        y = getFn(False).apply(a)
        self.assertEqual(y.grad_fn.saved_tensors, ())
        self.assertEqual(y.grad_fn._raw_saved_tensors, ())

    def test_autograd_node_isinstance(self):
        # Node is a "virtual" base class of codegen'd nodes. This means that
        # isinstance and issubclass are overridden, but mro is unchanged
        Node = torch.autograd.graph.Node

        a = torch.rand(3, 3, requires_grad=True)
        b = a.exp()

        # Some nodes have codegened registrations to the torch._C._function module
        self.assertIsInstance(b.grad_fn, Node)
        self.assertTrue(issubclass(type(b.grad_fn), Node))
        self.assertTrue(Node not in type(b.grad_fn).mro())

        # Other nodes have manual registrations to the torch._C._function module
        self.assertNotIsInstance(torch._C._functions.AccumulateGrad, Node)
        self.assertTrue(issubclass(torch._C._functions.AccumulateGrad, Node))
        self.assertIsInstance(b.grad_fn.next_functions[0][0], Node)
        self.assertTrue(issubclass(torch._C._functions.DelayedError, Node))

        # Special cases
        self.assertNotIsInstance(None, Node)
        self.assertNotIsInstance(1, Node)
        self.assertNotIsInstance(Node, Node)
        self.assertTrue(issubclass(Node, Node))

        # Custom function case
        self.assertTrue(issubclass(torch.autograd.function.BackwardCFunction, Node))

        class Func(torch.autograd.Function):
            @staticmethod
            def forward(ctx, x):
                self.assertIsInstance(ctx, Node)
                return x

            @staticmethod
            def backward(ctx, x):
                self.assertIsInstance(ctx, Node)
                return x

        out = Func.apply(a)
        self.assertIsInstance(out.grad_fn, Node)
        self.assertTrue(issubclass(type(out.grad_fn), Node))
        self.assertTrue(Node not in type(out.grad_fn).mro())
        out.sum().backward()

    def test_autograd_views_codegen(self):
        # This is not necessarily the absolute correct behavior, but this is the current
        # one. This test is here to make sure that any change to this behavior is detected
        # and not silent. The TODOs below mark the places with unexpected behavior.
        # Note that any change in these test will be BC-breaking and should be done carefully.

        # This test checks the behavior of two codegen functions (view_as and unbind)
        # with respect to view tracking and inplace operation on the output.

        def run_test(grad_mode, requires_grad, is_view, should_raise_tuple):
            def maybe_check_raise(fn, should_raise):
                self.assertTrue(should_raise is None or isinstance(should_raise, str))
                if should_raise is not None:
                    with self.assertRaisesRegex(RuntimeError, should_raise):
                        fn()
                else:
                    fn()

            inp = torch.rand(2, requires_grad=requires_grad).clone()
            with torch.set_grad_enabled(grad_mode):
                out = inp.view_as(inp)
            # Are they differentiable views?
            self.assertTrue(out._is_view() == is_view)
            # Are inplace allowed?
            maybe_check_raise(lambda: out.add_(1), should_raise_tuple[0])

            inp = torch.rand(2, requires_grad=requires_grad).clone()
            with torch.set_grad_enabled(grad_mode):
                out = inp.unbind()
            # Are they differentiable views?
            self.assertTrue(out[0]._is_view() == is_view)
            self.assertTrue(out[1]._is_view() == is_view)
            # Are inplace allowed?
            maybe_check_raise(lambda: out[0].add_(1), should_raise_tuple[1])
            maybe_check_raise(lambda: out[1].add_(1), should_raise_tuple[2])

        # should_raise contains None if it should not raise
        # should_raise contains a string of the error if it should raise
        # The 3 elements are for view_as, first output of unbind and second output of unbind
        run_test(grad_mode=True, requires_grad=False, is_view=True,
                 should_raise_tuple=(None, None, None))
        inp_change_err = "Output {} of UnbindBackward0 is a view and is being modified inplace."
        run_test(grad_mode=True, requires_grad=True, is_view=True,
                 should_raise_tuple=(None, inp_change_err.format("0"), inp_change_err.format("1")))
        leaf_grad_err = "A view was created in no_grad mode and is being modified inplace"
        run_test(grad_mode=False, requires_grad=True, is_view=True,
                 should_raise_tuple=(leaf_grad_err, leaf_grad_err, leaf_grad_err))
        run_test(grad_mode=False, requires_grad=False, is_view=True,
                 should_raise_tuple=(None, None, None))

    def test_inplace_not_requires_grad(self):
        class MyFn(torch.autograd.Function):
            @staticmethod
            def forward(ctx, inp):
                return inp.view_as(inp)

            @staticmethod
            def backward(ctx, grad):
                return grad

        # Original Tensor does not require grad
        a = torch.rand(1, 2)

        # Tensor being written does require grad
        b = torch.rand(1, requires_grad=True)

        # Take an invalid view on 'a' that should raise an error (warns during deprecation)
        view_a = MyFn.apply(a)

        with self.assertRaisesRegex(RuntimeError, "This view was created inside a custom Function"):
            view_a += b

        # Extra test for copy_ that is a manual implementation and could be easily
        # forgotten when the codegen is updated (warns during deprecation)
        a = torch.rand(1, 2)
        b = torch.rand(1, requires_grad=True)
        view_a = MyFn.apply(a)

        with self.assertRaisesRegex(RuntimeError, "This view was created inside a custom Function"):
            view_a.copy_(b)

        # Functions that should throw must properly throw
        a = torch.rand(1, 2)
        b = torch.rand(1, requires_grad=True)
        view_a = a.unbind()[0]
        with self.assertRaisesRegex(RuntimeError, "This view is the output of a function that returns "
                                                  "multiple views."):
            view_a.copy_(b)

        # Sanity check that views that should work still work
        a = torch.rand(1, 2)
        b = torch.rand(1, requires_grad=True)
        a.select(1, 0).copy_(b)

    def _do_test_autograd_simple_views_python(self, dtype):
        # This is not necessarily the absolute correct behavior, but this is the current
        # one. This test is here to make sure that any change to this behavior is detected
        # and not silent. The TODOs below mark the places with unexpected behavior.
        # Note that any change in these test will be BC-breaking and should be done carefully.

        # This checks the autograd.Function behavior when we return one or multiple outputs
        # while one of these is an input, a view of an input or of a temporary tensor.

        # This indicator is used to track how many times the backward function was called
        bw_called = [0]
        # This indicator is used to check if the argument `ga` contains non-zero values
        ga_nz = [False]

        class IdOneOutput(Function):
            @staticmethod
            def forward(ctx, a, b, make_view):
                if make_view:
                    a = a.narrow(0, 0, 2)
                else:
                    a = a.clone()
                return a

            @staticmethod
            def backward(ctx, ga):
                bw_called[0] += 1
                return ga, None, None

        class IdTwoOutput(Function):
            @staticmethod
            def forward(ctx, a, b, make_view):
                if make_view:
                    a = a.narrow(0, 0, 2)
                else:
                    a = a.clone()
                return a, a + b

            @staticmethod
            def backward(ctx, ga, gab):
                bw_called[0] += 1
                if ga.eq(0).all():
                    ga_nz[0] = False
                else:
                    ga_nz[0] = True
                return ga + gab, gab, None

        class ViewOfTemp(Function):
            @staticmethod
            def forward(ctx, a, make_view):
                ctx.save_for_backward(a)
                if make_view:
                    a = a.narrow(0, 0, 2)
                else:
                    a = a.clone()
                b = a.clone()
                return b.select(0, 0)

            @staticmethod
            def backward(ctx, grad):
                bw_called[0] += 1
                a, = ctx.saved_tensors
                res = torch.zeros_like(a)
                res.select(0, 0).copy_(grad)
                return res, None

        fn_id_to_inplace_on_view_err_msg = {
            "one_output": ("Output 0 of IdOneOutputBackward is a view and is being "
                           "modified inplace. This view was created inside a custom Function"),
            "two_output": ("Output 0 of IdTwoOutputBackward is a view and is being modified inplace."
                           " This view is the output of a function that returns multiple views."),
            "view_of_temp": ("Output 0 of ViewOfTempBackward is a view and is being "
                             "modified inplace. This view was created inside a custom Function")
        }

        for fn_id in ["one_output", "two_output", "view_of_temp"]:
            for inplace in [True, False]:
                for make_view in [True, False]:
                    # Used for special casing the tests below
                    output_is_a_view = (make_view or fn_id == "view_of_temp")

                    def fn(a, b):
                        # never modify a, b inplace for gracheck
                        a = a.clone()
                        b = b.clone()
                        if fn_id == "two_output":
                            tmp1, tmp2 = IdTwoOutput.apply(a, b, make_view)
                            if inplace:
                                tmp1 += 3
                                tmp2 += 3
                            else:
                                tmp1 = tmp1 + 3
                                tmp2 = tmp2 + 3
                            tmp = tmp1 * tmp2
                        else:
                            if fn_id == "one_output":
                                tmp = IdOneOutput.apply(a, b, make_view)
                            else:
                                tmp = ViewOfTemp.apply(a + b, make_view)
                            if inplace:
                                tmp += 3
                            else:
                                tmp = tmp + 3

                        return tmp.sum()

                    a = torch.ones(2, dtype=dtype, requires_grad=True)
                    b = torch.ones(2, dtype=dtype, requires_grad=True)

                    err_msg = fn_id_to_inplace_on_view_err_msg[fn_id]

                    if not inplace or not output_is_a_view:
                        gradcheck(fn, (a, b), check_batched_grad=False)

                    # Was the custom backward called properly
                    bw_called[0] = 0
                    ga_nz[0] = True  # For the case where the backward is called

                    if inplace and output_is_a_view:
                        with self.assertRaisesRegex(RuntimeError, err_msg):
                            fn(a, b)
                    else:
                        fn(a, b).abs().backward()

                    expected_called = 1
                    expected_ga_nz = True

                    if output_is_a_view and inplace:
                        expected_called = 0

                    self.assertTrue(bw_called[0] == expected_called)
                    self.assertTrue(ga_nz[0] == expected_ga_nz)

    def test_autograd_simple_views_python(self):
        self._do_test_autograd_simple_views_python(torch.double)
        self._do_test_autograd_simple_views_python(torch.cdouble)

    def test_autograd_inplace_views_creation_meta(self):
        # Tests creation_meta properly handled for inplace views

        class Func(torch.autograd.Function):
            @staticmethod
            def forward(ctx, x):
                return x.view_as(x)

            @staticmethod
            def backward(ctx, x):
                return x
        view_custom = Func.apply

        def run_test(fn, fn_type, grad_mode_view, grad_mode_iview, requires_grad, error1, error2):
            # This test checks the behavior of inplace-view functions when
            # the views are created in grad mode or not
            base = torch.rand(2, 3, requires_grad=requires_grad).clone()
            # 1. Create a view with `grad_mode=grad_mode_view`
            with torch.set_grad_enabled(grad_mode_view):
                if fn_type == "multi_view":
                    inp = base.unbind()[0]
                elif fn_type == "custom" :
                    inp = view_custom(base)
                else:
                    inp = base.view_as(base)

            # 2. Perform inplace view with `grad_mode=grad_mode_iview`
            with torch.set_grad_enabled(grad_mode_iview):
                if error1 is not None:
                    with self.assertRaisesRegex(RuntimeError, error1):
                        fn(inp)
                    return
                else:
                    # If error is None, check that runs without error
                    fn(inp)
            # 3. Do inplace on the (new) view
            if error2 is not None:
                with self.assertRaisesRegex(RuntimeError, error2):
                    inp.add_(1)
            else:
                # If error is None, check that runs without error
                inp.add_(1)

        no_grad_err = "A view was created in no_grad mode"
        multi_view_err = "function that returns multiple views"
        custom_err = "view was created inside a custom Function"

        def run_tests(fn):
            for fn_type in ("normal", "multi_view", "custom"):
                for grad_mode_view in (True, False):
                    for grad_mode_iview in (True, False):
                        for requires_grad in (True, False):
                            error1 = None  # expected error when we do inplace_view on original view
                            error2 = None  # expected error when we do inplace on the resulting view

                            if requires_grad:
                                if not grad_mode_view and grad_mode_iview:
                                    error1 = no_grad_err
                                if not grad_mode_view and not grad_mode_iview:
                                    error2 = no_grad_err

                                if fn_type == "multi_view":
                                    if grad_mode_view and grad_mode_iview:
                                        error1 = multi_view_err
                                    if grad_mode_view and not grad_mode_iview:
                                        error2 = multi_view_err

                                if fn_type == "custom":
                                    if grad_mode_view and grad_mode_iview:
                                        error1 = custom_err
                                    if grad_mode_view and not grad_mode_iview:
                                        error2 = custom_err

                            run_test(fn, fn_type, grad_mode_view, grad_mode_iview, requires_grad, error1, error2)

        # This list was created by logging gen_inplace_or_view_type.py
        #   detach_ is excluded for this test because it cannot be applied to
        #   views and thus does not return a view
        run_tests(lambda v: v.as_strided_((1, 0), (2, 2)))
        run_tests(lambda v: v.transpose_(0, 0))
        run_tests(lambda v: v.t_())
        run_tests(lambda v: v.squeeze_(0))
        run_tests(lambda v: v.unsqueeze_(0))
        run_tests(lambda v: v.swapdims_(0, 0))
        run_tests(lambda v: v.swapaxes_(0, 0))

    def test_autograd_print_tensor(self):
        a = torch.ones(1, requires_grad=True)
        a_clone = a.clone()
        self.assertEqual(repr(a), "tensor([1.], requires_grad=True)")
        self.assertEqual(repr(a_clone), "tensor([1.], grad_fn=<CloneBackward0>)")

        with torch.no_grad():
            b = a[:]
            b *= 2

        # Special handling for printing view created in no-grad and modified
        # in-placed in no-grad.
        self.assertEqual(repr(b), "tensor([2.], grad_fn=<Invalid>)")

        class Func(torch.autograd.Function):
            @staticmethod
            def forward(ctx, x):
                return x

            @staticmethod
            def backward(ctx, x):
                return x

        c = Func.apply(a)
        self.assertEqual(repr(c), "tensor([2.], grad_fn=<FuncBackward>)")

    def test_autograd_inplace_view_of_view(self):
        x = torch.zeros(2)
        with torch.no_grad():
            y = x.view(2)
        y.requires_grad_(True)
        z = y.view(2)
        with self.assertRaisesRegex(RuntimeError, "a view of a view .* is being .* inside the no_grad block"):
            z /= 2

        x = torch.zeros(2)
        with torch.inference_mode():
            y = x.view(2)
        y.requires_grad_(True)
        z = y.view(2)
        with self.assertRaisesRegex(RuntimeError, "a view of a view .* is being .* inside the inference_mode"):
            z /= 2

    # TODO This is not the correct behavior -
    # See https://github.com/pytorch/pytorch/issues/49825#issuecomment-794466627
    def test_autograd_inplace_views_cross_dtype(self):
        # This test is here to make sure that any change to this behavior is detected
        # and not silent. The TODOs below mark the places with unexpected behavior.
        a_orig = torch.rand(3, 3, requires_grad=True, dtype=torch.complex64)
        a = a_orig.clone()
        b = torch.view_as_real(a)
        b = b.transpose(0, 1)
        b += 1
        b.backward(torch.arange(0, 18, dtype=torch.float).view(3, 3, 2))
        non_inplace_grad = a_orig.grad

        a_orig = torch.rand(3, 3, requires_grad=True, dtype=torch.complex64)
        a = a_orig.clone()
        b = torch.view_as_real(a)
        b.transpose_(0, 1)
        b += 1
        b.backward(torch.arange(0, 18, dtype=torch.float).view(3, 3, 2))
        inplace_grad = a_orig.grad

        # TODO: this is a bug!
        # once this is fixed, it should have the transpose removed:
        # self.assertEqual(non_inplace_grad, inplace_grad)
        self.assertEqual(non_inplace_grad.T, inplace_grad)

    def test_autograd_multiple_views_python(self):
        # This is not necessarily the absolute correct behavior, but this is the current
        # one. This test is here to make sure that any change to this behavior is detected
        # and not silent. The TODOs below mark the places with unexpected behavior.
        # Note that any change in these test will be BC-breaking and should be done carefully.

        # This checks that multiples views in the forward are properly traced and how they
        # behave with respect to inplace operations.

        # This indicator is used to track how many times the backward function was called
        bw_called = [0]

        class ComplexView(Function):
            @staticmethod
            def forward(ctx, a, idx):
                res = a.narrow(0, idx, 1)
                res = a.select(0, idx)
                ctx.save_for_backward(a)
                ctx.idx = idx
                return res

            @staticmethod
            def backward(ctx, grad):
                bw_called[0] += 1
                a, = ctx.saved_tensors
                res = torch.zeros_like(a)
                res.select(0, ctx.idx).copy_(grad)
                return res, None

        a = torch.ones(2, requires_grad=True)
        idx = 1

        bw_called[0] = 0
        out = ComplexView.apply(a.clone(), idx)
        out.sum().backward()
        self.assertTrue(bw_called[0] == 1)

        out = ComplexView.apply(a.clone(), idx)
        with self.assertRaisesRegex(RuntimeError,
                                    "Output 0 of ComplexViewBackward is a view and is being modified inplace"):
            out += 1

    def test_autograd_python_custom_function_inplace(self):
        # This is not necessarily the absolute correct behavior, but this is the current
        # one. This test is here to make sure that any change to this behavior is detected
        # and not silent. The TODOs below mark the places with unexpected behavior.
        # Note that any change in these test will be BC-breaking and should be done carefully.

        # This test checks custom autograd.Function that perform inplace operations

        bw_called = [0]

        # I) Single output
        class MyAdder(Function):
            @staticmethod
            def forward(ctx, a, b):
                a.add_(b)
                ctx.mark_dirty(a)
                return a

            @staticmethod
            def backward(ctx, grad):
                bw_called[0] += 1
                return grad, grad


        a = torch.ones(2, requires_grad=True)
        b = torch.ones(2, requires_grad=True)

        # No extra inplace
        c = MyAdder.apply(a.clone(), b)
        c.sum().backward()
        self.assertTrue(bw_called[0] == 1)

        # With extra inplace on the output
        bw_called[0] = 0
        c = MyAdder.apply(a.clone(), b)
        c += 2
        c.sum().backward()
        self.assertTrue(bw_called[0] == 1)

        # The input is a view
        bw_called[0] = 0
        c = MyAdder.apply(a.clone().view_as(a), b)
        c.sum().backward()
        self.assertTrue(bw_called[0] == 1)

        # Should not give non-inputs to mark_dirty
        class MyAdderBad(Function):
            @staticmethod
            def forward(ctx, a, b):
                c = 3 * a
                c.add_(b)
                ctx.mark_dirty(c)
                return c

            @staticmethod
            def backward(ctx, grad):
                bw_called[0] += 1
                grad = 3 * grad
                return grad, grad

        a = torch.ones(2, requires_grad=True)
        b = torch.ones(2, requires_grad=True)

        with warnings.catch_warnings(record=True) as w:
            MyAdderBad.apply(a.clone(), b)
        self.assertEqual(len(w), 1)

        # II) Multiple outputs
        class MyBadAdder(Function):
            @staticmethod
            def forward(ctx, a, b):
                a.add_(b)
                ctx.mark_dirty(a)
                return a, a + b

            @staticmethod
            def backward(ctx, ga, gab):
                bw_called[0] += 1
                return ga + gab, ga + gab

        # No extra inplace
        bw_called[0] = 0
        c, d = MyBadAdder.apply(a.clone(), b)
        (c * d).sum().backward()
        self.assertTrue(bw_called[0] == 1)

        # With extra inplace on the output
        bw_called[0] = 0
        c, d = MyBadAdder.apply(a.clone(), b)
        c += 2
        (c * d).sum().backward()
        self.assertTrue(bw_called[0] == 1)

        # The input is a view
        inplace_on_view_err = "your Function modifies inplace an input that is a view of another Tensor"
        with self.assertRaisesRegex(RuntimeError, inplace_on_view_err):
            c, d = MyBadAdder.apply(a.clone().view_as(a), b)

        # III) Inplace + other op
        class MyOutPlaceAdder(Function):
            @staticmethod
            def forward(ctx, a, b):
                a.add_(b)
                ctx.mark_dirty(a)
                return a.clone(), a + b

            @staticmethod
            def backward(ctx, ga, gab):
                bw_called[0] += 1
                return ga + gab, ga + 2 * gab

        # We don't reuse the input
        def fn(a, b):
            orig_a = a.clone().view_as(a)
            c, d = MyOutPlaceAdder.apply(orig_a, b)
            return (c * d).sum()

        bad_mark_dirty_err = "Some elements marked as dirty during the forward method were not returned as output."
        with self.assertRaisesRegex(RuntimeError, bad_mark_dirty_err):
            fn(a, b)

    def test_custom_function_mark_dirty_not_differentiable(self):
        def get_custom_fn(jvp_err):
            class InplaceMul(torch.autograd.Function):
                @staticmethod
                def forward(ctx, x):
                    result = x.mul_(2)
                    ctx.mark_dirty(result)
                    return result

                @staticmethod
                def backward(ctx, grad_output):
                    pass

                @staticmethod
                def jvp(ctx, x_t):
                    if jvp_err:
                        return x_t
                    else:
                        return x_t.mul_(2)
            return InplaceMul

        for requires_grad, jvp_err in product([True, False], repeat=2):
            InplaceMul = get_custom_fn(jvp_err)
            # Make sure that tensor is always returned as-is if marked dirty
            z = torch.tensor(1., requires_grad=requires_grad)
            x = z.clone()
            y = InplaceMul.apply(x)
            self.assertTrue(x is y)
            self.assertEqual(x, z * 2)

            # jvp must properly modify the input grad if mark_dirty is set
            with fwAD.dual_level():
                x_tangent = torch.ones_like(x)
                x_dual = fwAD.make_dual(x, x_tangent)

                if jvp_err:
                    bad_mark_dirty_err = "jvp function must modify the corresponding gradient inplace"
                    with self.assertRaisesRegex(RuntimeError, bad_mark_dirty_err):
                        InplaceMul.apply(x_dual)
                else:
                    out_dual = InplaceMul.apply(x_dual)
                    _, out_tangent = fwAD.unpack_dual(out_dual)
                    self.assertTrue(out_dual is x_dual)
                    self.assertTrue(out_tangent is x_tangent)

    def test_named_tensor_for_complex_views(self):
        names = ["batch", "height", "width", "complex"]
        z = torch.ones((2, 1, 2, 2), requires_grad=True)
        z_named = z.refine_names(*names)
        z_complex = torch.view_as_complex(z_named.rename(None)).refine_names(*names[:-1])
        z_complex.sum().abs().backward()
        expected = torch.ones_like(z_complex).rename(None)
        abs_1_1j = abs(1 + 1j)
        expected.fill_(complex(abs_1_1j / 2, abs_1_1j / 2))
        self.assertEqual(z.grad, torch.view_as_real(expected))

    def test_custom_function_return_view_in_nograd(self):
        class Alias(Function):
            @staticmethod
            def forward(ctx, x):
                return x[:]

            @staticmethod
            def backward(ctx, gx):
                return gx

        inp = torch.rand(2, requires_grad=True)

        with torch.no_grad():
            output = Alias.apply(inp)

        with torch.no_grad():
            expected_output = inp[:]

        # Calling the custom function should operate as if we called an equivalent op
        self.assertEqual(output.requires_grad, expected_output.requires_grad)

        # Check that in-place modification on view throws
        leaf_grad_err = "A view was created in no_grad mode and is being modified inplace"
        with self.assertRaisesRegex(RuntimeError, leaf_grad_err):
            output.zero_()

    def test_custom_function_preserve_torch_function_when_return_as_is(self):
        class Custom(torch.Tensor):
            def __init__(self, data):
                super().__init__()
                self._data = data

            @classmethod
            def __torch_function__(cls, func, types, args=(), kwargs=None):
                kwargs = {} if kwargs is None else kwargs
                args = tuple(a._data if isinstance(a, cls) else a for a in args)
                out = func(*args, **kwargs)
                if isinstance(out, torch.Tensor):
                    out = cls(out)
                return out

        class Fn(torch.autograd.Function):
            @staticmethod
            def forward(ctx, input):
                return input

            @staticmethod
            def backward(ctx):
                pass

        x = Custom(torch.randn(2, 3))
        y = Fn.apply(x)
        self.assertTrue(isinstance(y, Custom))

    def test_grad_mode_restored_reentrant(self):
        class MyFunction(Function):
            @staticmethod
            def forward(ctx, inp):
                return inp.clone()

            @staticmethod
            def backward(ctx, go):
                original = torch._C.is_grad_enabled()
                with torch.enable_grad():
                    self.assertTrue(torch._C.is_grad_enabled())
                    foo = torch.rand(go.size(), requires_grad=True)
                    grad, = torch.autograd.grad(
                        foo ** 3, foo, grad_outputs=go
                    )
                    self.assertTrue(torch._C.is_grad_enabled())
                self.assertTrue(torch._C.is_grad_enabled() == original)
                return grad

        inp = torch.rand(3, requires_grad=True)

        # Case where original==False
        MyFunction.apply(inp).sum().backward()
        # Case where original==True
        MyFunction.apply(inp).sum().backward(create_graph=True)

    def test_power_function(self):
        a = torch.tensor([0., 0., 0.])
        b = torch.tensor([-1., 0., 1.], requires_grad=True)
        c = torch.sum(a**b)
        c.backward()
        self.assertEqual(b.grad, torch.tensor([-inf, 0., 0.]))

        s = 0
        b = torch.tensor([-1., 0., 1.], requires_grad=True)
        c = torch.sum(s**b)
        c.backward()
        self.assertEqual(b.grad, torch.tensor([-inf, 0., 0.]))

    def test_custom_function_error(self):
        class BadFw(Function):
            @staticmethod
            def backward(ctx, foo):
                return foo

        class BadBw(Function):
            @staticmethod
            def forward(ctx, foo):
                return foo.clone()

        class BadBw2(Function):
            @staticmethod
            def forward(ctx, foo):
                return foo.clone()

            @staticmethod
            def backward(ctx, foo):
                return foo

            @staticmethod
            def vjp(ctx, foo):
                return foo

        class BadJvp(Function):
            @staticmethod
            def forward(ctx, foo):
                return foo.clone()

        inp = torch.rand(1, requires_grad=True)
        with self.assertRaisesRegex(NotImplementedError, "must implement the forward"):
            BadFw.apply(inp)

        with self.assertRaisesRegex(RuntimeError, "must implement either the backward"):
            BadBw.apply(inp).sum().backward()

        with self.assertRaisesRegex(RuntimeError, "Implementing both 'backward' and 'vjp'"):
            BadBw2.apply(inp).sum().backward()

        with self.assertRaisesRegex(RuntimeError, "must implement the jvp function"):
            with fwAD.dual_level():
                d = fwAD.make_dual(inp, torch.rand_like(inp))
                res = BadJvp.apply(d)

    def test_custom_function_forward_mode_view_checks(self):
        flag_to_error = {
            "ok": None,
            "not_a_view": "jvp is not returning a view",
            "not_a_view_of_inp": "jvp is not returning a view of the given",
            "not_a_view_of_inp_base": "jvp is not returning a view of the same base",
        }

        class ViewFn(Function):
            @staticmethod
            def forward(ctx, foo, flag):
                ctx.flag = flag
                ctx.size = foo.size()
                return foo.narrow(0, 0, 2)

            @staticmethod
            def vjp(ctx, gO):
                gI = gO.new_zeros(ctx.size)
                gI.narrow(0, 0, 2).copy_(gO)
                return gI, None

            @staticmethod
            def jvp(ctx, gI, _):
                res = gI.narrow(0, 0, 2)
                if ctx.flag != "ok":
                    # Break the view in the gradients!
                    res = res.clone()
                if ctx.flag in ["not_a_view_of_inp", "not_a_view_of_inp_base"]:
                    # Result should be a view, just of the wrong thing
                    res = res.view_as(res)
                return res

        inp = torch.rand(4, 4, dtype=torch.double, requires_grad=True)

        for flag, msg in flag_to_error.items():
            def test_fn(inp):
                if flag == "not_a_view_of_inp_base":
                    inp = inp.view_as(inp)
                return ViewFn.apply(inp, flag)

            if msg is None:
                gradcheck(test_fn, inp, check_forward_ad=True)
            else:
                with self.assertRaisesRegex(RuntimeError, msg):
                    gradcheck(test_fn, inp, check_forward_ad=True)

    def test_custom_function_forward_mode_inplace_checks(self):
        class InplaceFn(Function):
            @staticmethod
            def forward(ctx, foo, flag):
                ctx.mark_dirty(foo)
                ctx.flag = flag
                foo.mul_(2)
                return foo

            @staticmethod
            def vjp(ctx, gO):
                return 2 * gO, None

            @staticmethod
            def jvp(ctx, gI, _):
                if ctx.flag:
                    # Don't do the change inplace
                    return 2 * gI
                else:
                    gI.mul_(2)
                    return gI

        inp = torch.rand(4, 4, dtype=torch.double, requires_grad=True)

        def test_fn(inp, flag):
            inp = inp.clone()
            return InplaceFn.apply(inp, flag)

        gradcheck(test_fn, (inp, False), check_forward_ad=True)

        with self.assertRaisesRegex(RuntimeError, "inplace custom Function is not modifying the forward mode gradients inplace"):
            gradcheck(test_fn, (inp, True), check_forward_ad=True)

    def test_custom_function_forward_mode_wrong_formula(self):
        class UserFn(Function):
            @staticmethod
            def forward(ctx, foo, should_fail):
                ctx.should_fail = should_fail
                return foo * 2

            @staticmethod
            def vjp(ctx, gO):
                return 2 * gO, None

            @staticmethod
            def jvp(ctx, gI, _):
                if ctx.should_fail:
                    # Wrong gradient formula
                    return 3 * gI
                else:
                    return 2 * gI

        inp = torch.rand(10, dtype=torch.double, requires_grad=True)
        gradcheck(UserFn.apply, (inp, False), check_forward_ad=True)

        with self.assertRaisesRegex(RuntimeError, "Jacobian computed with forward mode mismatch for output 0"):
            gradcheck(UserFn.apply, (inp, True), check_forward_ad=True)

    def test_custom_function_forward_mode_non_tensor_before_tensor_args(self):
        class MyFn(torch.autograd.Function):
            @staticmethod
            def forward(ctx, nt, x, nt2, y):
                return x * 2 + y * 3

            @staticmethod
            def jvp(ctx, nt, x_t, nt2, y_t):
                self.assertIsNone(nt)
                self.assertIsNone(nt2)
                return x_t * 2 + y_t * 3

        x = torch.tensor(1., dtype=torch.double)
        t = torch.tensor(1., dtype=torch.double)
        y = torch.tensor(1., dtype=torch.double)

        with fwAD.dual_level():
            dual_x = fwAD.make_dual(x, t)
            MyFn.apply(1, dual_x, 1, y)

        gradcheck(MyFn.apply, (1, x.requires_grad_(True), 1, y.requires_grad_(True)), check_forward_ad=True,
                  check_backward_ad=False, check_batched_grad=False)

    def test_custom_function_forward_mode_forward_is_no_op(self):
        error_regex = "A custom Function's forward is returning a view \\(or an input as-is\\)"

        return_lambdas = {
            # If we return an input as-is in forward, that is treated
            # as if self.view_as(self) is performed. If jvp returns x.view_as(x),
            # this is OK.
            "view_as": lambda x: x.view_as(x),
            # Expect this to raise an error
            "self": lambda x: x,
            # Expect this to raise the same error
            "mul_by_2": lambda x: x * 2,
        }

        for k, fn in return_lambdas.items():
            class MyFn(torch.autograd.Function):
                @staticmethod
                def forward(ctx, x, y):
                    return x + y, x

                @staticmethod
                def vjp(ctx, gO1, gO2):
                    return gO1 + gO2, gO1

                @staticmethod
                def jvp(ctx, x_t, y_t):
                    return x_t + y_t, fn(x_t)

            a = torch.tensor(1., dtype=torch.double, requires_grad=True)
            t = torch.tensor(1., dtype=torch.double)
            b = torch.tensor(1., dtype=torch.double, requires_grad=True)

            c = torch.tensor(1., dtype=torch.double)
            t2 = torch.tensor(1., dtype=torch.double)
            d = torch.tensor(1., dtype=torch.double)

            with fwAD.dual_level():
                a_dual = fwAD.make_dual(a, t)
                c_dual = fwAD.make_dual(c, t2)

                if k == "view_as":
                    _, out2 = MyFn.apply(a_dual, b)
                    self.assertTrue(fwAD.unpack_dual(out2).tangent._base is t)

                    _, out2 = MyFn.apply(c_dual, d)
                    self.assertTrue(fwAD.unpack_dual(out2).tangent._base is t2)
                else:
                    with self.assertRaisesRegex(RuntimeError, error_regex):
                        MyFn.apply(a_dual, b)

                    with self.assertRaisesRegex(RuntimeError, error_regex):
                        MyFn.apply(c_dual, d)

            if k == "view_as":
                gradcheck(MyFn.apply, (a, c), check_forward_ad=True)
            else:
                with self.assertRaisesRegex(RuntimeError, error_regex):
                    gradcheck(MyFn.apply, (a, c), check_forward_ad=True)

    def test_custom_function_save_for_forward(self):
        class Func(torch.autograd.Function):
            @staticmethod
            def forward(ctx, x: torch.Tensor, y: torch.Tensor, z: int):
                ctx.save_for_backward(x, y)
                ctx.save_for_forward(x, y)
                ctx.z = z
                ctx.prod = x * y
                return z * ctx.prod

            @staticmethod
            def jvp(ctx, x_t, y_t, _):
                x_p, y_p = ctx.saved_tensors
                z = ctx.z
                return z * (y_p * x_t + x_p * y_t)

            @staticmethod
            def vjp(ctx, grad_out):
                x, y = ctx.saved_tensors
                z = ctx.z
                return z * grad_out * y, z * grad_out * x, None

        a = torch.tensor(1., requires_grad=True, dtype=torch.double)
        t = torch.tensor(1., dtype=torch.double)
        b = torch.tensor(2., requires_grad=True, dtype=torch.double)
        c = 4

        with fwAD.dual_level():
            a_dual = fwAD.make_dual(a, t)
            out = Func.apply(a_dual, b, c)
            out.backward()

        gradcheck(Func.apply, (a, b, c), check_forward_ad=True)

        # When saved for backward, but not saved for forward
        class Func(torch.autograd.Function):
            @staticmethod
            def forward(ctx, x: torch.Tensor):
                ctx.save_for_backward(x)
                return x.clone()

            @staticmethod
            def jvp(ctx, x_t):
                self.assertEqual(len(ctx.saved_tensors), 0)
                return x_t

            @staticmethod
            def vjp(ctx, grad_out):
                x, = ctx.saved_tensors
                self.assertEqual(len(ctx.saved_tensors), 1)
                return grad_out

        with fwAD.dual_level():
            a_dual = fwAD.make_dual(a, t)
            out = Func.apply(a_dual)
            out.backward()

        gradcheck(Func.apply, (a,), check_forward_ad=True)

    def test_custom_function_forward_mode_non_differentiable(self):
        # returns differentiable type, marked non-differentiable
        class Func(torch.autograd.Function):
            @staticmethod
            def forward(ctx, x, y):
                out = y.clone()
                ctx.mark_non_differentiable(out)
                return x.clone(), out

            @staticmethod
            def jvp(ctx, x_tangent, y_tangent):
                return x_tangent, None

        x = torch.tensor(2.)
        x_tangent = torch.tensor(1.)
        y = torch.tensor(3.)

        with fwAD.dual_level():
            x_dual = fwAD.make_dual(x, x_tangent)
            _, out2_dual = Func.apply(x_dual, y)
            self.assertEqual(fwAD.unpack_dual(out2_dual).tangent, None)

        y = torch.tensor(3)

        # returns non-differentiable type, NOT marked non-differentiable
        class Func(torch.autograd.Function):
            @staticmethod
            def forward(ctx, x, y):
                return x.clone(), y.clone()

            @staticmethod
            def jvp(ctx, x_tangent, y_tangent):
                self.assertIsNone(y_tangent)
                return x_tangent, None

        with fwAD.dual_level():
            x_dual = fwAD.make_dual(x, x_tangent)
            _, out2_dual = Func.apply(x_dual, y)
            self.assertEqual(fwAD.unpack_dual(out2_dual).tangent, None)

        class FuncWrong(torch.autograd.Function):
            @staticmethod
            def forward(ctx, x, y):
                out = y.clone()
                ctx.mark_non_differentiable(out)
                return x.clone(), out

            @staticmethod
            def jvp(ctx, x_tangent, y_tangent):
                return x_tangent, x_tangent.clone()

        with fwAD.dual_level():
            x_dual = fwAD.make_dual(x, x_tangent)
            with self.assertRaisesRegex(RuntimeError, "You should return None at that position instead"):
                FuncWrong.apply(x_dual, y)

        # returns non-tensor
        class Func(torch.autograd.Function):
            @staticmethod
            def forward(ctx, x):
                return x.clone(), object(), x.clone()

            @staticmethod
            def jvp(ctx, x_tangent):
                return x_tangent, None, x_tangent

        with fwAD.dual_level():
            x_dual = fwAD.make_dual(x, x_tangent)
            out_dual, _, out2_dual = Func.apply(x_dual)
            self.assertEqual(fwAD.unpack_dual(out_dual).tangent, x_tangent)
            self.assertEqual(fwAD.unpack_dual(out2_dual).tangent, x_tangent)

    def test_custom_function_local_inplace(self):
        class MyFn(torch.autograd.Function):
            @staticmethod
            def forward(ctx, inp, inplace):
                view = inp.clone()[:3]
                if inplace:
                    view += 2
                return view

            @staticmethod
            def backward(ctx, grad):
                return grad, None

        base = torch.rand(10, requires_grad=True)

        foo = MyFn.apply(base, False)
        self.assertEqual(foo.grad_fn.__class__.__name__, "MyFnBackward")

        foo = MyFn.apply(base, True)
        self.assertEqual(foo.grad_fn.__class__.__name__, "MyFnBackward")

    def test_integer_outputs(self):
        inp = torch.rand(4, requires_grad=True)

        out = inp.argmax()
        self.assertFalse(out.dtype.is_floating_point)
        self.assertFalse(out.requires_grad)

        out = inp.argmin()
        self.assertFalse(out.dtype.is_floating_point)
        self.assertFalse(out.requires_grad)

        out = inp.argsort()
        self.assertFalse(out.dtype.is_floating_point)
        self.assertFalse(out.requires_grad)

        val = torch.rand((), requires_grad=True)

        out = torch.searchsorted(inp, val)
        self.assertFalse(out.dtype.is_floating_point)
        self.assertFalse(out.requires_grad)

        bins = torch.linspace(0, 1.0, steps=100, requires_grad=True)
        vals = torch.rand(5, 5, requires_grad=True)
        out = torch.bucketize(vals, bins)
        self.assertFalse(out.dtype.is_floating_point)
        self.assertFalse(out.requires_grad)

        val = torch.empty(5).requires_grad_()
        out = val.count_nonzero()
        self.assertFalse(out.requires_grad)

        def assert_only_first_requires_grad(res):
            if not isinstance(res, tuple):
                res = (res,)
            self.assertTrue(res[0].requires_grad)
            for out in res[1:]:
                if out is not None:
                    self.assertFalse(out.requires_grad)

        for sort in [True, False]:
            for return_inverse in [True, False]:
                for return_counts in [True, False]:
                    res = torch.unique(inp, sorted=sort, return_inverse=return_inverse,
                                       return_counts=return_counts)
                    assert_only_first_requires_grad(res)

                    res = torch.unique(inp, sorted=sort, return_inverse=return_inverse,
                                       return_counts=return_counts, dim=0)
                    assert_only_first_requires_grad(res)

                    res = torch.unique_consecutive(inp, return_inverse=return_inverse,
                                                   return_counts=return_counts)
                    assert_only_first_requires_grad(res)

                    res = torch.unique_consecutive(inp, return_inverse=return_inverse,
                                                   return_counts=return_counts, dim=0)
                    assert_only_first_requires_grad(res)

                    # Here we test the internal functions to make sure all of them are
                    # covered on top of the public API
                    res = torch._unique(inp, sorted=sort, return_inverse=return_inverse)
                    assert_only_first_requires_grad(res)

                    # This looks public but is actually manually deleted from the
                    # torch namespace in torch/functional.py
                    res = torch._VF.unique_dim(inp, dim=0, sorted=sort, return_inverse=return_inverse,
                                               return_counts=return_counts)
                    assert_only_first_requires_grad(res)

                    # We don't test `unique_dim_consecutive` here.
                    # It looks public but the python binding is actually manually disabled in
                    # tools/autograd/gen_python_functions.py

                    res = torch._unique2(inp, sorted=sort, return_inverse=return_inverse,
                                         return_counts=return_counts)
                    assert_only_first_requires_grad(res)

    def test_custom_function_cycle(self):
        class MyFn(Function):
            @staticmethod
            def forward(ctx, x, metadata):
                x = x.clone()
                ctx.meta = metadata
                ctx.save_for_backward(x)
                return x

            @staticmethod
            def backward(ctx, gO):
                x, = ctx.saved_tensors
                self.assertEqual(x, 3.14)
                self.assertEqual(ctx.meta["foo"], 3.14)
                return gO * x, None

        def get_refs(with_backward):
            a = torch.tensor(3.14, requires_grad=True)

            metadata = {}
            out = MyFn.apply(a, metadata)

            metadata["foo"] = out

            if with_backward:
                out.sum().backward()
                self.assertEqual(a.grad, a)

            return torch._C._WeakTensorRef(out)

        with disable_gc():
            ref = get_refs(False)
            self.assertFalse(ref.expired())
        gc.collect()
        self.assertTrue(ref.expired())

        # The backward clears the saved_variables but not the __dict__
        with disable_gc():
            ref = get_refs(True)
            self.assertFalse(ref.expired())
        gc.collect()
        self.assertTrue(ref.expired())

    def test_create_graph_and_full_backward_hook_cycle(self):
        # If BackwardHook saves grad_output, it can create a cycle when we perform backward
        # with create_graph=True
        #
        #   grad_output -> grad_output.grad_fn -> graph -> hook -> grad_output
        #
        class TestCls:
            # Dummy class for the purpose of creating a weakref
            pass

        def get_ref(input_requires_grad, nb_hooks):
            t = torch.randn(10, requires_grad=input_requires_grad)
            a = torch.tensor(1., requires_grad=True)

            class Test(nn.Module):
                def forward(self, x):
                    return x ** 2 * a ** 2
            mod = Test()

            for _ in range(nb_hooks):
                mod.register_full_backward_hook(lambda a, b, c: None)

            tmp = mod(t)

            # Save dummy object to graph and get a weak ref to it
            test = TestCls()
            ref = weakref.ref(test)
            tmp.grad_fn.metadata["a"] = test

            with set_warn_always_context(True):
                with warnings.catch_warnings(record=True) as w:
                    tmp.exp().sum().backward(create_graph=True)
                    self.assertTrue(len(w) == 1)
                    self.assertTrue("Using backward() with create_graph=True" in str(w[0].message))

            # Remove the backward + create_graph=True cycle
            a.grad = None
            t.grad = None

            return ref

        for nb_hooks in (1, 2, 3):
            for input_requires_grad in (True, False):
                ref_ = get_ref(
                    input_requires_grad=input_requires_grad,
                    nb_hooks=nb_hooks,
                )
                gc.collect()
                self.assertIsNone(ref_())

    @parametrize("use_custom_function", [True, False])
    @parametrize("use_tensor_hook", [True, False])
    def test_hook_closure_cycle(self, use_custom_function, use_tensor_hook):
        # This creates a cycle between the hook and grad_fn_b
        # hook -> closure -> grad_fn_b (python) -> grad_fn (cpp) -> hook (cpp)
        # -> dict -> hook
        #
        # This test is testing that the grad_fn_b (python) only traverses the
        # dict if it is the only one holding a reference to the grad_fn_b (cpp)
        # shared_ptr
        #
        # See: https://github.com/pytorch/pytorch/issues/102174
        class Function(torch.autograd.Function):
            @staticmethod
            def forward(ctx, x):
                return x

            @staticmethod
            def backward(ctx, grad):
                return grad

        class Test:
            pass

        count = [0]

        def scope():
            a = torch.tensor(1., requires_grad=True)
            if use_custom_function:
                b = Function.apply(a)
            else:
                b = a.clone()
            grad_fn_b = b.grad_fn
            obj = Test()

            def hook(*args):
                # Make sure this hook's closure holds onto grad_fn_b
                # This forms a cycle between the hook and grad_fn_b
                # We also hold onto a sentinel object 'obj' to track
                # whether this cycle is still alive. See 'ref' below.
                grad_fn_b
                obj
                count[0] += 1
            if use_tensor_hook:
                b.register_hook(hook)
            else:
                b.grad_fn.register_hook(hook)
            c = b.clone()
            ref = weakref.ref(obj)
            return c, ref

        with disable_gc():
            out, ref = scope()
            out.backward(retain_graph=True)

            gc.collect()

            # Make sure gc does not clear the cycle noted above.
            # e.g. the hook is alive and gets fired even after gc runs
            out.backward(retain_graph=True)
            self.assertEqual(count[0], 2)

            # ref is still alive because the use_count of the cpp grad_fn
            # shared_ptr > 1 since (1) the python grad_fn is alive, and (2) the
            # rest of the graph holds onto the shared_ptr
            self.assertIsNotNone(ref())

            # Then delete the rest of the graph and check that ref is dead
            del out
            gc.collect()
            self.assertIsNone(ref())

    def test_full_backward_hook_double_backward(self):
        x = torch.rand(1, requires_grad=True)
        y = torch.rand_like(x)

        func = torch.nn.MSELoss()
        counter = [0]

        def hook(module, grad_input, grad_output):
            counter[0] += 1

        func.register_full_backward_hook(hook)

        f = func(x, y)

        (gradx_f,) = torch.autograd.grad(f, x, create_graph=True)
        self.assertEqual(counter[0], 1)
        _ = torch.autograd.grad(gradx_f, x)
        # We should not error, and counter should not be incremented
        self.assertEqual(counter[0], 1)

    def test_input_buffer_accum(self):
        leaf = torch.rand(2, 2, requires_grad=True)

        # An op that returns sparse gradients
        ind = torch.tensor([[0, 0]], dtype=torch.long)
        out2 = leaf.gather(0, ind, sparse_grad=True)

        # An op that returns the gradients as-is
        out1 = leaf.clone()

        grad_out1_original = torch.rand_like(out1)
        grad_out1 = grad_out1_original.clone()
        grad_out2 = torch.rand_like(out2)

        torch.autograd.backward((out1, out2), (grad_out1, grad_out2))

        # Given gradients should not be modified inplace
        self.assertEqual(grad_out1, grad_out1_original)

    def test_no_unnecessary_unwrapping(self):
        a = torch.randn(5, requires_grad=True)
        a_orig = a.detach().clone()
        b = a * a
        c = a * b
        d = torch.exp(a)

        # a is leaf
        self.assertIs(b.grad_fn._saved_self, a)
        self.assertIs(b.grad_fn._saved_other, a)
        self.assertIs(c.grad_fn._saved_self, a)

        # b is not an output
        self.assertIs(c.grad_fn._saved_other, b)

        # d is an output
        self.assertEqual(d.grad_fn._saved_result, d)
        self.assertIsNot(d.grad_fn._saved_result, d)

        c.sum().backward()

        with self.assertRaisesRegex(RuntimeError, "after they have already been freed"):
            c.grad_fn._saved_self

        # a is left untouched
        self.assertEqual(a, a_orig)

    def test_saved_variable_version_counter(self):
        a = torch.rand(2, requires_grad=True)

        b = torch.exp(a)

        b_unpacked = b.grad_fn._saved_result
        self.assertEqual(b, b_unpacked)
        self.assertEqual(b._version, b_unpacked._version)

        with torch.no_grad():
            b += 1

        self.assertEqual(b, b_unpacked)
        self.assertEqual(b._version, b_unpacked._version)

    def test_saved_variable_packing_unpacking_saved_original_with_hooks(self):
        # Tests that packing/unpacking a SavedVariable works correctly with user-defined hooks
        # The saved_original / did_not_save_original distinction corresponds to the `save_original`
        # attribute of `SavedVariable`.

        def test(get_input, is_leaf):
            a = get_input()
            grad_fn = a.grad_fn
            y = a * a
            y.grad_fn._raw_saved_self.register_hooks(lambda x: 2 * x, lambda x: x / 2)
            self.assertEqual(a, y.grad_fn._saved_self)
            if not is_leaf:
                self.assertIs(grad_fn, y.grad_fn._saved_self.grad_fn)
                y.sum().backward()
            else:
                y.sum().backward()
                self.assertEqual(2 * a, a.grad)

            a = get_input()
            grad_fn = a.grad_fn
            y = a * a
            y.grad_fn._raw_saved_self.register_hooks(lambda x: 2 * x, lambda x: x)
            self.assertEqual(2 * a, y.grad_fn._saved_self)
            if not is_leaf:
                self.assertIs(grad_fn, y.grad_fn._saved_self.grad_fn)
                y.sum().backward()
            else:
                y.sum().backward()
                self.assertEqual(3 * a, a.grad)

            # double backward
            a = get_input()
            grad_fn = a.grad_fn
            y = a ** 3
            y.grad_fn._raw_saved_self.register_hooks(lambda x: x, lambda x: x)
            s = torch.sum(y)
            g, = torch.autograd.grad(s, (a, ), create_graph=True)
            if not is_leaf:
                self.assertIs(grad_fn, y.grad_fn._saved_self.grad_fn)
                g.sum().backward()
            else:
                g.sum().backward()
                self.assertEqual(6 * a, a.grad)

            a = get_input()
            y = a * a
            y.grad_fn._raw_saved_self.register_hooks(lambda x: x, lambda x: 1)
            with self.assertRaisesRegex(TypeError, "Output of saved tensor unpack_hook expected to be a Tensor"):
                print(y.grad_fn._saved_self)

            a = get_input()
            y = a * a
            with self.assertRaisesRegex(TypeError, "missing 1 required positional argument"):
                y.grad_fn._raw_saved_self.register_hooks(lambda x, b: x, lambda x: x)

            a = get_input()
            y = a * a
            with self.assertRaisesRegex(TypeError, "missing 1 required positional argument"):
                y.grad_fn._raw_saved_self.register_hooks(lambda x, b: (x, b), lambda x: x)

            def inplace_double(x):
                x *= 2
                return x

            a = get_input()
            t = a * a

            with self.assertRaisesRegex(RuntimeError, "A saved tensor pack hook is modifying its input in place."):
                t.grad_fn._raw_saved_self.register_hooks(inplace_double, lambda x: x / 2)

        # leaf
        test(lambda: torch.randn(5, requires_grad=True), True)

        # not leaf, not output
        test(lambda: (1 + torch.randn(5, requires_grad=True)), False)

    def test_saved_variable_saved_original_inplace_detach(self):
        # Detaching a tensor that is saved input raises
        a = torch.tensor(1., requires_grad=True).clone()
        b = a.sin()
        a.detach_()
        with self.assertRaisesRegex(RuntimeError, "Trying to use a saved tensor that has been detached"):
            b.backward()

        # Detaching a tensor that is saved as output is OK
        a = torch.tensor(1., requires_grad=True).clone()
        b = a.exp()
        a.detach_()
        b.backward()

    def test_saved_variable_packing_unpacking_did_not_save_original_with_hooks(self):
        # Tests that packing/unpacking a SavedVariable works correctly with user-defined hooks
        # The saved_original / did_not_save_original distinction corresponds to the `save_original`
        # attribute of `SavedVariable`.

        a = torch.randn(5, requires_grad=True)
        y = torch.exp(a)
        y.grad_fn._raw_saved_result.register_hooks(lambda x: x, lambda x: x)
        self.assertEqual(y, y.grad_fn._saved_result)
        self.assertIs(y.grad_fn, y.grad_fn._saved_result.grad_fn)
        y.sum().backward()
        self.assertEqual(a.grad, y)

    def test_saved_variable_packing_unpacking_saved_original_with_default_hooks(self):
        # Tests that default hooks are properly registered, used and reset
        # The saved_original / did_not_save_original distinction corresponds to the `save_original`
        # attribute of `SavedVariable`.
        # See also:
        #  - test_saved_variable_packing_unpacking_saved_original_with_hooks

        def pack(x):
            warnings.warn("pack")
            return x

        with torch.autograd.graph.saved_tensors_hooks(pack, lambda x: x):
            a = torch.ones(5, requires_grad=True)

            with warnings.catch_warnings(record=True) as w:
                warnings.simplefilter('always')
                y = a * a
                # should raise two warnings from a being saved twice
                self.assertEqual(len(w), 2)

        with torch.autograd.graph.saved_tensors_hooks(lambda x: x, lambda x: x):
            a = torch.randn(5, requires_grad=True)
            y = a * a
            self.assertEqual(a, y.grad_fn._saved_self)
            self.assertEqual(a, y.grad_fn._saved_other)
            y.sum().backward()
            self.assertEqual(2 * a, a.grad)

        with torch.autograd.graph.saved_tensors_hooks(lambda x: 2 * x, lambda x: x / 2):
            a = torch.randn(5, requires_grad=True)
            y = a * a
            self.assertEqual(a, y.grad_fn._saved_self)
            self.assertEqual(a, y.grad_fn._saved_other)
            y.sum().backward()
            self.assertEqual(2 * a, a.grad)

        with torch.autograd.graph.saved_tensors_hooks(lambda x: 2 * x, lambda x: x):
            a = torch.randn(5, requires_grad=True)
            y = a * a
            self.assertEqual(2 * a, y.grad_fn._saved_self)
            self.assertEqual(2 * a, y.grad_fn._saved_other)
            y.sum().backward()
            self.assertEqual(4 * a, a.grad)

        # Exited hooks correctly
        a = torch.randn(5, requires_grad=True)
        y = a * a
        self.assertEqual(a, y.grad_fn._saved_self)
        self.assertEqual(a, y.grad_fn._saved_other)
        y.sum().backward()
        self.assertEqual(2 * a, a.grad)

    def test_saved_variable_packing_unpacking_did_not_save_original_with_default_hooks(self):
        # See also test_saved_variable_packing_unpacking_did_not_save_original_with_hooks

        with torch.autograd.graph.saved_tensors_hooks(lambda x: x, lambda x: x):
            a = torch.randn(5, requires_grad=True)
            y = torch.exp(a)
            self.assertEqual(y, y.grad_fn._saved_result)
            y.sum().backward()
            self.assertEqual(a.grad, y)

    def test_setting_default_saved_variable_hooks_twice_should_not_fail(self):
        with torch.autograd.graph.saved_tensors_hooks(lambda x: x, lambda x: x):
            with torch.autograd.graph.saved_tensors_hooks(lambda x: x, lambda x: x):
                pass

    def test_setting_default_saved_variable_hooks_twice_should_use_inner(self):
        with torch.autograd.graph.saved_tensors_hooks(lambda x: 3 * x, lambda x: 3 * x):
            b = torch.randn(5, requires_grad=True)
            with torch.autograd.graph.saved_tensors_hooks(lambda x: 5 * x, lambda x: 5 * x):
                a = torch.randn(5, requires_grad=True)
                y = a * a
            z = b * b
        y.sum().backward()
        z.sum().backward()
        self.assertEqual(2 * 5 * 5 * a, a.grad)
        self.assertEqual(2 * 3 * 3 * b, b.grad)

    def test_disabling_saved_tensor_hooks(self):
        with torch.autograd.graph.disable_saved_tensors_hooks("error message"):
            with self.assertRaisesRegex(RuntimeError, "error message"):
                with torch.autograd.graph.saved_tensors_hooks(lambda x: x, lambda x: x):
                    pass

        self.assertTrue(torch._C._autograd._saved_tensors_hooks_is_enabled())

        with torch.autograd.graph.saved_tensors_hooks(lambda x: x, lambda x: x):
            with self.assertRaisesRegex(RuntimeError, "error message"):
                with torch.autograd.graph.disable_saved_tensors_hooks("error message"):
                    pass

        self.assertTrue(torch._C._autograd._saved_tensors_hooks_is_enabled())

    def test_disabling_saved_tensor_hooks_nested(self):
        with torch.autograd.graph.disable_saved_tensors_hooks("outer"):
            with torch.autograd.graph.disable_saved_tensors_hooks("inner"):
                with self.assertRaisesRegex(RuntimeError, "inner"):
                    with torch.autograd.graph.saved_tensors_hooks(lambda x: x, lambda x: x):
                        pass

            self.assertFalse(torch._C._autograd._saved_tensors_hooks_is_enabled())

        self.assertTrue(torch._C._autograd._saved_tensors_hooks_is_enabled())

    def test_saved_tensor_hooks_custom_error_propagaation(self):
        class CustomError(Exception):
            pass

        class error_on_pack_hook(torch.autograd.graph.saved_tensors_hooks):
            def __init__(self):
                def pack_hook(x):
                    raise CustomError("pack")

                super().__init__(pack_hook, lambda x: x)

        class error_on_unpack_hook(torch.autograd.graph.saved_tensors_hooks):
            def __init__(self):
                def unpack_hook(x):
                    raise CustomError("unpack")

                super().__init__(lambda x: x, unpack_hook)

        a = torch.tensor(1., requires_grad=True)

        with error_on_pack_hook():
            with self.assertRaisesRegex(CustomError, "pack"):
                out = torch.sin(a)

        with error_on_unpack_hook():
            out = torch.sin(a)
            with self.assertRaisesRegex(CustomError, "unpack"):
                out.backward()

    def test_saved_tensor_hooks_custom_function_intermediates(self):
        class Func(torch.autograd.Function):
            @staticmethod
            def forward(ctx, x):
                intermediate = x.exp()
                ctx.save_for_backward(intermediate.clone().detach_().requires_grad_(True))
                return x.exp()

            @staticmethod
            def backward(ctx, grad_out):
                intermediate, = ctx.saved_tensors
                return grad_out * intermediate

        a = torch.tensor(1., requires_grad=True)

        with torch.autograd.graph.saved_tensors_hooks(lambda x: x, lambda x: x):
            out = Func.apply(a)
        out.backward()

    def test_save_on_cpu_and_checkpoint(self):
        a = torch.randn(2, 2, requires_grad=True)

        b = a.pow(2).pow(2).pow(2).pow(2)
        b.sum().backward()
        b_grad = a.grad.clone()
        a.grad.zero_()

        with torch.autograd.graph.save_on_cpu():
            h = a.pow(2)
            h = checkpoint(lambda x: x.pow(2).pow(2), h, use_reentrant=False)
            c = h.pow(2)
        c.sum().backward()
        c_grad = a.grad.clone()
        a.grad.zero_()

        def f(a):
            h = a.pow(2)
            with torch.autograd.graph.save_on_cpu():
                h = h.pow(2).pow(2)
            return h.pow(2)

        d = checkpoint(f, a, use_reentrant=False)
        d.sum().backward()
        d_grad = a.grad.clone()

        self.assertEqual(b_grad, c_grad)
        self.assertEqual(b_grad, d_grad)

    def test_pack_hook_with_inplace_modification_should_fail(self):
        a = torch.randn(5, requires_grad=True)

        def inc(x):
            x += 1
            return x
        with torch.autograd.graph.saved_tensors_hooks(inc, lambda x: x):
            with self.assertRaisesRegex(RuntimeError, "A saved tensor pack hook is modifying its input in place."):
                y = torch.exp(a)

        y = torch.exp(a)
        with self.assertRaisesRegex(RuntimeError, "A saved tensor pack hook is modifying its input in place."):
            y.grad_fn._raw_saved_result.register_hooks(inc, lambda x: x)

    def test_saving_variable_to_disk(self):
        with tempfile.TemporaryDirectory() as tmp_dir:
            def pack(x):
                name = os.path.join(tmp_dir, str(uuid.uuid4()))
                torch.save(x, name)
                return name

            def unpack(name):
                return torch.load(name)

            with torch.autograd.graph.saved_tensors_hooks(pack, unpack):
                a = torch.ones(5, requires_grad=True)
                y = a * a
                self.assertEqual(a, y.grad_fn._saved_self)

                y.sum().backward()
                self.assertEqual(2 * a, a.grad)

    def test_default_saved_variable_hooks_double_backward(self):
        with torch.autograd.graph.saved_tensors_hooks(lambda x: x, lambda x: x):
            a = torch.randn(5, requires_grad=True)
            y = a ** 3
            s = torch.sum(y)
            g, = torch.autograd.grad(s, (a, ), create_graph=True)
            g.sum().backward()
            self.assertEqual(6 * a, a.grad)


        with torch.autograd.graph.saved_tensors_hooks(lambda x: 2 * x, lambda x: x):
            a = torch.randn(5, requires_grad=True)
            y = a ** 3
            s = torch.sum(y)
        g, = torch.autograd.grad(s, (a, ), create_graph=True)
        g.sum().backward()
        # factor 2 because only a is saved once
        self.assertEqual(6 * 2 * a, a.grad)


        a = torch.randn(5, requires_grad=True)
        y = a ** 3
        s = torch.sum(y)
        with torch.autograd.graph.saved_tensors_hooks(lambda x: 2 * x, lambda x: x):
            g, = torch.autograd.grad(s, (a, ), create_graph=True)
            g.sum().backward()
            # factor 4 because pow_backward is grad * (exp * self.pow(exp - 1))
            # so grad is saved and self (i.e. a) is saved
            self.assertEqual(6 * 4 * a, a.grad)


        with torch.autograd.graph.saved_tensors_hooks(lambda x: 2 * x, lambda x: x):
            a = torch.randn(5, requires_grad=True)
            y = a ** 3
            s = torch.sum(y)
            g, = torch.autograd.grad(s, (a, ), create_graph=True)
            g.sum().backward()
            # combining the two above blocks: 2 * 4 = 8
            # note that in that sense, a is saved twice
            self.assertEqual(6 * 8 * a, a.grad)

    def test_wrapped_number_saved_variable_hooks(self):
        def err_hook(x):
            raise RuntimeError("this hook should not be called")

        with torch.autograd.graph.saved_tensors_hooks(err_hook, err_hook):
            a = torch.randn(5, requires_grad=True)
            out = (a * 3).sum()
            # 3 is saved as a saved tensor because it is a wrapped number, but
            # wrapped numbers should be special cased to not trigger saved variable hooks
            torch.autograd.grad(out, (a,))

    def test_graph_save_on_cpu(self):
        def test(get_input, cuda, pin_memory):
            with torch.autograd.graph.save_on_cpu(pin_memory):
                a = get_input()
                if cuda:
                    a.cuda()
                y = a * a
                self.assertEqual(a, y.grad_fn._saved_self)
                self.assertEqual(a, y.grad_fn._saved_other)
                self.assertEqual(a.dtype, y.grad_fn._saved_self.dtype)
                self.assertEqual(a.layout, y.grad_fn._saved_self.layout)
                if y.is_sparse:
                    y = y.to_dense()
                y.sum().backward()

                actual = 2 * a
                expected = a.grad
                if a.is_sparse:
                    actual = actual.coalesce()
                    expected = expected.coalesce()

                self.assertEqual(actual, expected)

        for cuda in [False] + ([True] if torch.cuda.is_available() else []):
            for pin_memory in [True, False]:
                # FloatTensor
                test(lambda: torch.randn(5, requires_grad=True), cuda, pin_memory)
                # DoubleTensor
                test(lambda: torch.randn(5, requires_grad=True, dtype=torch.double), cuda, pin_memory)
                # Sparse tensor
                x = torch.sparse_coo_tensor(torch.tensor([[1, 1]]).long(), torch.tensor([1., 1.]), requires_grad=True)
                test(lambda: x, cuda, pin_memory)

    @unittest.skipIf(not TEST_CUDA, "test requires CUDA")
    def test_graph_save_on_cpu_cuda(self):
        def f(x):
            a = x + 1
            return a * a

        # with grad
        a = torch.ones(1, requires_grad=True, device="cuda")
        y = f(a)
        memory_with_grad = torch.cuda.memory_allocated()

        del a
        del y

        # without grad
        a = torch.ones(1, requires_grad=True, device="cuda")
        with torch.no_grad():
            y = f(a)
        memory_without_grad = torch.cuda.memory_allocated()

        self.assertGreater(memory_with_grad, memory_without_grad)

        del a
        del y

        # with hooks
        with torch.autograd.graph.save_on_cpu():
            a = torch.ones(1, requires_grad=True, device="cuda")
            y = f(a)
            memory_with_hooks = torch.cuda.memory_allocated()
            self.assertEqual(memory_with_hooks, memory_without_grad)

    def test_multi_grad_all_hooks(self):
        t1 = torch.rand(2, requires_grad=True)
        t2 = torch.rand(2, requires_grad=True)
        t3 = torch.rand(2, requires_grad=True)
        t4 = torch.rand(2, requires_grad=True)

        res = [None] * 4
        count = [0]

        def hook(grads):
            nonlocal res
            count[0] += 1
            res = [g is not None for g in grads]

        handle = torch.autograd.graph.register_multi_grad_hook((t1, t2, t3, t4), hook)

        out = t2 * t3

        out.sum().backward(inputs=(t2, t3), retain_graph=True)
        self.assertEqual(count[0], 1)
        self.assertEqual(res, [False, True, True, False])

        out.sum().backward(inputs=(t1, t4), retain_graph=True)
        self.assertEqual(count[0], 1)

        out.sum().backward(inputs=(t1, t3), retain_graph=True)
        self.assertEqual(count[0], 2)
        self.assertEqual(res, [False, False, True, False])

        class Func(torch.autograd.Function):
            @staticmethod
            def forward(ctx, x):
                return x

            @staticmethod
            def backward(ctx, gO):
                raise RuntimeError("error message")

        out = Func.apply(t2) * t3
        with self.assertRaisesRegex(RuntimeError, "error message"):
            out.sum().backward(inputs=(t2, t3), retain_graph=True)
        self.assertEqual(count[0], 2)

        handle.remove()
        out.sum().backward(inputs=(t1, t3), retain_graph=True)
        self.assertEqual(count[0], 2)

    def test_multi_grad_any_hooks(self):
        hook_id = 0
        any_hook_handles: List[RemovableHandle] = []

        class MultiOutputModule(nn.Module):
            def __init__(self):
                super().__init__()
                self.lin = nn.Linear(3, 3)

            def forward(self, x: torch.Tensor) -> Tuple[torch.Tensor, torch.Tensor]:
                z = self.lin(x)
                out = torch.sin(z), torch.cos(z)
                nonlocal hook_id
                z.register_hook(partial(hook, hook_id))
                hook_id += 1
                any_hook_handles.append(
                    torch.autograd.graph.register_multi_grad_hook(
                        out, partial(hook, hook_id), mode="any"
                    )
                )
                hook_id += 1
                return out

        class Model(nn.Module):
            def __init__(self):
                super().__init__()
                self.mod1 = MultiOutputModule()
                self.mod2 = MultiOutputModule()

            def forward(self, x: torch.Tensor) -> torch.Tensor:
                y = self.mod1(x)
                z = y[0] + y[1]
                return self.mod2(z)

        hook_order: List[int] = []
        hook_count = 0

        def hook(hook_id: int, *unused):
            nonlocal hook_count
            nonlocal hook_order
            hook_count += 1
            hook_order.append(hook_id)

        # Any hooks: IDs 1 and 3; regular hooks: IDs 0 and 2
        model = Model()
        inp = torch.randn((2, 3))
        out = model(inp)
        (out[0] + out[1]).sum().backward()
        # Check that the any-hook runs only once and before the regular hook
        # for each module
        self.assertEqual(len(any_hook_handles), 2)
        self.assertEqual(hook_order, [3, 2, 1, 0])

        hook_id = 0
        hook_order.clear()
        any_hook_handles.clear()
        out = model(inp)
        for handle in any_hook_handles:
            handle.remove()
        (out[0] + out[1]).sum().backward()
        # Check that the any-hook does not run if removed
        self.assertEqual(hook_order, [2, 0])

    def test_multi_grad_hooks_invalid_mode(self):
        t1 = torch.rand(2, requires_grad=True)
        t2 = torch.rand(2, requires_grad=True)
        regex = r"Expects mode to be one of \('all', 'any'\) but got foo"
        with self.assertRaisesRegex(ValueError, regex):
            torch.autograd.graph.register_multi_grad_hook(
                (t1, t2), lambda _: None, mode="foo"
            )

    def test_pynode_destruction_deadlock(self):
        script = """
import torch

class Foo(torch.autograd.Function):
    @staticmethod
    def forward(ctx, x):
        return x.clone()

    @staticmethod
    def forward(ctx, gO):
        return gO.clone()

def get_out():
    inp = torch.rand(2, requires_grad=True)

    # The python function is first so that it runs
    # last in the backward pass
    right = Foo.apply(inp)

    # An op that creates new memory
    left1 = inp.clone()
    # An op that saves its input
    left2 = left1 ** 2

    # Inplace modify so that the backward for
    # left2 always raises an error
    left1 += 1

    # An op that takes both side as input.
    # After running, both side's last op will be in
    # the ready queue
    # And the op for left will run first as it was
    # executed last during the forward
    out = left2 + right

    return out

# Nothing should be global variables here as, from what
# I can see, python leaks all the global objects
get_out().sum().backward()

# This used to deadlock when the PyNode is being destroyed after
# the error is raised.
"""
        try:
            subprocess.check_output(
                [sys.executable, '-c', script],
                stderr=subprocess.STDOUT,
                # On Windows, opening the subprocess with the default CWD makes `import torch`
                # fail, so just set CWD to this script's directory
                cwd=os.path.dirname(os.path.realpath(__file__)),
                # It is ok to have an extra long timeout here as a timeout means the test failed
                timeout=20)
        except subprocess.TimeoutExpired as e:
            self.fail(msg="Example code timed out! See the code sample in the test for details.")
        except subprocess.CalledProcessError as e:
            err_msg = "RuntimeError: one of the variables needed for gradient computation"
            self.assertTrue(err_msg in e.output.decode("utf-8"))

    def test_view_func_replay(self):
        with torch.autograd._force_original_view_tracking(True):
            def _assert_match_metadata(a, b):
                self.assertEqual(a.size(), b.size())
                self.assertEqual(a.stride(), b.stride())
                self.assertEqual(a.storage_offset(), b.storage_offset())
                self.assertEqual(a.device, b.device)
                self.assertEqual(a.dtype, b.dtype)

            def _test_fn(fn, inp, *args):
                outs = fn(inp, *args)
                # handle functions that return multiple views (e.g. split)
                if isinstance(outs, torch.Tensor):
                    outs = [outs]

                for out in outs:
                    self.assertTrue(out._is_view())
                    self.assertTrue(out._base is inp)

                    # forward view_func
                    new_inp = inp.clone()
                    _assert_match_metadata(new_inp, inp)
                    new_out = out._view_func(new_inp)
                    _assert_match_metadata(new_out, out)

                    # reverse view_func
                    new_out = out.detach()
                    new_inp = out._rev_view_func_unsafe(new_out)
                    _assert_match_metadata(new_inp, inp)
                    self.assertTrue(new_inp._is_view())
                    self.assertTrue(new_inp._base is new_out)

            # test individual view ops
            _test_fn(torch.ops.aten.alias.default, torch.rand(2, 2))
            _test_fn(torch.as_strided, torch.rand(2, 2), (4,), (1,))
            _test_fn(torch.chunk, torch.rand(2, 4), 2, -1)
            _test_fn(torch.diagonal, torch.rand(4, 4))
            _test_fn(torch.ops.aten.expand.default, torch.rand(4, 1), (-1, 3))
            _test_fn(torch.narrow, torch.rand(2, 2), 0, 1, 1)
            _test_fn(torch.permute, torch.rand(2, 3, 4), (1, 0, 2))
            _test_fn(torch.select, torch.rand(2, 2), 0, 0)
            _test_fn(torch.ops.aten.slice.Tensor, torch.rand(2, 2), 1, 1, 2)
            _test_fn(torch.split, torch.rand(2, 2), 1)
            _test_fn(torch.split_with_sizes, torch.rand(2, 4), [1, 3], -1)
            _test_fn(torch.squeeze, torch.rand(2, 1, 4))
            _test_fn(torch.squeeze, torch.rand(2, 1, 4), 1)
            _test_fn(torch.squeeze, torch.rand(2, 1, 1, 4), [1, 2])
            _test_fn(torch.t, torch.rand(2, 4))
            _test_fn(torch.transpose, torch.rand(2, 4), 0, 1)
            _test_fn(torch.unbind, torch.rand(1, 5))
            _test_fn(torch.ops.aten.unfold.default, torch.rand(1, 5), 1, 3, 2)
            _test_fn(torch.unsqueeze, torch.rand(2, 4), -2)
            _test_fn(torch.ops.aten.view.default, torch.rand(2, 10), (-1, 5, 2))
            _test_fn(torch.view_as_complex, torch.rand(2, 2))
            _test_fn(torch.view_as_real, torch.rand(2, 2, dtype=torch.cfloat))

            # test view chains
            _test_fn(
                lambda x: x.unsqueeze(-1).transpose(-1, -2).squeeze(1), torch.randn(2, 4))
            _test_fn(
                lambda x: x.chunk(2, -1)[0].transpose(0, 1).unsqueeze(-1), torch.randn(2, 3, 4))
            _test_fn(
                lambda x: x.split_with_sizes([1, 3], -1)[0].chunk(2, -1), torch.randn(2, 3, 4))

            # chains with missing view_func()s use as_strided() to cover the gaps
            def chain_with_only_parent_view_func(x):
                with torch.autograd._force_original_view_tracking(True):
                    x = x.split_with_sizes([1, 3], -1)[0]

                with torch.autograd._force_original_view_tracking(False):
                    x = x.chunk(2, -1)

                return x

            _test_fn(chain_with_only_parent_view_func, torch.randn(2, 3, 4))

            def chain_with_only_current_view_func(x):
                with torch.autograd._force_original_view_tracking(False):
                    x = x.split_with_sizes([1, 3], -1)[0]

                with torch.autograd._force_original_view_tracking(True):
                    x = x.chunk(2, -1)

                return x

            _test_fn(chain_with_only_current_view_func, torch.randn(2, 3, 4))

    def test_setup_context_when_forward_has_default_args(self):
        class PowFunction(Function):
            @staticmethod
            def forward(x, y=3):
                return torch.pow(x, y)

            @staticmethod
            def setup_context(ctx, inputs, output):
                x, y = inputs
                ctx.save_for_backward(x)
                ctx.y = y

            @staticmethod
            def backward(ctx, gO):
                x, = ctx.saved_tensors
                y = ctx.y
                return gO * y * torch.pow(x, y - 1), None

        class PowFunctionWithClassmethod(Function):
            @classmethod
            def forward(cls, x, y=3):
                return torch.pow(x, y)

            @classmethod
            def setup_context(cls, ctx, inputs, output):
                x, y = inputs
                ctx.save_for_backward(x)
                ctx.y = y

            @classmethod
            def backward(cls, ctx, gO):
                x, = ctx.saved_tensors
                y = ctx.y
                return gO * y * torch.pow(x, y - 1), None

        x = torch.tensor(2.0, requires_grad=True)

        y = torch.tensor(8.0)
        y_expected = torch.tensor(12.0)

        y1 = PowFunction.apply(x)
        y1_expected, = torch.autograd.grad(y1, x)

        y2 = PowFunctionWithClassmethod.apply(x)
        y2_expected, = torch.autograd.grad(y2, x)

        self.assertEqual(y, y1)
        self.assertEqual(y_expected, y1_expected)
        self.assertEqual(y, y2)
        self.assertEqual(y_expected, y2_expected)

    @unittest.skipIf(not TEST_CUDA, "test requires CUDA")
    def test_gradcheck_default_device_placement_context(self):
        # During gradcheck with fast_mode=True, we create a random vector on the CPU device using a CPU generator.
        # This test ensures that this still works when the default device is set to something else by the user.
        with torch.device('cuda'):
            x = torch.randn(3, dtype=torch.double, requires_grad=True)

            def func(inp):
                return inp ** 2.0

            self.assertTrue(gradcheck(func, x, fast_mode=True))

def index_perm_variable(shape, max_indices):
    if not isinstance(shape, tuple):
        shape = (shape,)

    index = torch.randperm(max_indices).narrow(0, 0, reduce(mul, shape)).view(shape)
    return index

def bernoulli_scalar():
    return torch.tensor(0, dtype=torch.uint8).bernoulli_()


class TestAutogradForwardModeBatchedGrad(TestCase):
    def test_out_of_place_basic(self):
        a = torch.rand(4, 4, dtype=torch.double, requires_grad=True)
        b = torch.rand(4, 4, dtype=torch.double, requires_grad=True)
        self.assertTrue(gradcheck(torch.sin, a, check_forward_ad=True, check_batched_grad=True,
                                  check_batched_forward_grad=True))
        self.assertTrue(gradcheck(torch.add, (a, b), check_forward_ad=True, check_batched_grad=True,
                                  check_batched_forward_grad=True))

    def test_out_of_place_not_same_layout(self):
        input = torch.zeros([2, 2]).transpose(0, 1)
        tangent = torch.zeros([2, 2, 2])

        def jvp(tangent):
            with fwAD.dual_level():
                x = fwAD.make_dual(input, tangent)
                return fwAD.unpack_dual(x)[1]
        x_tangent = torch._vmap_internals._vmap(jvp, 0, 0)(tangent)

        self.assertIsNot(x_tangent, tangent)

    def test_inplace_on_view_same_layout(self):
        input = torch.zeros([2, 2])
        tangent = torch.zeros([2, 2, 2])
        base = torch.zeros([2, 2])
        view = base.view_as(base)

        def jvp(tangent):
            with fwAD.dual_level():
                x = fwAD.make_dual(input, tangent)
                view.copy_(x)
                return fwAD.unpack_dual(x)[1], fwAD.unpack_dual(view)[1], fwAD.unpack_dual(view._base)[1]
        x_tangent, view_tangent, base_tangent = torch._vmap_internals._vmap(jvp, 0, 0)(tangent)

        self.assertFalse(view_tangent._is_view())  # Optimization to share the same tensor!
        self.assertIs(view_tangent, base_tangent)
        self.assertIs(x_tangent, tangent)

    def test_inplace_on_view_not_same_layout(self):
        input = torch.zeros([2, 2])
        tangent = torch.zeros([2, 2, 2])
        view = torch.zeros([2, 2]).transpose(0, 1)

        def jvp(tangent):
            with fwAD.dual_level():
                x = fwAD.make_dual(input, tangent)
                view.copy_(x)
                return fwAD.unpack_dual(x)[1], fwAD.unpack_dual(view)[1], fwAD.unpack_dual(view._base)[1]
        x_tangent, view_tangent, base_tangent = torch._vmap_internals._vmap(jvp, 0, 0)(tangent)

        self.assertIs(view_tangent._base, base_tangent)
        self.assertIs(x_tangent, tangent)
        self.assertIsNot(view_tangent, tangent)

    def test_metadata_check_for_storage_numel_skipped(self):
        # See: test_metadata_check_checks_storage_numel for the reverse of this test
        primal = torch.randn(5)[:4].detach()
        self.assertEqual(len(primal.storage()), 5)
        tangent = torch.randn(10, 4)

        def jvp(tangent):
            with fwAD.dual_level():
                dual = fwAD.make_dual(primal, tangent)
                _, unpacked_tangent = fwAD.unpack_dual(dual)

                # No copy is made
                self.assertIs(tangent, unpacked_tangent)

                # as_strided raises
                with self.assertRaisesRegex(RuntimeError, "can access memory outside of `tensor`"):
                    dual.as_strided((5,), (1,), 0)
            return unpacked_tangent

        torch._vmap_internals._vmap(jvp, 0, 0)(tangent)


class TestAutogradForwardMode(TestCase):
    def tearDown(self):
        # Ensure that a failing test won't make others fail
        while fwAD._current_level >= 0:
            fwAD.exit_dual_level()

        super().tearDown()

    def test_forward_level_cleanup(self):
        def get_tensor_and_weak_ref():
            # Create a new Tensor and weak reference
            t = torch.rand(2, requires_grad=True)
            return t, torch._C._WeakTensorRef(t)

        # Sanity check that the helper function works as expected
        t, t_ref = get_tensor_and_weak_ref()
        self.assertFalse(t_ref.expired())

        del t
        self.assertTrue(t_ref.expired())

        # Main test code
        foo = torch.rand(2)

        with fwAD.dual_level():
            tangent, tangent_ref = get_tensor_and_weak_ref()
            self.assertFalse(tangent_ref.expired())

            dual = fwAD.make_dual(foo, tangent)
            self.assertFalse(tangent_ref.expired())

            # Make sure that the tangent we provided has been re-used as is
            self.assertTrue(fwAD.unpack_dual(dual)[1] is tangent)

            # Make sure that dual is keeping the tangent alive
            del tangent
            self.assertFalse(tangent_ref.expired())

            # Make sure that the dual level does not keep the c++
            # version of the tangent alive
            del dual
            self.assertTrue(tangent_ref.expired())

    def test_size_check(self):
        foo = torch.rand(2)
        tangent = torch.rand(3)

        with fwAD.dual_level():
            with self.assertRaisesRegex(RuntimeError, "Trying to set a forward gradient that has a different size"):
                dual = fwAD.make_dual(foo, tangent)

            dual = fwAD.make_dual(foo, tangent[1:])

    def test_metadata_check_checks_storage_numel(self):
        primal = torch.randn(5)[:4].detach()
        self.assertEqual(len(primal.storage()), 5)
        tangent = torch.randn(4)

        with fwAD.dual_level():
            dual = fwAD.make_dual(primal, tangent)
            _, unpacked_tangent = fwAD.unpack_dual(dual)

            # # Verify that mutating unpacked tangent does not affect the original tangent
            tangent_clone = tangent.clone()
            unpacked_tangent *= 2
            self.assertTrue(torch.allclose(tangent_clone, tangent))

            # as_strided runs without error
            dual.as_strided((5,), (1,), 0)

    def test_metadata_check_checks_ignores_size_zero(self):
        a = torch.ones(0).as_strided((0, 1,), (1, 1,), 0)
        b = torch.ones(0).as_strided((0, 1,), (1, 0,), 0)

        with fwAD.dual_level():
            dual = fwAD.make_dual(a, b)
            torch.diagonal(dual, offset=0)

        input = torch.rand([0, 1], dtype=torch.complex128, requires_grad=True)
        func = partial(torch.diagonal, offset=0)
        torch.autograd.gradcheck(func, (input,), check_forward_ad=True)

    def test_metadata_check_when_primal_has_conj_bit(self):
        # Make sure the _has_same_storage_numel is a fallthrough, so that
        # conj bit does not materialize. If it materializes it would
        # cause the layout check to fail for views that do not index the
        # the entire storage.
        a = torch.randn(2, 2, dtype=torch.cdouble).conj()
        b = torch.rand_like(a)

        self.assertTrue(torch.is_conj(a))
        self.assertEqual(len(a.storage()), len(b.storage()))

        with fwAD.dual_level():
            dual = fwAD.make_dual(a, b)
            dual[1:]

    def test_metadata_check_when_primal_has_neg_bit(self):
        # Make sure the _has_same_storage_numel is a fallthrough, so that
        # conj bit does not materialize. If it materializes it would
        # cause the layout check to fail for views that do not index the
        # the entire storage.
        a = torch.randn(2, 2, dtype=torch.cdouble).conj().imag
        b = torch.randn(2, 2, dtype=torch.cdouble).imag

        self.assertTrue(torch.is_neg(a))
        self.assertEqual(len(a.storage()), len(b.storage()))

        with fwAD.dual_level():
            dual = fwAD.make_dual(a, b)
            dual[1:]

    def test_metadata_check_check_conj(self):
        keys = {
            "NEITHER": lambda x: x,
            "CONJ": lambda x: x.conj(),
            "NEG": lambda x: x._neg_view()
        }

        for primal_key, tangent_key in product(keys, keys):
            x = keys[primal_key](torch.randn(2, 3, 4, dtype=torch.cdouble))
            t = keys[tangent_key](torch.randn(2, 3, 4, dtype=torch.cdouble))

            if primal_key == tangent_key:
                with fwAD.dual_level():
                    dual = fwAD.make_dual(x, t)
                    self.assertTrue(fwAD.unpack_dual(dual).tangent is t)
                    torch.real(dual)
                    torch.imag(dual)
            else:
                with fwAD.dual_level():
                    dual = fwAD.make_dual(x, t)
                    self.assertTrue(fwAD.unpack_dual(dual).tangent is not t)
                    torch.real(dual)
                    torch.imag(dual)

    def test_metadata_check_ignore_storage_offset_for_zero_numel_tensor(self):
        # See https://github.com/pytorch/pytorch/issues/80507
        a = torch.tensor([1.]).as_strided((0,), (1,), 1)
        b = torch.tensor([1.]).as_strided((0,), (1,), 2)

        with fwAD.dual_level():
            dual_input = fwAD.make_dual(a, b)
            # Check that no copy is made
            self.assertIs(fwAD.unpack_dual(dual_input).tangent, b)

        a = torch.tensor([1.]).as_strided((1,), (2,), 0)
        b = torch.tensor([1.]).as_strided((1,), (1,), 0)

        with fwAD.dual_level():
            dual_input = fwAD.make_dual(a, b)
            dual_input[1:]

    # The following test functions want to ensure all the following behaviors:
    #   - Ensure that default level system in the python binding works
    #   - Ensure that only level 0 exists and nesting is properly disabled
    #   - Ensure that printing works fine
    #   - Ensure that basic packing/unpacking works
    #   - Ensure that advanced packing/unpacking works
    #     - For memory / version counter share
    #     - For backward AD (regular ops)
    #   - Ensure that view + inplace for both modes work fine
    #   - Ensure we do proper cleanup on exit of a level


    def test_default_level(self):
        foo = torch.rand(2)
        bar = torch.rand(2)

        with fwAD.dual_level():
            baz = fwAD.make_dual(foo, bar)
            baz_primal, baz_tangent = fwAD.unpack_dual(baz)
        self.assertEqual(baz_primal, foo)
        # We don't actually need to enforce that these two are the exact same python
        # object, feel free to relax in the future
        self.assertIs(baz_tangent, bar)

        baz_primal, baz_tangent = fwAD.unpack_dual(baz)
        self.assertEqual(baz_primal, foo)
        self.assertEqual(baz_tangent, None)

    def test_fwd_grad_enabled(self):
        # Tests some private helper functions to enable/disable fwd grad mode
        enabled = fwAD._is_fwd_grad_enabled()
        self.assertTrue(enabled)

        try:
            torch._C._set_fwd_grad_enabled(False)
            enabled = fwAD._is_fwd_grad_enabled()
            self.assertFalse(enabled)
        finally:
            torch._C._set_fwd_grad_enabled(True)

        enabled = fwAD._is_fwd_grad_enabled()
        self.assertTrue(enabled)

    def test_set_fwd_grad_enabled(self):
        # Tests a private helper function
        try:
            torch._C._set_fwd_grad_enabled(False)
            enabled = fwAD._is_fwd_grad_enabled()
            self.assertFalse(enabled)

            with fwAD._set_fwd_grad_enabled(True):
                enabled = fwAD._is_fwd_grad_enabled()
                self.assertTrue(enabled)

            enabled = fwAD._is_fwd_grad_enabled()
            self.assertFalse(enabled)
        finally:
            torch._C._set_fwd_grad_enabled(True)

    def test_nested_level(self):
        with fwAD.dual_level() as level:
            # For now only level 0 exists
            self.assertEqual(level, 0)

        with fwAD.dual_level():
            with self.assertRaisesRegex(RuntimeError, "Nested forward mode AD is not supported at the moment"):
                nest_level = fwAD.enter_dual_level()

    def test_set_fw_grad_having_own_fw_grad_at_same_level(self):
        foo = torch.rand(2)
        bar = torch.rand(2)
        baz = torch.rand(2)

        with fwAD.dual_level():
            dual = fwAD.make_dual(foo, bar)
            with self.assertRaisesRegex(RuntimeError, "has a forward gradient at the same level"):
                fwAD.make_dual(baz, dual)

    def test_codegen_ignores_undefined_outputs(self):
        # This test checks that codegen silently ignores undefined outputs
        # Below, grad_input is specified as False in grad_output_mask, so
        # convolution backward will return a undefined tensor in that position.
        # Note that for this test to work we need to make sure either grad_output
        # or weight to be a dual tensor, so grad_input requires forward grad
        weight = torch.randn(6, 1, 30, 30)
        inp = torch.rand((1, 1, 32, 32))
        out = torch.nn.functional.conv2d(inp, weight)
        grad_out = torch.ones_like(out)

        with fwAD.dual_level():
            dual_weight = fwAD.make_dual(weight, torch.ones_like(weight))
            grad_input, _, _ = torch.ops.aten.convolution_backward(
                grad_out, inp, dual_weight, (0,),
                (1, 1), (0, 0), (1, 1), False, (0, 0), 1, (False, True, False))
        self.assertIsNone(grad_input)

    def test_make_dual_inference_tensor_in_inference_mode(self):
        with torch.inference_mode():
            foo = torch.rand(2)
            bar = torch.rand(2)
            foo_copy = foo.clone()

            with fwAD.dual_level():
                dual = fwAD.make_dual(foo, bar)
                self.assertFalse(dual._is_view())

                dual += 1
                self.assertFalse(torch.allclose(foo, foo_copy))

    def test_make_dual_torch_dispatch(self):
        counter = [0]

        class MySubclass(torch.Tensor):
            def __new__(cls, data=None):
                return torch.Tensor._make_subclass(cls, data)

            __torch_function__ = torch._C._disabled_torch_function_impl

            @classmethod
            def __torch_dispatch__(cls, func, types, args=(), kwargs=None):
                if func.overloadpacket == torch.ops.aten.alias:
                    counter[0] += 1

                    # Make sure we can re-enable autograd here
                    with torch.overrides.enable_reentrant_dispatch():
                        foo = torch.rand(1, requires_grad=True)
                        self.assertIsNotNone(foo.exp().grad_fn)

                with no_dispatch():
                    return func(*args, **kwargs)

        a = torch.tensor(1.)
        s = MySubclass(a)

        with fwAD.dual_level():
            # Only the primal has "alias" called on it
            fwAD.make_dual(s, torch.rand_like(s))
            self.assertEqual(counter[0], 1)
            fwAD.make_dual(torch.rand_like(s), s)
            self.assertEqual(counter[0], 1)

    def test_make_dual_forbid_integral_dtype(self):
        primal_f = torch.ones(2, 2, dtype=torch.float)
        primal_l = torch.ones(2, 2, dtype=torch.long)

        tangent_f = torch.ones(2, 2, dtype=torch.float)
        tangent_l = torch.ones(2, 2, dtype=torch.long)

        with fwAD.dual_level():
            # Float Primal and Long Tangent
            with self.assertRaisesRegex(ValueError, "Expected tangent to be floating point or complex"):
                fwAD.make_dual(primal_f, tangent_l)

            # Long Primal and Long Tangent
            with self.assertRaisesRegex(ValueError, "Expected primal to be floating point or complex"):
                fwAD.make_dual(primal_l, tangent_l)

            # Long Primal and Float Tangent
            with self.assertRaisesRegex(ValueError, "Expected primal to be floating point or complex"):
                fwAD.make_dual(primal_l, tangent_f)

    def test_print(self):
        with fwAD.dual_level() as level:
            a = torch.rand(3)
            self.assertFalse("tangent=" in str(a))

            b = fwAD.make_dual(a, torch.rand(3))
            self.assertFalse("tangent=" in str(a))
            self.assertTrue("tangent=" in str(b))

            b_primal, b_tangent = fwAD.unpack_dual(b)
            self.assertFalse("tangent=" in str(b_primal))
            self.assertFalse("tangent=" in str(b_tangent))

    def test_basic_packing_unpacking(self):
        foo = torch.rand(2)
        bar = torch.rand(2)

        with fwAD.dual_level():
            baz = fwAD.make_dual(foo, bar)
            baz_primal, baz_tangent = fwAD.unpack_dual(baz)
            self.assertEqual(baz_primal, foo)
            self.assertIs(baz_tangent, bar)

            # Check unpacked dual is returned as a named tuple
            # NB: Every invocation of unpack_dual returns a new tensor view
            self.assertIsNot(baz_primal, fwAD.unpack_dual(baz).primal)
            self.assertEqual(baz_primal, fwAD.unpack_dual(baz).primal)
            self.assertIs(baz_tangent, fwAD.unpack_dual(baz).tangent)

            # Check that packing/unpacking did not change the input
            foo_primal, foo_tangent = fwAD.unpack_dual(foo)
            self.assertEqual(foo_primal, foo)
            self.assertIsNone(foo_tangent)

    def test_advanced_packing_unpacking(self):
        foo = torch.rand(2)
        bar = torch.ones(2)

        # Memory and version counter check
        with fwAD.dual_level():
            dual = fwAD.make_dual(foo, bar)

            # Ensure that they are sharing memory and version counter
            self.assertEqual(dual.storage().data_ptr(), foo.storage().data_ptr())

            # Ensure we properly share the version counter
            self.assertEqual(foo._version, dual._version)
            foo.add_(1)
            self.assertEqual(foo._version, dual._version)

            # Unpacking should only create aliases as well
            dual_primal, dual_tangent = fwAD.unpack_dual(dual)
            self.assertEqual(dual_primal.storage().data_ptr(), foo.storage().data_ptr())
            self.assertEqual(dual_tangent.storage().data_ptr(), bar.storage().data_ptr())
            # And the tangent is actually re-used as-is so it is still the same Tensor
            self.assertIs(dual_tangent, bar)

            # Ensure we properly share the version counter
            self.assertEqual(foo._version, dual_primal._version)
            foo.add_(1)
            self.assertEqual(foo._version, dual_primal._version)
            self.assertEqual(bar._version, dual_tangent._version)
            bar.add_(1)
            self.assertEqual(bar._version, dual_tangent._version)

        # backward mode check
        with fwAD.dual_level():
            foo.requires_grad_()
            bar.requires_grad_()

            # Check that backward gradients properly propagates through packing/unpacking
            dual = fwAD.make_dual(foo, bar)
            p, t = fwAD.unpack_dual(dual)

            gfoo, gbar = torch.autograd.grad(p.sum(), (foo, bar), retain_graph=True, allow_unused=True)
            self.assertEqual(gfoo, torch.ones_like(foo))
            self.assertIsNone(gbar)

            gfoo, gbar = torch.autograd.grad(t.sum(), (foo, bar), retain_graph=True, allow_unused=True)
            self.assertIsNone(gfoo)
            self.assertEqual(gbar, torch.ones_like(bar))

            # Check that forward gradients are impacted by detach()
            detached_dual = dual.detach()
            out = detached_dual * 2
            p, t = fwAD.unpack_dual(out)
            self.assertFalse(p.requires_grad)
            self.assertEqual(p, foo * 2)
            self.assertIsNone(t)

            # Check that forward gradients are not impacted by no_grad
            with torch.no_grad():
                out = dual * 3
            p, t = fwAD.unpack_dual(out)
            self.assertFalse(p.requires_grad)
            self.assertFalse(t.requires_grad)
            self.assertEqual(p, foo * 3)
            self.assertEqual(t, bar * 3)

            # Check that forward gradients are not impacted by inplace detach
            dual = dual.clone()
            dual.detach_()
            out = dual * 2
            p, t = fwAD.unpack_dual(out)
            self.assertFalse(p.requires_grad)
            self.assertEqual(p, foo * 2)
            self.assertIsNone(t)

    def test_view_inplace_non_differentiable_views(self):
        original_foo = torch.rand(2, dtype=torch.double)
        original_bar = torch.ones(2, dtype=torch.double)

        # Do clones to be able to compare the values updated inplace
        # with the original content of these Tensors
        foo = original_foo.clone()
        bar = original_bar.clone()

        with fwAD.dual_level():
            # Note that in this test, we use "update" to mean computing the right tangent for the dual
            # All the inplace operations here are expected to update the primal value of the Tensors but
            # not always their tangents.
            # Also all mentions of "non differentiable view" here means non forward differentiable view
            # unless specified otherwise.
            # See note [Forward Grad View/inplace] for more details on how these views work.

            # Check that inplace ops do not update non-differentiable views
            # Non differentiable view
            dual = fwAD.make_dual(foo, bar)
            dual *= 2
            # Check that non differentiable view's tangent was not updated
            self.assertIsNone(fwAD.unpack_dual(foo)[1])
            # Check that the computed result is correct
            self.assertEqual(bar, original_bar * 2)
            self.assertEqual(fwAD.unpack_dual(dual)[1], original_bar * 2)
            self.assertEqual(foo, original_foo * 2)
            self.assertEqual(fwAD.unpack_dual(dual)[0], original_foo * 2)
            # Other non differentiable view
            dual_primal, dual_tangent = fwAD.unpack_dual(dual)
            self.assertIsNone(fwAD.unpack_dual(dual_primal)[1])
            self.assertIsNone(fwAD.unpack_dual(dual_tangent)[1])
            dual_primal *= 2
            # Ensure dual's tangent did not change
            self.assertEqual(fwAD.unpack_dual(dual)[0], original_foo * 4)
            self.assertEqual(fwAD.unpack_dual(dual)[1], original_bar * 2)
            dual_tangent *= 2
            # Ensure dual's primal did not change
            self.assertEqual(fwAD.unpack_dual(dual)[0], original_foo * 4)
            self.assertEqual(fwAD.unpack_dual(dual)[1], original_bar * 4)


    def test_view_inplace_differentiable_views(self):
        original_foo = torch.rand(2)
        original_bar = torch.ones(2)

        # Do clones to be able to compare the values updated inplace
        # with the original content of these Tensors
        foo = original_foo.clone()
        bar = original_bar.clone()

        with fwAD.dual_level():
            # Check that inplace ops do update differentiable view but stop at non differentiable ones
            # A non differentiable view
            dual = fwAD.make_dual(foo, bar)
            # A differentiable view
            view = dual.narrow(0, 0, 1)
            view *= 2
            # Check that non differentiable view was not updated
            self.assertIsNone(fwAD.unpack_dual(foo)[1])
            # Check that differentiable view was updated
            self.assertEqual(fwAD.unpack_dual(dual)[1], torch.tensor([2., 1.]))
            self.assertEqual(fwAD.unpack_dual(view)[1], torch.tensor([2.]))

            # Check that we track differentiable view even for Tensors that are not dual
            baz = torch.rand(2)
            baz += dual
            self.assertEqual(fwAD.unpack_dual(baz)[1], fwAD.unpack_dual(dual)[1])
            # Updates on view should as well
            baz = torch.rand(2)
            baz[0] = dual[0]
            self.assertEqual(fwAD.unpack_dual(baz)[1][0], fwAD.unpack_dual(dual)[1][0])
            # Unused values get a gradient of 0
            self.assertEqual(fwAD.unpack_dual(baz)[1][1], 0.)

            # Check that forward non-differentiable views do prevent gradient update
            baz = torch.rand(2)
            view = baz.detach()
            view += dual
            self.assertIsNone(fwAD.unpack_dual(baz)[1])

    def test_view_inplace_always_creates_a_view(self):
        # See https://github.com/pytorch/pytorch/issues/67800
        # The codepath may depend on the op. At the time writing, when self is not a dual tensor
        # the resulting forward grad for self for...
        # - add_ has the same layout as self
        # - mul_ has the same layout as other
        # This is kind of fragile because the above depends on how the forward grad expression
        # is written. For add and mul at least, the output inherits the layout of LHS.
        # We want to handle at least these two cases.
        inplace_binary_ops = (  # Add more to this list?
            lambda x, y: x.add_(y),
            lambda x, y: x.mul_(y),
            lambda x, y: x.copy_(y),
        )

        for inplace_binary_op in inplace_binary_ops:
            base = torch.randn(2, 2)
            view = base.transpose(0, 1)

            primal = torch.randn(2, 2)
            tangent = torch.randn(2, 2)

            with fwAD.dual_level():
                dual = fwAD.make_dual(primal, tangent)
                inplace_binary_op(view, dual)

                # Verify that a view relationship is created for both the primal and tangent
                p, t = fwAD.unpack_dual(base)
                p_clone = p.clone()
                t_clone = t.clone()
                view *= 2
                p, t = fwAD.unpack_dual(base)

                self.assertTrue(torch.allclose(p_clone * 2, p))
                self.assertTrue(torch.allclose(t_clone * 2, t))

    def test_grad_cleanup(self):
        foo = torch.rand(2)
        bar = torch.rand(2)
        baz = torch.rand(2)

        with fwAD.dual_level():
            dual = fwAD.make_dual(foo, bar)
            self.assertIsNone(fwAD.unpack_dual(foo)[1])
            self.assertIs(fwAD.unpack_dual(dual)[1], bar)

        self.assertIsNone(fwAD.unpack_dual(dual)[1])

        with fwAD.dual_level():
            self.assertIsNone(fwAD.unpack_dual(foo)[1])
            new_dual = fwAD.make_dual(foo, baz)

            dual_primal, dual_tangent = fwAD.unpack_dual(dual)
            new_dual_primal, new_dual_tangent = fwAD.unpack_dual(new_dual)
            self.assertEqual(dual_primal, new_dual_primal)
            self.assertIsNone(dual_tangent)
            self.assertEqual(new_dual_tangent, baz)

    def test_detach_view_tracking(self):
        # Default detach is both forward and backward non-differentiable
        foo = torch.rand(2)
        foo_weak = torch._C._WeakTensorRef(foo)

        out = foo.detach()

        del foo
        self.assertTrue(foo_weak.expired())

    def test_out_variant(self):

        with fwAD.dual_level():
            foo = fwAD.make_dual(torch.rand(2), torch.rand(2))
            bar = torch.rand(2)

            with self.assertRaisesRegex(RuntimeError, "out= function"):
                torch.add(bar, bar, out=foo)

            with self.assertRaisesRegex(RuntimeError, "out= function"):
                torch.add(foo, bar, out=bar)

    def test_non_differentiable(self):
        with fwAD.dual_level():
            foo = fwAD.make_dual(torch.rand(2), torch.rand(2))
            bar = torch.rand(2)

            # No differentiable outputs, shouldn't error
            eq = foo == bar

            # Inplace
            foo.eq_(bar)

    def test_create_new_zeros_with_same_meta(self):
        new_zeroes_fn = torch.ops.aten._new_zeros_with_same_feature_meta

        def check(a, b):
            def assert_same_meta(t, target):
                for num_bdim in range(t.dim()):
                    result = new_zeroes_fn(t, target, self_num_batch_dims=num_bdim)

                    self.assertEqual(result.dim(), target.dim() + num_bdim)

                    # Check size/strides match for feature dims only
                    for i in range(num_bdim, result.dim()):
                        self.assertEqual(result.size()[i], target.size()[i - num_bdim])
                        self.assertEqual(result.stride()[i], target.stride()[i - num_bdim])

                    # Check that we generate strides reasonably
                    if target.is_contiguous():
                        self.assertTrue(result.is_contiguous())

                    self.assertEqual(result.storage_offset(), target.storage_offset())

                    prod_of_t_bdims = reduce(operator.mul, t.size()[:num_bdim], 1)
                    self.assertEqual(len(result.storage()), len(target.storage()) * prod_of_t_bdims)

                    # TensorOptions is same
                    self.assertEqual(result.dtype, target.dtype)

            assert_same_meta(a, b)
            assert_same_meta(b, a)

        a = torch.randn(5, dtype=torch.float)
        b = torch.randn(2, 3, 4, dtype=torch.double)
        check(a, b)

        # non-contiguous case
        a = torch.randn(2, 3, 4).transpose(0, 1).contiguous().transpose(0, 1)
        b = torch.randn(2, 3, 4)
        check(a, b)

        a = torch.randn(5).narrow(0, 1, 2)
        b = torch.randn(2)
        check(a, b)

        # tensor is not a view, but still does not index entirety of storage
        a = torch.randn(5).resize_(4)
        b = torch.randn(4)
        check(a, b)

        # Zero-numel tensors
        a = torch.randn(1, 0, 2)
        b = torch.randn(1, 2)
        check(a, b)

        # Scalar tensor
        a = torch.tensor(1.)
        b = torch.randn(1, 2)
        check(a, b)

    def test_backward_graph_destruction(self):
        def fn():
            a = torch.rand(10, requires_grad=True)

            da = fwAD.make_dual(torch.rand_like(a), a)

            # Create an object with a c++ cycle as:
            # db -> AutogradMeta -> ForwardGrad -> db's grad
            # db's grad -> AutogradMeta -> MulBackward
            # MulBackward -> SavedVariable -> db
            db = da.exp()

        with fwAD.dual_level():
            fn()
        # This test make sure that we don't deadlock on exit of this
        # context manager. If you do, there is something wrong with the
        # locking of the forward ad level most likely

# Generic device type autograd tests.
class TestAutogradDeviceType(TestCase):

    def test_min_max_median_backprops_to_all_values(self, device):
        for f in [torch.min, torch.max, torch.median, torch.nanmedian]:
            x1 = torch.tensor([1., 0., 1., 0., 1., 0.], device=device, requires_grad=True)
            x2 = torch.tensor([float('nan'), float('nan'), float('nan')], requires_grad=True)
            for x in [x1, x2]:
                y = f(x)
                y.backward()
                self.assertEqual(x.grad.sum(), 1.)
                self.assertEqual((x.grad == 1 / 3).sum(), 3)

    def test_scatter_index_reduce_amin_amax_backprops_to_all_values(self, device):
        # tests that gradients are evenly distributed when there are multiple max/min values
        # tested here instead of adding a SampleInput as the backward for this case is non-differentiable for gradgrad
        # as is the case for test_min_max_median_backprops_to_all_values above
        fns = (torch.scatter_reduce, torch.index_reduce)
        reduces = ('amin', 'amax')
        for fn, reduction in product(fns, reduces):
            input = torch.randn((2, 3), device=device, dtype=torch.float64, requires_grad=True)
            src = input.clone().detach_().requires_grad_(True)
            idx = torch.arange(2).to(dtype=torch.long, device=device)
            if fn == torch.scatter_reduce:
                idx = idx.unsqueeze(-1).expand((2, 3))

            gradcheck(fn, (input, 0, idx, src, reduction), check_batched_grad=False)

    def test_scatter_index_reduce_prod_gradgrad_error(self, device):
        # test that double backward raises an error for the case where 2 zeros in src
        # are scattered to the same position in self
        input = torch.tensor([1.], device=device, dtype=torch.float64, requires_grad=True)
        src = torch.tensor([0., 0.], device=device, dtype=torch.float64, requires_grad=True)
        idx = torch.tensor([0, 0], device=device, dtype=torch.long)

        for fn in (torch.scatter_reduce, torch.index_reduce):
            # check that this case passes on gradcheck
            gradcheck(fn, (input, 0, idx, src, 'prod'), check_batched_grad=False)
            with self.assertRaisesRegex(RuntimeError, "Double backward is unsupported for"):
                gradgradcheck(fn, (input, 0, idx, src, 'prod'))

    @skipIfMps  # the test doesn't work on MPS as double types are not supported
    def test_parameter_resize(self, device):
        asd = torch.nn.Parameter(torch.ones(16, dtype=torch.double, device=device))

        for i in range(2):
            with torch.no_grad():
                asd.set_(asd[1:])
                asd.grad = None

            m = torch.cat((asd, asd))
            m.sum().backward()

    @skipIfMps  # the test doesn't work on MPS as double types are not supported
    @dtypes(torch.double, torch.cdouble)
    def test_sparse_ctor_getter_backward(self, device, dtype):
        # See NOTE [ Sparse: autograd and API ] on the expected behavior of this test
        def _test(size, sparse_dim, nnz, device):
            v_size = [nnz] + list(size[sparse_dim:])
            i = torch.rand(sparse_dim, nnz)
            i.mul_(torch.tensor(size[:sparse_dim]).unsqueeze(1).to(i))
            i = i.to(torch.long)

            inp = torch.randn(v_size, dtype=torch.double, device=device, requires_grad=True)
            other = self.genSparseTensor(size, sparse_dim, nnz, is_uncoalesced=True, device=device,
                                         dtype=dtype)[0]

            def fn(v):
                x = torch.sparse_coo_tensor(i, v, size, dtype=dtype, device=device)
                y = (x + other).coalesce()
                yv = y.values()
                new_v = yv.tanh()
                z = torch.sparse_coo_tensor(y.indices(), new_v, y.size())
                return z.coalesce().values()

            gradcheck(fn, (inp,), check_batched_grad=False)
            # FIXME: make gradgradcheck work.
            # gradgradcheck(fn, (inp,), check_batched_grad=False)

            # assert that _values is non-differentiable
            with self.assertRaisesRegex(RuntimeError, "does not have a grad_fn"):
                other.detach().requires_grad_()._values().backward(torch.ones_like(other._values()))

        for empty_i, empty_v, empty_nnz in product([True, False], repeat=3):
            sparse_size = [] if empty_i else [2, 1]
            dense_size = [1, 0, 2] if empty_v else [1, 2]
            nnz = 0 if empty_nnz else 5
            _test(sparse_size + dense_size, len(sparse_size), nnz, device)

    @skipMeta
    @skipIfMps
    @dtypes(torch.double, torch.cdouble)
    def test_sparse_backward(self, device, dtype):
        class FixedGradientFunction(Function):
            @staticmethod
            def forward(ctx, x, grad_x):
                ctx.save_for_backward(grad_x)
                return x

            @staticmethod
            def backward(ctx, grad_x):
                saved_grad_x, = ctx.saved_tensors
                return saved_grad_x, None

        size = torch.Size([6, 3, 2])
        i1 = torch.tensor([
            [0, 3, 4],
            [0, 2, 2],
        ], dtype=torch.long)
        v1 = make_tensor([3, 2], dtype=dtype, device=device)
        sparse_grad1 = torch.sparse_coo_tensor(i1, v1, size, dtype=dtype, device=device)
        i2 = torch.tensor([
            [0, 1, 3, 4],
            [0, 1, 2, 2],
        ], dtype=torch.long)
        v2 = make_tensor([4, 2], dtype=dtype, device=device)
        sparse_grad2 = torch.sparse_coo_tensor(i2, v2, size, dtype=dtype, device=device)
        dense_grad = torch.rand(size, device=device, dtype=dtype)
        fn = FixedGradientFunction

        # sparse first
        x = torch.randn(size, dtype=dtype, device=device, requires_grad=True)
        (fn.apply(x, sparse_grad1) + fn.apply(x, dense_grad) + fn.apply(x, sparse_grad2)).sum().abs().backward()
        self.assertEqual(x.grad, dense_grad + sparse_grad1 + sparse_grad2)
        # dense first
        x = torch.randn(size, dtype=dtype, device=device, requires_grad=True)
        (fn.apply(x, dense_grad) + fn.apply(x, sparse_grad1) + fn.apply(x, sparse_grad2)).sum().abs().backward()
        self.assertEqual(x.grad, dense_grad + sparse_grad1 + sparse_grad2)
        # sparse only
        x = torch.randn(size, dtype=dtype, device=device, requires_grad=True)
        (fn.apply(x, sparse_grad1) + fn.apply(x, sparse_grad2)).sum().abs().backward()
        self.assertEqual(x.grad, sparse_grad1 + sparse_grad2)

    @skipIfMps
    def test_sparse_mask_autograd(self, device):
        tensor = torch.randn(3, requires_grad=True, device=device)
        mask = torch.ones(3, device=device)
        mask[1] = 0
        mask = mask.to_sparse()
        converted = tensor.sparse_mask(mask).to_dense()
        converted.sum().backward()
        self.assertEqual(tensor.grad, mask.to_dense())

    @skipIfMps  # the test doesn't work on MPS as double types are not supported
    def test_pyscalar_conversions(self, device):
        def _test_pyscalar_conversions(t, integral_conv):
            # integral -> integral
            l = t(torch.zeros(1, 1, 1, dtype=torch.long))
            pyscalar = -12345
            l[0] = pyscalar
            self.assertEqual(integral_conv(l), pyscalar)

            # floating point -> floating point
            f = Variable(t(torch.randn(1, 1, dtype=torch.double)))
            pyscalar = -12345.1
            f[0] = pyscalar
            self.assertEqual(float(f), pyscalar)
            f[0] = nan
            self.assertTrue(math.isnan(float(f)))
            f[0] = inf
            self.assertEqual(float(f), inf)
            f[0] = -inf
            self.assertEqual(float(f), -inf)

            # integral -> floating point
            # check we can convert something that loses precision
            pyscalar = 1234567890123456789
            self.assertNotEqual(pyscalar, integral_conv(float(pyscalar)))
            l[0] = pyscalar
            self.assertEqual(float(l), float(pyscalar))

            # floating point -> integral
            f[0] = nan
            self.assertRaises(ValueError, lambda: integral_conv(f[0]))
            f[0] = inf
            self.assertRaises(OverflowError, lambda: integral_conv(f[0]))
            f[0] = -inf
            self.assertRaises(OverflowError, lambda: integral_conv(f[0]))
            f[0] = sys.float_info.max
            self.assertEqual(integral_conv(f), sys.float_info.max)

            # bool, nonzero
            def test_nonzero(tensor, value, expected):
                tensor[0] = value
                self.assertEqual(expected, bool(tensor))
                self.assertEqual(expected, True if tensor else False)

            test_nonzero(l, 0, False)
            test_nonzero(l, -2, True)
            test_nonzero(f, 0.0, False)
            test_nonzero(f, sys.float_info.min, True)
            test_nonzero(f, nan, bool(nan))
            test_nonzero(f, inf, bool(inf))
            test_nonzero(f, -inf, bool(-inf))


        _test_pyscalar_conversions(lambda x: x.to(device), lambda x: int(x))

    @dtypesIfMPS(torch.float32)
    @dtypesIfCUDA(torch.half, torch.float, torch.double, torch.int8, torch.int16, torch.int32, torch.int64)
    @dtypes(torch.float, torch.double, torch.int8, torch.int16, torch.int32, torch.int64)
    def test_set_requires_grad_only_for_floats(self, device, dtype):
        def f1():
            a = torch.ones(1, dtype=dtype, device=device)
            a.requires_grad_()

        def f2():
            a = torch.ones(1, dtype=dtype, device=device)
            a.requires_grad = True

        def f3():
            torch.ones(1, dtype=dtype, device=device, requires_grad=True)

        a = torch.ones(1, dtype=dtype, device=device)
        a.requires_grad = False  # should always work
        a.requires_grad_(False)

        for f in [f1, f2, f3]:
            if dtype.is_floating_point:
                f()
            else:
                with self.assertRaisesRegex(RuntimeError, 'floating point', msg=f"dt: {a.dtype} device: {a.device}"):
                    f()

    @onlyCUDA
    def test_advanced_indexing_backwards_large(self, device):
        # See https://github.com/pytorch/pytorch/issues/22843
        n = (1 << 16)
        x = torch.rand(n, 1, device=device, requires_grad=True)
        a = x[:, [0]]
        a.sum().backward()
        self.assertEqual(x.grad, torch.ones(n, 1, device=device))

    def test_advanced_indexing_backwards_memory_format(self, device):
        # See https://github.com/pytorch/pytorch/issues/36956
        shape = (2, 8, 1, 2)
        i = torch.randint(1, shape, device=device).contiguous(memory_format=torch.channels_last)
        x = torch.randn(shape, requires_grad=True, device=device)
        x[i].sum().backward()

    def _test_reentrant_parent_error_on_cpu(self, device):
        t1 = torch.rand([3, 3], requires_grad=True)
        t2 = torch.rand([3, 3], device=device, requires_grad=True)
        t3 = torch.rand([3, 3], device=device, requires_grad=True)

        # Parent graph cpu graph.
        t4 = t1 * t1
        t5 = TestAutograd.SimulateBackwardError.apply(t4)

        # Child gpu graph (much longer than parent graph).
        prev = t2 * t2
        for i in range(10):
            prev = prev * t2
        reentrant_root = prev

        class ReentrantFunc(Function):
            @staticmethod
            def forward(ctx, inp):
                return inp.clone()

            @staticmethod
            def backward(ctx, grad):
                # Reentrant backward in child will take much longer.
                reentrant_root.backward()
                return grad

        # Parent gpu graph.
        t6 = ReentrantFunc.apply(t3)
        t7 = t6 * t6

        # Parent graph will error out first, while child graph will continue executing.
        with self.assertRaisesRegex(Exception, "Simulate error"):
            torch.autograd.backward([t5.sum(), t7.sum()])

        # No grads should be accumulated since child graph will stop execution
        # after parent receives error.
        self.assertIsNone(t2.grad)
        self.assertIsNone(t1.grad)
        self.assertIsNone(t3.grad)

    @onlyCUDA
    def test_reentrant_parent_error_on_cpu(self, device):
        def _get_cuda_memory_usage():
            # we don't need CUDA synchronize because the statistics are not tracked at
            # actual freeing, but at when marking the block as free.
            num_devices = torch.cuda.device_count()
            gc.collect()
            return tuple(torch.cuda.memory_allocated(i) for i in range(num_devices))

        before = _get_cuda_memory_usage()

        # Run as separate function so that gc can clean up everything when we
        # check for memory usage.
        self._test_reentrant_parent_error_on_cpu(device)

        # Wait for autograd thread to cleanup failed tasks.
        after = _get_cuda_memory_usage()
        start = time.time()
        while before != after and time.time() - start < 30:
            time.sleep(0.1)
            after = _get_cuda_memory_usage()

        self.assertEqual(before, after)

    @skipIfMps  # the test doesn't work on MPS
    # TODO: see if these tests can be ported to OpInfos or moved to where's test suite
    def test_where_functional(self, device):
        x = torch.randn(5, 5, dtype=torch.double, device=device, requires_grad=True)
        y = torch.randn(5, 5, dtype=torch.double, device=device, requires_grad=True)
        cond = mask_not_all_zeros((5, 5)).to(device=device)

        def where(cond, x, y):
            return torch.where(cond, x, y)

        gradcheck(where, [cond, x, y], raise_exception=True)
        gradgradcheck(where, [cond, x, y], [torch.randn(5, 5, device=device)])

        x = torch.randn(5, 1, 5, dtype=torch.double, device=device, requires_grad=True)
        y = torch.randn(5, 5, 1, dtype=torch.double, device=device, requires_grad=True)
        gradcheck(where, [cond, x, y], raise_exception=True)
        gradgradcheck(where, [cond, x, y], [torch.randn(5, 5, 5, device=device)])

    @skipIfMps  # the test doesn't work on MPS
    def test_where_scalar(self, device):
        x = torch.randn(5, 5, dtype=torch.double, device=device, requires_grad=True)
        scalar = 4.
        cond = mask_not_all_zeros((5, 5)).to(device=device)

        def where_scalar_first(cond, x):
            return torch.where(cond, scalar, x)

        def where_scalar_second(cond, x):
            return torch.where(cond, x, scalar)

        gradcheck(where_scalar_first, (cond, x))
        gradgradcheck(where_scalar_first, (cond, x))

        gradcheck(where_scalar_second, (cond, x))
        gradgradcheck(where_scalar_second, (cond, x))

    @onlyCUDA
    def test_free_unneeded_tensor(self, device):
        x = torch.randn(2, 3, 10, 10, device=device, requires_grad=True)
        m = torch.randn(1, 3, 1, 1, device=device)

        z = x.sum()
        base_mem = torch.cuda.memory_allocated()
        z = ((x + 2) * m).sum()
        end_mem = torch.cuda.memory_allocated()

        # In the end the memory usage should remain equal, because neither of
        # (x + 2) and ((x + 2) * m) should be kept alive for backward, while the
        # previous allocation of z had the same size as the current one.
        self.assertEqual(base_mem, end_mem)

    @onlyCUDA
    def test_pin_memory(self, device):
        x = torch.randn(2, 2, dtype=torch.double, requires_grad=True)
        self.assertEqual(x, x.pin_memory())
        self.assertIsNot(x, x.pin_memory())
        self.assertTrue(x.pin_memory().requires_grad)
        gradcheck(lambda x: x.pin_memory(), [x])
        gradgradcheck(lambda x: x.pin_memory(), [x])

    @onlyCUDA
    def test_profiler_emit_nvtx(self, device):
        # This test is not intended to ensure correctness of nvtx ranges.
        # That would require something a great deal more complex (you'd have to create a
        # profile in a subprocess, open it, and parse the sql somehow).
        # This test is merely intended to catch if emit_nvtx breaks on construction.
        a = torch.tensor([1, 2, 3], dtype=torch.float32, device=device)
        with torch.cuda.profiler.profile():
            with emit_nvtx():
                a.add(1.0)

    @onlyCUDA
    def test_rnn_backward_to_input_but_not_parameters(self, device):
        # this checks whether it is possible to not require
        # weight parameters, but require inputs, see #7722
        l = torch.nn.LSTM(2, 3).to(device)
        for p in l.parameters():
            p.requires_grad = False
        s = torch.randn(1, 1, 2, requires_grad=True, device=device)
        out, _ = l(s)
        out.sum().backward()
        self.assertFalse(s.grad is None or s.grad.abs().sum().item() == 0)

    @unittest.skipIf(not torch.profiler.itt.is_available(), "ITT is required")
    def test_profiler_emit_itt(self, device):
        # This test is not intended to ensure correctness of itt ranges.
        # That would require something a great deal more complex (you'd have to create a
        # profile in a subprocess, open it, and parse the sql somehow).
        # This test is merely intended to catch if emit_itt breaks on construction.
        a = torch.tensor([1, 2, 3], dtype=torch.float32, device=device)
        with emit_itt():
            a.add(1.0)

    @skipIfMps  # the test doesn't work as randn is not supported with type long
    @deviceCountAtLeast(1)
    def test_grad_assignment(self, devices):
        x = torch.randn(5, 5, device=devices[0])

        # Tests that the wrong type raises
        with self.assertRaisesRegex(TypeError, "expected to be a Tensor or None"):
            x.grad = 0

        # Tests that the wrong shape raises
        with self.assertRaises(RuntimeError):
            x.grad = torch.randn(2, 2, device=devices[0])

        # Tests that the wrong dtype raises
        with self.assertRaises(RuntimeError):
            x.grad = torch.randn(5, 5, dtype=torch.long, device=devices[0])

        # Tests that self-assignment raises
        with self.assertRaises(RuntimeError):
            x.grad = x

        # Tests device -> cpu grad assignment raises
        if self.device_type != 'cpu':
            with self.assertRaises(RuntimeError):
                t_cpu = torch.rand(5, 5)
                t_cpu.grad = torch.randn(5, 5, device=devices[0])

        # Tests half type on CUDA
        if self.device_type == 'cuda':
            x = x.to(dtype=torch.half, device=devices[0])
            x.grad = torch.zeros_like(x)

        # Tests cross-device assignment raises
        if len(devices) > 1:
            x = torch.randn(5, 5, device=devices[0])
            with self.assertRaises(RuntimeError):
                x.grad = torch.randn(5, 5, device=devices[1])

    @dtypesIfMPS(torch.float32)
    @deviceCountAtLeast(1)
    @dtypes(torch.float, torch.double)
    def test_requires_grad_factory(self, devices, dtype):
        fns = [torch.ones_like, torch.randn_like]
        x = torch.randn(2, 3, dtype=dtype, device=devices[0])

        for fn in fns:
            for requires_grad in [True, False]:
                output = fn(x, dtype=dtype, device=devices[0], requires_grad=requires_grad)
                self.assertEqual(requires_grad, output.requires_grad)
                self.assertIs(dtype, output.dtype)
                self.assertEqual(devices[0], str(x.device))

    @deviceCountAtLeast(2)
    def test_unused_output_device(self, devices):
        from torch.nn.parallel._functions import Broadcast
        x = torch.randn(5, 5, dtype=torch.float, device=devices[0], requires_grad=True)
        outputs = Broadcast.apply(list(range(len(devices))), x)
        y = outputs[-1] * 2
        y.sum().backward()
        self.assertEqual(x.grad, torch.ones(5, 5) * 2)

    @deviceCountAtLeast(2)
    def test_backward_device(self, devices):
        # check that current device matches the variable's device
        device = [None]

        class Identity(torch.autograd.Function):
            @staticmethod
            def forward(ctx, x):
                return x.clone()

            @staticmethod
            def backward(ctx, grad_output):
                device[0] = grad_output.device
                return grad_output.clone()

        v = torch.randn(1, device=devices[1], requires_grad=True)
        Identity.apply(v).backward()
        self.assertEqual(str(device[0]), devices[1])

    @deviceCountAtLeast(2)
    def test_inputbuffer_add_multidevice(self, devices):
        input = torch.randn(1, device=devices[0], requires_grad=True)
        output = input.to(device=devices[1]) + input.to(device=devices[1])
        output.backward()

    @onlyCPU
    def test_copy_(self, device):
        # At the time of writing this test, copy_ is not generated from native_functions.yaml
        # there was a bug that bfloat16 was not recognized as floating.
        x = torch.randn(10, device=device, requires_grad=True)
        floating_dt = floating_types_and(torch.half, torch.bfloat16)
        for dt in floating_dt:
            y = torch.empty(10, device=device, dtype=dt)
            y.copy_(x)
            self.assertTrue(y.requires_grad)
            z = x.to(torch.bfloat16)
            self.assertTrue(z.requires_grad)

    def test_copy_forward_ad_broadcasting(self, device):
        # copy_ allows the src to have a different shape from self as long as src is
        # broadcastable to self. Make sure forward AD handles this case.
        primal = torch.rand(3, 3, device=device)
        tangent = torch.rand(3, 3, device=device)
        non_dual = torch.rand(1, 3, 3, device=device)

        with fwAD.dual_level():
            dual = fwAD.make_dual(primal, tangent)
            non_dual.copy_(dual)

    def test_copy_forward_ad_same_layout_copies_grad(self, device):
        primal = torch.tensor([[3.], [4.]], device=device)
        tangent = torch.tensor([[5.], [6.]], device=device)

        with fwAD.dual_level():
            x_dual = fwAD.make_dual(primal, tangent)
            non_dual = torch.tensor([[1.], [2.]])
            non_dual.copy_(x_dual)
            self.assertTrue(fwAD.unpack_dual(non_dual).tangent is not tangent)

    @onlyCUDA
    def test_simple_reentrant_cross_device(self, device):
        class ReentrantFunc(Function):
            _cpu_mode = True

            @staticmethod
            def forward(ctx, x):
                return x * (x + 2)

            @staticmethod
            def backward(ctx, grad_output):
                with torch.enable_grad():
                    if ReentrantFunc._cpu_mode:
                        new_param = torch.randn(2, 2, requires_grad=True)
                        (new_param ** 2).sum().backward()
                    else:
                        new_param = torch.randn(2, 2, device=device, requires_grad=True)
                        (new_param ** 2).sum().backward()
                return grad_output

        # Reentrant starts on GPU thread, finishs on GPU thread
        x = torch.randn(2, 2, device=device, requires_grad=True)
        out = ReentrantFunc.apply(x)
        out.sum().backward()

        # Reentrant starts on CPU thread, finishs on GPU thread
        x = torch.randn(2, 2, requires_grad=True)
        # set ReentrantFunc node to GPU to emit tasks to GPU queue
        ReentrantFunc._cpu_mode = False
        out = ReentrantFunc.apply(x)
        out.sum().backward()

        # Reentrant starts on GPU thread, finishs on CPU thread
        x = torch.randn(2, 2, device=device, requires_grad=True)
        # set ReentrantFunc node to CPU to emit tasks to CPU queue
        ReentrantFunc._cpu_mode = True
        out = ReentrantFunc.apply(x)
        out.sum().backward()

    @onlyCUDA
    def test_cross_device_reentrant_autograd(self, device):
        # Output on gpu so that this task will be associated with the gpu thread
        def fn_on_gpu(inp):
            # Artificially increase the priority of the next op to make sure it runs
            # as soon as we reach it before the ops of branch1.
            dummy = inp * 2 * 2 * 2 * 2
            return inp.to(device=device)

        def parent_on_cpu(inp):
            # Slow branch of ops on gpu so that the work queue for the gpu thread
            # won't empty too quickly. They also have smaller priorities than the
            # ones created by fn_on_gpu
            branch1 = inp.to(device=device)
            branch1 = branch1 / branch1
            branch1 = branch1 / branch1
            branch1 = branch1 / branch1
            # Perform checkpoint on cpu tensors. So the last op performed in the reentrant
            # autograd is an AccumulateGrad that runs on the cpu thread for the gpu thread.
            # So the cpu thread will notify the gpu thread with an empty NodeTask.
            branch2 = checkpoint(fn_on_gpu, inp, use_reentrant=True)
            out = branch2 + branch1
            return out

        inp = torch.rand(2, requires_grad=True)
        out = parent_on_cpu(inp)
        # This will segfault if the empty NodeTask is not handled properly in the
        # gpu thread ReadyQueue
        out.sum().backward()

    def test_inplace_on_view_backprop_base(self, device):
        # modify view and back-prop through base
        root = torch.randn(2, 2, device=device, requires_grad=True)
        x = root.clone()
        v1 = x.narrow(0, 0, 1)
        v1.mul_(2)
        x.sum().backward()
        self.assertEqual(root.grad.tolist(), [[2, 2], [1, 1]])

    def test_inplace_on_view_backprop_view_of_view(self, device):
        # modify view and backprop through view-of-view
        root = torch.randn(2, 2, device=device, requires_grad=True)
        x = root.clone()
        v1 = x.narrow(0, 0, 1)
        v2 = x.narrow(0, 0, 1)
        v1.mul_(2)
        v2.sum().backward()
        self.assertEqual(root.grad.tolist(), [[2, 2], [0, 0]])

    def test_inplace_on_view_of_view(self, device):
        # modify view-of-view and backprop through base
        root = torch.randn(2, 2, device=device, requires_grad=True)
        x = root.clone()

        v1 = x.narrow(0, 0, 1)
        v2 = v1.narrow(1, 1, 1)
        v2.mul_(2)
        x.sum().backward()
        self.assertEqual(root.grad.tolist(), [[1, 2], [1, 1]])

    @skipIfMps  # the test doesn't work on MPS as double types are not supported
    def test_inplace_on_view_then_no_grad(self, device):
        # Perform an in-place operation on a view of a non-leaf variable.
        a = torch.ones(3, 1, dtype=torch.double, device=device, requires_grad=True)
        b = a * 2
        c = b.view_as(b)
        c[0][0] = 3

        # Force a graph update with grad disabled.
        with torch.no_grad():
            c.grad_fn

        c.sum().backward()

    @skipIfMps  # the test doesn't work on MPS as double types are not supported
    def test_inplace_on_view_gradcheck(self, device):
        # gradcheck modifications to views
        a = torch.randn(4, 4, dtype=torch.double, device=device, requires_grad=True)
        b = torch.randn(2, 2, dtype=torch.double, device=device, requires_grad=True)

        def func(root, b):
            x = root.clone()
            x.narrow(1, 2, 2).narrow(0, 1, 2).mul_(b)
            x.narrow(1, 0, 2).narrow(0, 1, 2).mul_(b)
            return x

        gradcheck(func, [a, b], raise_exception=True)
        go = torch.randn(a.size(), dtype=torch.double, device=device, requires_grad=True)
        gradgradcheck(func, (a, b), (go,))

    def test_inplace_on_view_multiple_outputs(self, device):
        root = torch.arange(9., dtype=torch.double).reshape(3, 3).requires_grad_()
        x = root.clone()
        v1 = x.unbind()
        with self.assertRaises(RuntimeError):
            v1[0].mul_(2)

    @skipIfMps  # the test doesn't work on MPS as double types are not supported
    def test_inplace_on_view_of_multiple_output_view(self, device):
        a = torch.rand(10, dtype=torch.double, device=device, requires_grad=True).clone()
        b = a.unbind(0)
        c = b[0].view_as(b[0])
        with self.assertRaises(RuntimeError):
            c.mul_(2)

    @skipIfMps  # MPS backend doesn't support double types
    def test_inplace_multiple_output_view_of_view(self, device):
        a = torch.rand(10, dtype=torch.double, device=device, requires_grad=True).clone()
        b = a.view_as(a)
        c = b.unbind(0)
        with self.assertRaises(RuntimeError):
            c[0].mul_(2)

    @skipIfMps  # MPS backend doesn't support double types
    def test_inplace_on_view_makes_base_require_grad(self, device):
        # in-place modification to view makes base require grad
        a = torch.randn(4, 4, dtype=torch.double, device=device, requires_grad=False)
        b = torch.randn(4, 2, dtype=torch.double, device=device, requires_grad=True)

        def func(root, b):
            x = root.clone()
            self.assertFalse(x.requires_grad)
            x.narrow(1, 2, 2).mul_(b)
            self.assertTrue(x.requires_grad)
            return x

        gradcheck(func, [a, b], raise_exception=True)
        go = torch.randn(a.size(), dtype=torch.double, device=device, requires_grad=True)
        gradgradcheck(func, (a, b), (go,))

    def test_inplace_on_view_backprop_view(self, device):
        # modify view and backprop through view
        a = torch.tensor([2., 5.], device=device, requires_grad=False)
        b = torch.tensor([3.], device=device, requires_grad=True)
        res = a.narrow(0, 1, 1).mul_(b)
        res.sum().backward()
        self.assertEqual(b.grad.tolist(), [5])
        self.assertIsNone(a.grad)

    @skipIfMps  # the test doesn't work on MPS as double types are not supported
    def test_inplace_on_view_modify_base(self, device):
        # Test that an in-place operation on a base that forced it to require
        # grad also forces any previous views to require grad and backprop
        # correctly
        r = torch.ones(1, dtype=torch.double, device=device, requires_grad=True)

        def fn(r):
            x = torch.ones(5, dtype=torch.double, device=device)
            v = x.select(0, 1)
            self.assertFalse(v.requires_grad)
            self.assertIsNone(v.grad_fn)
            x.add_(r)  # v is now dependent on r due to the in-place op on x
            self.assertTrue(v.requires_grad)
            return v

        gradcheck(fn, [r])
        gradgradcheck(fn, [r])

    @skipIfMps  # the test doesn't work on MPS as double types are not supported
    def test_inplace_on_view_python(self, device):
        # in-place modifications of Python-autograd created view
        a = torch.randn(4, 4, dtype=torch.double, device=device, requires_grad=True)
        b = torch.randn(2, 2, dtype=torch.double, device=device, requires_grad=True)

        class PyAdd(torch.autograd.Function):
            @staticmethod
            def forward(ctx, x, y):
                ctx.mark_dirty(x)
                x.add_(y)
                return x

            @staticmethod
            def backward(ctx, grad):
                return grad, grad

        def func(root, b):
            x = root.clone()
            PyAdd.apply(x.narrow(1, 2, 2).narrow(0, 1, 2), b)
            PyAdd.apply(x.narrow(1, 0, 2).narrow(0, 1, 2), b)
            return x

        gradcheck(func, [a, b], raise_exception=True)
        go = torch.randn(a.size(), dtype=torch.double, device=device, requires_grad=True)
        gradgradcheck(func, (a, b), (go,))

    def test_inplace_on_view_non_contig(self, device):
        root = torch.ones(2, 3, 2, device=device).select(2, 1).t().requires_grad_(True)
        x = root.clone()
        v1 = x.narrow(0, 0, 1)
        v2 = v1.narrow(1, 1, 1)
        v2.mul_(2)
        x.sum().backward()
        self.assertEqual(root.grad.tolist(), [[1, 2], [1, 1], [1, 1]])

    def test_inplace_on_view_multi_output_unsafe(self, device):
        for f in [lambda t: t.unsafe_split(1),
                  lambda t: t.unsafe_split_with_sizes((1, 1, 1)),
                  lambda t: t.unsafe_chunk(3)]:
            a = torch.randn(3, 3, device=device, requires_grad=True)
            b = a + a
            s1, s2, s3 = f(b)
            s1.mul_(s2)
            s1.sum().backward()

    def test_inplace_on_view_multi_output_safe(self, device):
        for f in [lambda t: t.split(1),
                  lambda t: t.split_with_sizes((1, 1, 1)),
                  lambda t: t.chunk(3)]:
            a = torch.randn(3, 3, device=device, requires_grad=True)
            b = a + a
            s1, s2, s3 = f(b)
            error_msg = 'This view is the output of a function that returns multiple views.'
            with self.assertRaisesRegex(RuntimeError, error_msg):
                s1.mul_(s2)

    def test_inplace_on_view_undefined_grad_output(self, device):
        a = torch.tensor([1.], requires_grad=True)
        c = a.clone()
        v = c[:]
        b = torch.tensor(1., requires_grad=True)

        class InplaceFunc(torch.autograd.Function):
            @staticmethod
            def forward(ctx, x, other):
                ctx.mark_dirty(x)
                return x.mul_(2)

            @staticmethod
            def backward(ctx, grad):
                return grad * 2, None

        out = InplaceFunc.apply(v, b)
        out.backward()
        self.assertIsNone(b.grad)
        self.assertEqual(a.grad.item(), 2)

    @skipIfMps  # the test doesn't work on MPS as double types are not supported
    def test_mv_grad_stride_0(self, device):
        # Reference: https://github.com/pytorch/pytorch/issues/38315
        mat = torch.randn(2, 2, dtype=torch.double, device=device)
        vec = torch.randn(1, dtype=torch.double, device=device).requires_grad_(True)

        def fn(vec):
            # Expand inside the function to make sure the input to
            # gradcheck does not have overlapping memory
            vec = vec.expand(2)
            return (mat @ vec).sum()

        gradcheck(fn, (vec))
        gradgradcheck(fn, (vec))

    @onlyCUDA
    def test_gradcheck_input_output_different_device(self, device):
        x = torch.ones((1,), dtype=torch.double, device="cuda", requires_grad=True)
        gradcheck(lambda x: x.to("cpu"), (x,))

        x = torch.ones((1,), dtype=torch.double, device="cpu", requires_grad=True)
        gradcheck(lambda x: x.to("cuda"), (x,))

    def test_strided_leaf_grad_layout(self, device):
        # (1) If leaf is non-overlapping and dense, grad's layout should match its leaf.
        for fmt_a in (torch.contiguous_format, torch.channels_last):
            for fmt_b in (torch.contiguous_format, torch.channels_last):
                a = torch.rand((2, 3, 4, 5), device=device).to(memory_format=fmt_a)
                b = torch.rand((2, 3, 4, 5), device=device).to(memory_format=fmt_b)
                a.requires_grad_()
                b.requires_grad_()
                # checks (1) for broadcasted gradients
                a.sum().backward()
                self.assertEqual(a.grad.stride(), a.stride())
                b.sum().backward()
                self.assertEqual(b.grad.stride(), b.stride())
                # checks (1) for non-broadcasted gradients
                a.grad = None
                b.grad = None
                (a * b).sum().backward()
                self.assertEqual(a.grad.stride(), a.stride())
                self.assertEqual(b.grad.stride(), b.stride())

        # (2) If leaf isn't dense, checks that grads are rowmajor contiguous.
        c = torch.empty_strided((2, 2), (4, 2), device=device).copy_(torch.rand((2, 2), device=device))
        c.requires_grad_()
        d = torch.rand((2, 2), device=device)
        # checks (2) for broadcasted gradients
        c.sum().backward()
        self.assertEqual(c.grad.stride(), (2, 1))
        # checks (2) for non-broadcasted gradients
        c.grad = None
        (c * d).sum().backward()
        self.assertEqual(c.grad.stride(), (2, 1))

    @skipIfMps
    def test_copy_r_to_c(self, device):
        out_c = torch.empty(3, 2, dtype=torch.cdouble, device=device)
        inp_r = torch.randn(3, 2, dtype=torch.double, device=device,
                            requires_grad=True)

        def do_test():
            out_c.copy_(inp_r)
            out_c_inter = out_c.sum()
            out_c_inter.abs().backward()
            with torch.no_grad():
                self.assertEqual(inp_r.grad, torch.ones_like(inp_r) * torch.sgn(out_c_inter).real)

        self.assertNotWarn(do_test)

    def test_to_r_to_c(self, device):
        def do_test():
            inp_r = torch.randn(3, 2, dtype=torch.double, device=device,
                                requires_grad=True)
            out = inp_r.to(torch.complex128)
            out_inter = out.sum()
            out_inter.abs().backward()
            with torch.no_grad():
                self.assertEqual(inp_r.grad, torch.ones_like(inp_r) * torch.sgn(out_inter).real)

        self.assertNotWarn(do_test)

    def test_non_differentiable_ops(self, device):
        # Just make sure the op doesn't raise an error
        # and resulting tensor has requires_grad=False.
        x = torch.tensor([[1, 2], [3, 4.]], requires_grad=True, device=device)
        out = torch.isin(x, torch.tensor([2, 3], device=device))
        self.assertFalse(out.requires_grad)

        x = torch.randn(3, 3, requires_grad=True)
        out = torch.signbit(x)
        self.assertFalse(out.requires_grad)

    def test_warning_in_backward(self, device):
        # Test warning during backward are always propagated as python warnings (gh-50209)
        # NOTE: For device=cuda, warning gets propagated from a worker thread
        a = torch.zeros((), device=device, requires_grad=True)
        b = torch._C._nn._test_warn_in_autograd(a)

        with self.assertWarnsRegex(UserWarning, "Warn from backward"):
            b.backward()

    def test_complex_scalar_backward(self, device):
        a = torch.zeros(1, device=device, requires_grad=True)
        b = a * 0.5j

        msg = "grad can be implicitly created only for real scalar outputs"
        with self.assertRaisesRegex(RuntimeError, msg):
            b.backward()

        with self.assertRaisesRegex(RuntimeError, msg):
            torch.autograd.grad(b, a)

    def test_pow_real_negative_base_complex_exponent(self, device):
        # OpInfo doesn't naturally support input of mixed types, hence this test here.
        base = -torch.ones(2, device=device, dtype=torch.double)
        exponent = torch.randn(2, device=device, dtype=torch.cdouble, requires_grad=True)

        def fn(exponent):
            return torch.pow(base, exponent)

        torch.autograd.gradcheck(fn, (exponent,))

        def fn(exponent):
            return torch.pow(-1, exponent)

        torch.autograd.gradcheck(fn, (exponent,))

    def test_resize_version_bump(self, device):
        x = torch.rand((1,), device=device)
        y = torch.randn((3,), device=device)
        x.resize_((1, 2))
        self.assertEqual(x._version, 1)
        x.resize_as_(y)
        self.assertEqual(x._version, 2)

        # In the following cases, `resize` is no-op,
        # so no version bumps.
        x.resize_((3,))
        self.assertEqual(x._version, 2)

        x.resize_as_(y)
        self.assertEqual(x._version, 2)


class TestAllowMutationOnSaved(TestCase):
    def assertClonedLenEqual(self, ctx, n):
        self.assertEqual(len(list(ctx.cloned.items())), n)

    def assertTIDMapLenEqual(self, ctx, n):
        self.assertEqual(len(list(ctx.tid_to_weakhandle.items())), n)

    def test_basic(self):
        a = torch.rand(2, 3, requires_grad=True)

        def fn(a):
            b = a.clone()
            out = (b**2).sum()
            b.sin_()
            out.sum().backward()
            return a.grad
        msg = "variables needed for gradient computation has been modified by an inplace"
        with self.assertRaisesRegex(RuntimeError, msg):
            fn(a)

        with torch.autograd.graph.allow_mutation_on_saved_tensors() as ctx:
            da = fn(a)

        self.assertTrue(torch.allclose(a * 2, da))
        self.assertClonedLenEqual(ctx, 0)

    def test_views(self):
        a = torch.rand(2, 3, requires_grad=True)

        def fn(a):
            b = a.clone()
            c = b.view_as(b)
            out = (b**2).sum()  # How does this work?
            c.sin_()
            out.sum().backward()
            return a.grad

        msg = "variables needed for gradient computation has been modified by an inplace"
        with self.assertRaisesRegex(RuntimeError, msg):
            fn(a)

        with torch.autograd.graph.allow_mutation_on_saved_tensors() as ctx:
            da = fn(a)

        self.assertClonedLenEqual(ctx, 0)
        self.assertTrue(torch.allclose(a * 2, da))

    def test_save_base_and_modify_view(self):
        with torch.autograd.graph.allow_mutation_on_saved_tensors() as ctx:
            a = torch.rand(2, 3, requires_grad=True)
            b = a.clone()
            c = b[:1]
            out = b**2
            # modify the view
            c *= 10
            # self.assertClonedLenEqual(ctx, 1)
            out.sum().backward()
            self.assertClonedLenEqual(ctx, 0)

        self.assertClonedLenEqual(ctx, 0)
        self.assertTrue(torch.allclose(a * 2, a.grad))

    def test_save_view_modify_base(self):
        with torch.autograd.graph.allow_mutation_on_saved_tensors() as ctx:
            a = torch.rand(2, 3, requires_grad=True)
            b = a.clone()
            c = b[:]
            out = (c**2).sum()
            b *= 2
            out.backward()
            self.assertTrue(torch.allclose(a * 2, a.grad))

    def test_double_backward(self):
        with torch.autograd.graph.allow_mutation_on_saved_tensors() as ctx:
            a = torch.rand(2, 3, requires_grad=True)
            b = a.clone()
            out = (b**2).sum()
            b.sin_()
            torch.autograd.grad(out, a, create_graph=True)
            da, = torch.autograd.grad(out, a, create_graph=True)
            d2a, = torch.autograd.grad(da.sum(), a)

        self.assertTrue(torch.allclose(torch.ones_like(a) * 2, d2a))
        self.assertClonedLenEqual(ctx, 0)

    def test_saved_but_not_anymore(self):
        # Make sure we don't clone if the tensor was once saved, but
        # by the time we do in-place, it is no longer saved
        with torch.autograd.graph.allow_mutation_on_saved_tensors() as ctx:
            a = torch.randn(2, 3, requires_grad=True).clone()
            out = (a**2).sum()
            self.assertTIDMapLenEqual(ctx, 1)
            self.assertClonedLenEqual(ctx, 0)
            out.backward()
            a.sin_()
            self.assertClonedLenEqual(ctx, 0)
            out = (a**2).sum()
            a.sin_()
            self.assertClonedLenEqual(ctx, 1)
            del out
            self.assertClonedLenEqual(ctx, 0)

    def test_saved_same_tensor_many_times(self):
        # We should only clone once
        with torch.autograd.graph.allow_mutation_on_saved_tensors() as ctx:
            a = torch.randn(2, 3, requires_grad=True).clone()
            b = a**2
            c = a**2
            a.sin_()
            self.assertClonedLenEqual(ctx, 1)
            del b, c
            self.assertClonedLenEqual(ctx, 0)

    def test_saved_same_tensor_different_versions(self):
        with torch.autograd.graph.allow_mutation_on_saved_tensors() as ctx:
            a = torch.randn(2, 3, requires_grad=True).clone()
            b = a**2
            a.sin_()
            c = a**2
            a.sin_()
            self.assertClonedLenEqual(ctx, 2)
            del b
            self.assertClonedLenEqual(ctx, 1)
            del c
            self.assertClonedLenEqual(ctx, 0)

    def test_with_math_views(self):
        with torch.autograd.graph.allow_mutation_on_saved_tensors() as ctx:
            a = torch.tensor([1 + 1j], requires_grad=True).clone()
            b = a.conj()
            out = (b**2).sum()
            a.sin_()
            out.abs().backward()

            a = torch.tensor([1 + 1j], requires_grad=True).clone()
            b = a.conj()
            out = (b**2).sum()
            # in this case, it is no longer a view it seems
            b.sin_()
            out.abs().backward()

    def test_with_out_variant(self):
        with torch.autograd.graph.allow_mutation_on_saved_tensors() as ctx:
            a = torch.tensor([1.], requires_grad=True)
            b = torch.tensor([1.])
            c = torch.tensor([2.])
            out = a * b
            self.assertTIDMapLenEqual(ctx, 1)
            torch.sin(c, out=b)
            self.assertClonedLenEqual(ctx, 1)
            out.backward()
            self.assertClonedLenEqual(ctx, 0)

    def test_backward_out_of_context(self):
        # Out of context
        with torch.autograd.graph.allow_mutation_on_saved_tensors() as ctx:
            a = torch.rand(2, 3, requires_grad=True)
            out = (a**2).sum()

        msg = "Trying to backward outside of the 'allow_mutation_on_saved_tensors' context"
        with self.assertRaisesRegex(AssertionError, msg):
            out.backward()

        # Different context
        with torch.autograd.graph.allow_mutation_on_saved_tensors() as ctx:
            a = torch.rand(2, 3, requires_grad=True)
            out = (a**2).sum()

        with torch.autograd.graph.allow_mutation_on_saved_tensors() as ctx:
            with self.assertRaisesRegex(AssertionError, msg):
                out.backward()

    def test_disallow_nesting(self):
        with torch.autograd.graph.allow_mutation_on_saved_tensors() as ctx:
            msg = "allow_mutation_on_saved_tensors contexts cannot be nested"
            with self.assertRaisesRegex(RuntimeError, msg):
                with torch.autograd.graph.allow_mutation_on_saved_tensors() as ctx:
                    pass

class TestAutogradInferenceMode(TestCase):
    def _is_inference_tensor(self, tensor):
        try:
            err_msg = "Inference tensors do not track version counter"
            with self.assertRaisesRegex(RuntimeError, err_msg):
                tensor._version
            return True
        except AssertionError as e:
            return False

    def test_inference_mode_context_manager(self):
        self.assertFalse(torch.is_inference_mode_enabled())
        with torch.inference_mode():
            self.assertTrue(torch.is_inference_mode_enabled())
            with torch.inference_mode(False):
                self.assertFalse(torch.is_inference_mode_enabled())
            self.assertTrue(torch.is_inference_mode_enabled())
        self.assertFalse(torch.is_inference_mode_enabled())

    def test_inference_mode_decorator(self):
        def func(x):
            self.assertEqual(torch.is_inference_mode_enabled(), mode)
            return x * x
        for mode, use_kwarg in product((True, False, None), (True, False)):
            if mode is None:
                if use_kwarg:
                    decorated = torch.inference_mode(mode=func)
                else:
                    decorated = torch.inference_mode(func)
                mode = True
            else:
                if use_kwarg:
                    decorated = torch.inference_mode(mode=mode)(func)
                else:
                    decorated = torch.inference_mode(mode)(func)

            for requires_grad in (True, False):
                c = torch.ones(1, 2, 3, requires_grad=requires_grad)
                d = decorated(c)
                self.assertTrue(not mode or torch.is_inference(d))
                self.assertEqual(d.requires_grad, requires_grad and not mode)

    def test_inference_mode_tensor_creation(self):
        with torch.inference_mode():
            # new tensors created through constructors are inference tensors
            c = torch.ones(1, 2, 3)
            self.assertFalse(c.requires_grad)
            self.assertTrue(torch.is_inference(c))

            # requires_grad doesn't change inference tensor behavior in InferenceMode
            tmp = torch.ones(1, 2, 3, requires_grad=True)
            self.assertTrue(tmp.requires_grad)
            self.assertTrue(torch.is_inference(tmp))

            tmp = torch.ones(1, 2, 3).requires_grad_(False)
            self.assertFalse(tmp.requires_grad)
            self.assertTrue(torch.is_inference(tmp))

    def test_inference_mode_existing_autograd_session(self):
        s = torch.ones(1, 2, 3, requires_grad=True)
        a = s.clone()

        # `a` gets saved outside of inference mode
        out = a * a
        with torch.inference_mode():
            a.add_(2)

        self.assertFalse(torch.is_inference(a))
        # tensors created outside of inference mode aren't
        # inference tensors, so they will still have their
        # version counters tracked
        err_msg = ("one of the variables needed for gradient computation has been "
                   "modified by an inplace operation")
        with self.assertRaisesRegex(RuntimeError, err_msg):
            out.backward(torch.ones_like(out))

    def test_inference_mode_inf_tensor_in_inf_mode_functional_op(self):
        def functional_op(x):
            return x * x

        with torch.inference_mode():
            for requires_grad in (True, False):
                c = torch.ones(1, 2, 3, requires_grad=requires_grad)

                # performing a non-view operation produces a inference tensor
                # that does not require grad
                func_out = functional_op(c)
                self.assertTrue(torch.is_inference(func_out))
                self.assertFalse(func_out.requires_grad)

    def test_inference_mode_inf_tensor_in_inf_mode_inplace_op(self):
        @torch.inference_mode()
        def run_test(fn):
            for requires_grad in (True, False):
                c = torch.ones(1, 2, 3, requires_grad=requires_grad)

                # after performing inplace operation, tensor is still
                # an inference tensor
                fn(c)
                self.assertTrue(torch.is_inference(c))
                self.assertEqual(c.requires_grad, requires_grad)
        run_test(lambda x: x.add_(2))
        run_test(lambda x: x.transpose_(0, 1))

        # inplace ops with manual kernel for ADInplaceOrView key in VariableTypeManual.cpp
        run_test(lambda x: x.resize_(1, 2))
        run_test(lambda x: x.resize_as_(torch.ones(1, 2)))
        run_test(lambda x: x.copy_(torch.ones(1, 2, 3)))

    def test_inference_mode_inf_tensor_in_inf_mode_view_op(self):
        with torch.inference_mode():
            for requires_grad in (True, False):
                c = torch.ones(1, 2, 3, requires_grad=requires_grad)

                # perform view operation produces inference tensor
                # that does not require grad
                view_out = c.view(-1)
                self.assertTrue(torch.is_inference(view_out))
                self.assertFalse(view_out.requires_grad)

    def test_inference_mode_inf_tensor_in_normal_mode_functional_op(self):
        def functional_op(x):
            return x * x

        for requires_grad in (True, False):
            with torch.inference_mode():
                c = torch.ones(1, 2, 3, requires_grad=requires_grad)

        func_out = functional_op(c)
        self.assertFalse(torch.is_inference(func_out))
        self.assertFalse(func_out.requires_grad)
        self.assertTrue(func_out.is_leaf)

    def test_inference_mode_inf_tensor_in_normal_mode_inplace_op(self):
        def run_test(fn):
            for requires_grad in (False, True):
                with torch.inference_mode():
                    c = torch.ones(1, 2, 3, requires_grad=requires_grad)

                if requires_grad:
                    # leaf variable that requires grad is being used in an inplace
                    # operation when requires_grad=True
                    pass
                else:
                    err_msg = "Inplace update to inference tensor outside InferenceMode"
                    with self.assertRaisesRegex(RuntimeError, err_msg):
                        fn(c)
        run_test(lambda x: x.add_(2))
        run_test(lambda x: x.transpose_(0, 1))

    def test_inference_mode_inf_tensor_in_normal_mode_view_op(self):
        for requires_grad in (True, False):
            with torch.inference_mode():
                c = torch.ones(1, 2, 3, requires_grad=requires_grad)

            out = c.view(-1)
            self.assertTrue(torch.is_inference(out))
            self.assertFalse(out.requires_grad)
            self.assertFalse(out._is_view())
            self.assertTrue(out.is_leaf)

    def test_normal_tensor_inplace_output_in_inference_mode(self):
        def run_test(fn):
            for requires_grad in (True, False):
                s = torch.ones(1, 2, 3, requires_grad=requires_grad)
                a = s.clone()

                with torch.inference_mode():
                    fn(a)
                    self.assertFalse(torch.is_inference(a))
                    self.assertEqual(a.requires_grad, requires_grad)

                    # inplace -> inplace
                    fn(a)
                    self.assertFalse(torch.is_inference(a))
                    self.assertEqual(a.requires_grad, requires_grad)

                    # inplace -> inplace -> view
                    view_out = a.view(-1)
                    self.assertFalse(torch.is_inference(view_out))
                    self.assertEqual(view_out.requires_grad, requires_grad)
        run_test(lambda x: x.add_(2))
        run_test(lambda x: x.transpose_(0, 1))

    def test_normal_tensor_inplace_output_in_normal_mode(self):
        def run_test(fn):
            for requires_grad in (True, False):
                s = torch.ones(1, 2, 3, requires_grad=requires_grad)
                a = s.clone()

                with torch.inference_mode():
                    fn(a)
                    self.assertFalse(torch.is_inference(a))
                    self.assertEqual(a.requires_grad, requires_grad)

                fn(a)
                self.assertFalse(torch.is_inference(a))
                self.assertEqual(a.requires_grad, requires_grad)

                # inplace -> inplace
                fn(a)
                self.assertFalse(torch.is_inference(a))
                self.assertEqual(a.requires_grad, requires_grad)

                # inplace -> inplace -> view
                view_out = a.view(-1)
                self.assertFalse(torch.is_inference(view_out))
                self.assertEqual(view_out.requires_grad, requires_grad)
            run_test(lambda x: x.add_(2))
            run_test(lambda x: x.transpose_(0, 1))

    def test_normal_tensor_view_output_in_inference_mode(self):
        for requires_grad in (True, False):
            s = torch.ones(1, 2, 3, requires_grad=requires_grad)
            a = s.clone()

            with torch.inference_mode():
                out = a.view(-1)
                self.assertFalse(torch.is_inference(out))
                self.assertEqual(out.requires_grad, requires_grad)
                self.assertTrue(out._is_view())

                # view -> view
                tmp = out.view(-1)
                self.assertFalse(torch.is_inference(tmp))
                self.assertEqual(tmp.requires_grad, requires_grad)
                self.assertTrue(tmp._is_view())
                self.assertTrue(tmp.is_leaf)

                # view -> view -> inplace
                self.assertTrue(torch.is_inference_mode_enabled())
                tmp.add_(2)
                self.assertFalse(torch.is_inference(tmp))
                self.assertEqual(tmp.requires_grad, requires_grad)
                # Accessing is_leaf in python tries to update grad_fn and raises:
                # A view was created in inference mode and its base or
                # another view of its base has been modified inplace in normal mode
                # tmp.is_leaf
                self.assertEqual(a._version, tmp._version)

    def test_normal_tensor_view_output_in_normal_mode(self):
        def functional_op(x):
            return x * x

        for requires_grad in (True, False):
            s = torch.ones(1, 2, 3, requires_grad=requires_grad)
            a = s.clone()

            with torch.inference_mode():
                out = a.view(-1)
                self.assertFalse(torch.is_inference(out))
                self.assertEqual(out.requires_grad, requires_grad)
                self.assertTrue(out._is_view())
                self.assertTrue(out.is_leaf)

            tmp = functional_op(out)
            self.assertFalse(torch.is_inference(tmp))
            self.assertEqual(tmp.requires_grad, requires_grad)

            if requires_grad:
                err_msg = "A view was created in inference mode and is being modified inplace"
                with self.assertRaisesRegex(RuntimeError, err_msg):
                    out.add_(2)
                pass
            else:
                out.add_(2)

            tmp = out.view(2, 3)
            self.assertFalse(torch.is_inference(tmp))
            self.assertEqual(tmp.requires_grad, requires_grad)

    def test_mix_inference_and_normal_tensor_functional_op(self):
        for requires_grad in (True, False):
            s = torch.ones(1, 2, 3, requires_grad=requires_grad)

            with torch.inference_mode():
                c = torch.ones(1, 2, 3, requires_grad=requires_grad)

            # add is safe since it doesn't save any variable for backward
            out = c.add(s)
            self.assertFalse(torch.is_inference(out))
            self.assertEqual(out.requires_grad, requires_grad)
            if requires_grad:
                # leaf inference tensor with requires_grad=True can still have gradient
                out.backward(torch.ones_like(out))
                self.assertEqual(c.grad, torch.ones_like(c))

            if requires_grad:
                err_msg = "Inference tensors cannot be saved for backward"
                with self.assertRaisesRegex(RuntimeError, err_msg):
                    c * s

                # TODO: Test this with an autograd.Function when it works
                #       stack stopped capturing a TensorList input
                # # inference tensor in TensorList input
                # inputs = [s, c]
                # with self.assertRaisesRegex(RuntimeError, err_msg):
                #     torch.stack(inputs)


    def test_mix_inference_and_normal_tensor_inplace_op(self):
        for requires_grad in (True, False):
            s = torch.ones(1, 2, 3, requires_grad=requires_grad)
            a = s.clone()

            with torch.inference_mode():
                c = torch.ones(1, 2, 3)

            self.assertTrue(torch.is_inference(c))
            if requires_grad:
                err_msg = "Inference tensors cannot be saved for backward"
                with self.assertRaisesRegex(RuntimeError, err_msg):
                    a.mul_(c)

                # inference tensor in TensorList input
                err_msg = ("out=... arguments don't support automatic differentiation, "
                           "but one of the arguments requires grad")
                with self.assertRaisesRegex(RuntimeError, err_msg):
                    torch.mul(s, s, out=c)
            else:
                a.mul_(c)
                err_msg = "Inplace update to inference tensor outside InferenceMode is not allowed"
                with self.assertRaisesRegex(RuntimeError, err_msg):
                    torch.mul(s, s, out=c)

    def test_mix_inference_and_normal_tensor_view_op(self):
        for requires_grad in (True, False):
            s = torch.ones(1, 2, 3, requires_grad=requires_grad)

            with torch.inference_mode():
                c = torch.ones(1, 2, 3)

            # view_as is a composite op which calls view with only one
            # tensor argument. So there isn't a mixed inference and normal
            # tensor inputs for view ops
            tmp1 = c.view_as(s)
            self.assertTrue(torch.is_inference(tmp1))
            self.assertFalse(tmp1.requires_grad)

            # this is fine since its equivalent as s.view(c.sizes()) which
            # isn't a mixed input scenario
            tmp2 = s.view_as(c)
            self.assertFalse(torch.is_inference(tmp2))
            self.assertEqual(tmp2.requires_grad, requires_grad)

    def test_inference_mode_handle_direct_view_on_rebase(self):
        def run_test(fn):
            for requires_grad in (True, False):
                s = torch.ones(1, 2, 3, requires_grad=requires_grad)
                a = s.clone()

                with torch.inference_mode():
                    view_out = a.view_as(a)

                if requires_grad:
                    err_msg = "A view was created in inference mode and is being modified inplace"
                    with self.assertRaisesRegex(RuntimeError, err_msg):
                        fn(view_out)
                    pass
                else:
                    fn(view_out)
        run_test(lambda x: x.add_(2))
        run_test(lambda x: x.transpose_(0, 1))

    def test_inference_mode_handle_indirect_view_on_rebase(self):
        def run_test(fn):
            for requires_grad in (True, False):
                s = torch.ones(1, 2, 3, requires_grad=requires_grad)
                a = s.clone()

                with torch.inference_mode():
                    view_out = a.view(-1)

                fn(a)
                if requires_grad:
                    err_msg = "A view was created in inference mode and its base or another view "
                    with self.assertRaisesRegex(RuntimeError, err_msg):
                        view_out.grad_fn
                    pass
                else:
                    view_out.grad_fn
        run_test(lambda x: x.add_(2))
        run_test(lambda x: x.transpose_(0, 1))


class TestMultithreadAutograd(TestCase):
    def _run_py_multithread_fn(self, fn, args=(), num_threads=10, kwargs=None, pass_idx=False):

        class PropagatingThread(threading.Thread):
            '''Helper class to propagate exception from child
            thread to main thread on join.

            Reference: https://stackoverflow.com/a/31614591/5602957
            '''

            def run(self):
                self.exception = None
                try:
                    self.ret = super().run()
                except Exception as e:
                    self.exception = e

            def join(self, timeout=None):
                super().join(timeout)
                if self.exception:
                    raise self.exception from self.exception
                return self.ret

        threads = []
        for idx in range(num_threads):
            p = PropagatingThread(target=fn, args=((idx, *args) if pass_idx else args))
            p.start()
            threads.append(p)

        for p in threads:
            p.join()

    def test_multithreaded_exception_propagation(self):
        # Test whether exception in child thread
        # are propagated to main thread.
        def fn():
            self.assertTrue(False)

        with self.assertRaises(AssertionError):
            self._run_py_multithread_fn(fn)

    def test_simple_backward(self):
        # simple multithreaded backward that create threads in the beginning of training
        # and everything else is training separately, i.e. inputs, operations, etc.
        def train_fn():
            x = torch.ones(5, 5, requires_grad=True)
            y = (x + 3) * (x + 4) * 0.5
            y.sum().backward()
            self.assertEqual(x.grad, x + 3.5)

        self._run_py_multithread_fn(train_fn)

    def test_simple_backward_same_input(self):
        # simple multithreaded backward with only shared inputs (i.e. This is common
        # for things like Hogwild multithreaded training with multiple CPU threads)
        def train_fn_backward(x):
            y = (x + 3) * (x + 4) * 0.5
            y.sum().backward()

        x = torch.ones(5, 5, requires_grad=True)
        self._run_py_multithread_fn(train_fn_backward, (x,))
        # Since we are calling backward from multiple threads
        # and all threads share the same input, when we do backward
        # concurrently, different backwards will all accumulate to
        # the same .grad for each input, and the gradients should
        # be equal to num_threads * gradient
        self.assertEqual(x.grad, 10 * (x + 3.5))

        def train_fn_grad(x):
            y = (x + 3) * (x + 4) * 0.5
            grads = torch.autograd.grad(y.sum(), x)
            self.assertEqual(len(grads), 1)
            self.assertEqual(grads[0], x + 3.5)

        # since we use functional grad() api, gradients will not
        # be accumulate to the same place and should be the same
        self._run_py_multithread_fn(train_fn_grad, (x,))

    def test_multi_grad_all_hooks(self):
        # Multihooks should behave independently per execution of backward
        # Test that the hook fired the number of times we ran backward
        # even if those executions occur concurrently on different threads
        t1 = torch.rand(2, requires_grad=True)
        t2 = torch.rand(2, requires_grad=True)
        t3 = torch.rand(2, requires_grad=True)
        t4 = torch.rand(2, requires_grad=True)

        res = None
        count = [0]
        hook_lock = threading.Lock()

        def hook(grads):
            nonlocal res
            with hook_lock:
                count[0] += 1
                grad_is_none = [g is not None for g in grads]
                if res is None:
                    res = grad_is_none
                else:
                    self.assertEqual(res, grad_is_none)

        torch.autograd.graph.register_multi_grad_hook((t1, t2, t3, t4), hook)

        out = (t2 * t3).sum()

        def backward_retain_graph(out, t2, t3):
            out.backward(inputs=(t2, t3), retain_graph=True)

        self._run_py_multithread_fn(backward_retain_graph, (out, t2, t3), num_threads=5)

        self.assertEqual(count[0], 5)
        self.assertEqual(res, [False, True, True, False])

        # Leave one hook partially applied
        res = None
        count = [0]
        err_count = [0]
        bw_count = [0]
        bw_count_lock = threading.Lock()
        err_count_lock = threading.Lock()

        class Func(torch.autograd.Function):
            @staticmethod
            def forward(ctx, x):
                return x

            @staticmethod
            def backward(ctx, gO):
                with bw_count_lock:
                    bw_count[0] += 1
                    if bw_count[0] == 1:
                        raise RuntimeError("error message")
                    else:
                        return gO

        out = (Func.apply(t2) * t3).sum()

        def backward_retain_graph(out, t2, t3):
            try:
                out.backward(inputs=(t2, t3), retain_graph=True)
            except RuntimeError:
                with err_count_lock:
                    err_count[0] += 1

        self._run_py_multithread_fn(backward_retain_graph, (out, t2, t3), num_threads=5)

        self.assertEqual(count[0], 4)
        self.assertEqual(err_count[0], 1)
        self.assertEqual(res, [False, True, True, False])

    def test_multi_grad_any_hooks(self):
        # Multihooks should behave independently per execution of backward
        # Test that the hook fired the number of times we ran backward
        # even if those executions occur concurrently on different threads
        t1 = torch.rand(2, requires_grad=True)
        t2 = torch.rand(2, requires_grad=True)
        t3 = torch.rand(2, requires_grad=True)
        t4 = torch.rand(2, requires_grad=True)

        res = None
        count = [0]
        hook_lock = threading.Lock()

        def hook(grad):
            nonlocal res
            with hook_lock:
                count[0] += 1
                if res is None:
                    res = "foo"
                else:
                    self.assertEqual(res, "foo")

        torch.autograd.graph.register_multi_grad_hook((t1, t2, t3, t4), hook, mode="any")

        out = (t2 * t3).sum()

        def backward_retain_graph(out, t2, t3):
            out.backward(inputs=(t2, t3), retain_graph=True)

        self._run_py_multithread_fn(backward_retain_graph, (out, t2, t3), num_threads=5)
        self.assertEqual(count[0], 5)
        self.assertEqual(res, "foo")

        # Raise an error in one thread's backward
        res = None
        count = [0]
        err_count = [0]
        bw_count = [0]
        bw_count_lock = threading.Lock()
        err_count_lock = threading.Lock()

        class Func(torch.autograd.Function):
            @staticmethod
            def forward(ctx, x):
                return x

            @staticmethod
            def backward(ctx, gO):
                with bw_count_lock:
                    bw_count[0] += 1
                    if bw_count[0] == 1:
                        raise RuntimeError("error message")
                    else:
                        return gO

        out = (Func.apply(t2) * t3).sum()

        def backward_retain_graph(out, t2, t3):
            try:
                out.backward(inputs=(t2, t3), retain_graph=True)
            except RuntimeError:
                with err_count_lock:
                    err_count[0] += 1

        self._run_py_multithread_fn(backward_retain_graph, (out, t2, t3), num_threads=5)

        # Expect all 5 threads to increment count since the hook runs before
        # the custom backward
        self.assertEqual(count[0], 5)
        self.assertEqual(err_count[0], 1)
        self.assertEqual(res, "foo")

    def test_dataparallel_saved_tensors_hooks(self):
        def pack(x):
            warnings.warn("pack")
            return x

        _self = self

        class Model(torch.nn.Module):
            def forward(self, x):
                with warnings.catch_warnings(record=True) as w:
                    y = x * x
                    if torch.cuda.device_count() >= 2:
                        # DataParallel is calling the forward in different threads
                        # without progating TLS, so hooks should not be called here
                        _self.assertEqual(len(w), 0)
                    else:
                        # DataParallel only uses one thread
                        # so hooks should be called here
                        _self.assertGreater(len(w), 0)

        x = torch.ones(5, 5, requires_grad=True)
        model = torch.nn.DataParallel(Model())

        with torch.autograd.graph.saved_tensors_hooks(pack, lambda x: x):
            model(x)
            with warnings.catch_warnings(record=True) as w:
                y = x * x
                # hooks should be called here
                _self.assertGreater(len(w), 0)

    def test_python_thread_in_middle(self):
        # User might write a network that starts on one CPU thread, then runs its second half
        # concurrently with other threads (either via python threading or fork/join calls),
        # then calls backward()/grad() on BOTH threads, like a Y pattern from input at the
        # bottom to output at the top. This way part of the GraphTask is being shared across
        # different threads and we need to ensure user specify retain_graph=True, otherwise
        # error out with the correct error message

        # Case 1: multiple backward with python threads, retain_graph=False
        # should throw error in some threads with no retain_graph.
        success_vs_raises = [0, 0]

        def train_fn_no_retain_graph(x):
            y = x + x ** 2
            try:
                y.sum().backward()
                success_vs_raises[0] += 1
            except RuntimeError as error:
                success_vs_raises[1] += 1
                self.assertRegex(str(error), "Specify retain_graph=True")

        x_no_retain = torch.ones(5, 5, requires_grad=True)
        y_no_retain = x_no_retain + x_no_retain ** 2
        self._run_py_multithread_fn(train_fn_no_retain_graph, (y_no_retain,), num_threads=5)
        # at least one thread will be success in this case, all other threads should raise
        # with the error that throw to user to recommend them specify retain_graph=True
        self.assertTrue(success_vs_raises[0] >= 1)

        # multiple backward with python threads, no error with retain_graph=True
        def train_fn_retain_graph(x):
            y = x + x ** 2
            y.sum().backward(retain_graph=True)

        x_retain = torch.ones(5, 5, requires_grad=True)
        y_retain = x_retain + x_retain ** 2
        self._run_py_multithread_fn(train_fn_retain_graph, (y_retain,), num_threads=5)
        # result should equal to num_thread * gradients
        self.assertEqual(x_retain.grad, 5 * (4 * x_retain ** 3 + 6 * (x_retain ** 2) + 4 * x_retain + 1))

    def test_fork_join_in_middle(self):
        # multiple backward with jit threads (fork/join primitive)
        # similar to test_python_thread_in_middle, we test with retain_graph=False/True

        # Case 1: multiple grad() calls with jit threads, retain_graph=False
        # should throw error in some threads with no retain_graph.
        @torch.jit.script
        def train_fn_jit_no_retain(middle, orig_x):
            y = middle + middle ** 2
            return torch.autograd.grad([y.sum()], [orig_x])

        @torch.jit.script
        def train_fn_fork_join_calls_no_retain(x):
            y_no_retain = (x + 3) * (x + 4) * 0.5

            fut = torch.jit._fork(train_fn_jit_no_retain, y_no_retain, x)
            grad_hat = train_fn_jit_no_retain(y_no_retain, x)
            grad = torch.jit._wait(fut)
            return grad, grad_hat

        try:
            train_fn_fork_join_calls_no_retain(torch.randn(5, 5, requires_grad=True))
        except RuntimeError as error:
            self.assertRegex(str(error), "Specify retain_graph=True")

        # Case 2: no error with retain_graph=True
        @torch.jit.script
        def train_fn_jit_retain(middle, orig_x):
            y = middle + middle ** 2
            return torch.autograd.grad([y.sum()], [orig_x], retain_graph=True)

        @torch.jit.script
        def train_fn_fork_join_calls_retain(x):
            y_retain = (x + 3) * (x + 4) * 0.5
            fut1 = torch.jit._fork(train_fn_jit_retain, y_retain, x)
            fut2 = torch.jit._fork(train_fn_jit_retain, y_retain, x)
            grad = train_fn_jit_retain(y_retain, x)
            grad1 = torch.jit._wait(fut1)
            grad2 = torch.jit._wait(fut2)
            return grad, grad1, grad2

        grad, grad1, grad2 = train_fn_fork_join_calls_retain(torch.randn(5, 5, requires_grad=True))
        self.assertEqual(grad, grad1)
        self.assertEqual(grad, grad2)

    def test_preserve_backtrace(self):
        class Foo(torch.autograd.Function):
            @staticmethod
            def forward(ctx, input):
                return input

            @staticmethod
            def backward(ctx, *grad):
                raise ValueError("something")

        t = torch.rand(10, requires_grad=True)
        try:
            Foo.apply(t).sum().backward()
        except Exception:
            import traceback
            tb = sys.exc_info()[2]
            tb_str = "\n".join(traceback.format_tb(tb))
            self.assertTrue('raise ValueError("something")' in tb_str)

    # TODO(@anjali411): add an OpInfo based test for torch.cat
    # Issue: https://github.com/pytorch/pytorch/issues/51627
    #        https://github.com/pytorch/pytorch/issues/75852
    def test_cat_stack_r_to_c(self):
        inp_c = torch.rand(3, 2, dtype=torch.cdouble, requires_grad=True)
        inp_r = torch.randn(3, 2, dtype=torch.double, requires_grad=True)

        def fn(x1, x2):
            return torch.cat((x1, x2), dim=-1)

        def fn2(x1, x2):
            return torch.stack((x1, x2), dim=-1)

        torch.autograd.gradcheck(fn, [inp_r, inp_c], check_forward_ad=True)
        torch.autograd.gradcheck(fn, [inp_c, inp_r], check_forward_ad=True)

        torch.autograd.gradcheck(fn2, [inp_r, inp_c], check_forward_ad=True)
        torch.autograd.gradcheck(fn2, [inp_c, inp_r], check_forward_ad=True)

    def test_set_multithreading_enabled_as_context_manager_and_function(self):
        # Test as a context manager
        with torch.autograd.set_multithreading_enabled(False):
            self.assertFalse(torch.autograd.is_multithreading_enabled())
        self.assertTrue(torch.autograd.is_multithreading_enabled())

        with torch.autograd.set_multithreading_enabled(True):
            self.assertTrue(torch.autograd.is_multithreading_enabled())
        self.assertTrue(torch.autograd.is_multithreading_enabled())

        with torch.autograd.set_multithreading_enabled(False):
            torch.autograd.set_multithreading_enabled(True)
            self.assertTrue(torch.autograd.is_multithreading_enabled())
        self.assertTrue(torch.autograd.is_multithreading_enabled())

        torch.autograd.set_multithreading_enabled(False)
        self.assertFalse(torch.autograd.is_multithreading_enabled())

        torch.autograd.set_multithreading_enabled(True)
        self.assertTrue(torch.autograd.is_multithreading_enabled())

    @unittest.skipIf(not TEST_CUDA, "test requires CUDA")
    def test_custom_function_propagates_errors_from_device_thread(self):
        class MyFunc(Function):
            @staticmethod
            def forward(ctx, x):
                return x

            @staticmethod
            def backward(ctx, gO):
                raise RuntimeError("blah")
                return gO

        t = torch.tensor([1., 2.], requires_grad=True, device=torch.device("cuda"))
        out = MyFunc.apply(t).sum()

        with self.assertRaisesRegex(RuntimeError, "blah"):
            out.backward()

class TestNestedCheckpoint(TestCase):
    @staticmethod
    def grad(fn):
        def wrapper(x):
            with torch.enable_grad():
                out = fn(x)
                grad_input, = torch.autograd.grad(out, inputs=(x,), create_graph=True)
            return grad_input
        return wrapper

    @staticmethod
    def sum(fn):
        def wrapped(x):
            return fn(x).sum()
        return wrapped

    @staticmethod
    def checkpoint(fn):
        def wrapped(*args, **kwargs):
            return torch.utils.checkpoint.checkpoint(fn, *args, use_reentrant=False, **kwargs)
        return wrapped

    def get_tests(self, fn):
        grad, c = self.grad, self.checkpoint

        tests = (
            # function <> tuple of function arbitrarily wrapped in checkpoint in various ways
            (fn, (c(fn), c(c(fn)))),
            (grad(fn), (grad(c(fn)), grad(c(c(fn))))),
            (grad(grad(fn)), (grad(c(grad(fn))), c(grad(grad(c(fn)))), grad(c(grad(c(fn)))))),
            (grad(grad(grad(fn))), (grad(c(grad(grad(c(fn))))), grad(c(grad(c(grad(c(fn)))))))),
        )
        return tests

    def check_graph_dies(self, fn):
        def iter_graph(roots):
            if not roots:
                return
            seen = set()
            q = collections.deque()
            for node in roots:
                if node is not None:
                    seen.add(node)
                    q.append(node)

            while q:
                node = q.popleft()
                for fn, _idx in node.next_functions:
                    if fn in seen or fn is None:
                        continue
                    seen.add(fn)
                    q.append(fn)

                yield node

        class Handle:
            __slot__ = ["node_name"]

            def __init__(self, node_name):
                self.node_name = node_name

        def scope():
            a = torch.randn((), requires_grad=True)
            out = fn(a)
            refs = []
            for node in iter_graph([out.grad_fn]):
                handle = Handle(node.name())
                refs.append(weakref.ref(handle))
                node.metadata["blah"] = handle
            return refs

        refs = scope()
        node_names = [ref().node_name for ref in refs if ref() is not None]
        if len(node_names) > 0:
            print("Nodes still alive:", node_names)

        self.assertEqual(len(node_names), 0)

    @parametrize("early_stop", [True, False])
    def test_nested_checkpoint(self, early_stop):
        with torch.utils.checkpoint.set_checkpoint_early_stop(early_stop):
            x = torch.randn((), requires_grad=True)

            def f(x):
                out = x.sin().exp().sin()
                return out

            def g(x):
                a = x.sin().exp().sin()
                b = x.sin().exp().sin()
                ga, = torch.autograd.grad(a, x)
                gb, = torch.autograd.grad(b, x)
                return x.sin()

            for fn in (f, g):
                for expected_fn, actual_fns in self.get_tests(fn):
                    expected = expected_fn(x)

                    for actual_fn in actual_fns:
                        actual = actual_fn(x)
                        self.assertTrue(torch.allclose(expected, actual))
                        self.check_graph_dies(actual_fn)


    @parametrize("early_stop", [True, False])
    def test_nested_checkpoint_two_children(self, early_stop):
        with torch.utils.checkpoint.set_checkpoint_early_stop(early_stop):
            grad, sum, c = self.grad, self.sum, self.checkpoint

            def f(x):
                return x.sin().exp().sin()

            def g(x):
                return x.cos().sin().exp()

            def hc(x):
                return c(g)(c(f)(x))

            def h(x):
                return g(f(x))

            a = torch.randn(3, 3, requires_grad=True)
            expected = grad(sum(grad(sum(h))))(a)
            actual = grad(sum(grad(sum(c(hc)))))(a)
            self.assertTrue(torch.allclose(expected, actual))

            actual = grad(sum(c(grad(sum(c(hc))))))(a)
            self.assertTrue(torch.allclose(expected, actual))

            self.check_graph_dies(grad(c(hc)))
            self.check_graph_dies(grad(sum(grad(sum(c(hc))))))
            self.check_graph_dies(grad(sum(c(grad(sum(c(hc)))))))

    @parametrize("early_stop", [True, False])
    def test_nested_checkpoint_non_tensor_inputs_and_outputs(self, early_stop):
        def fn(k, a, b, f):
            return f(k * a * b.exp()), 1, "abcd"

        k = 3
        a = torch.tensor(2., requires_grad=True)
        b = torch.tensor(3., requires_grad=True)

        def f(x):
            return x.sin()

        with torch.utils.checkpoint.set_checkpoint_early_stop(early_stop):
            out, _unused1, _unused2 = checkpoint(fn, k, a, b, f, use_reentrant=False)
        actual_grads = torch.autograd.grad(out, (a, b))

        out, _unused1, _unused2 = fn(k, a, b, f)
        expected_grads = torch.autograd.grad(out, (a, b))
        for actual, expected in zip(actual_grads, expected_grads):
            self.assertTrue(torch.allclose(actual, expected))

    @parametrize("early_stop", [True, False])
    def test_nested_checkpoint_kwargs(self, early_stop):
        def fn(a, blah=None):
            out = a.sin().exp()
            if blah is not None:
                out = out * blah
            return out.sin().exp()

        a = torch.tensor(2., requires_grad=True)
        b = torch.tensor(3., requires_grad=True)

        with torch.utils.checkpoint.set_checkpoint_early_stop(early_stop):
            out = checkpoint(fn, a, blah=b, use_reentrant=False)
            actual_grads = torch.autograd.grad(out, (a, b))

            out = fn(a, blah=b)
            expected_grads = torch.autograd.grad(out, (a, b))
            for actual, expected in zip(actual_grads, expected_grads):
                self.assertTrue(torch.allclose(actual, expected))

    @parametrize("early_stop", [True, False])
    def test_nested_checkpoint_same_graph(self, early_stop):
        counter = [0]

        def hook(*_unused_args):
            counter[0] += 1

        def fn(a):
            return a.sin().cos().sin()

        a = torch.tensor(1., requires_grad=True)

        with torch.utils.checkpoint.set_checkpoint_early_stop(early_stop):
            out = checkpoint(fn, a, use_reentrant=False)
        # The hook is registered on the original graph
        out.grad_fn.next_functions[0][0].register_hook(hook)
        # And backward is performed on the original graph
        out.backward()

        self.assertEqual(counter[0], 1)

    @parametrize("early_stop", [True, False])
    def test_nested_checkpoint_reentrant_backwards(self, early_stop):
        def fn(a):
            x = a.sin().cos()
            out = x.sin()
            return x, out

        def hook(*_unused_args):
            # do backward again, but skip over the part of the graph where
            # the hook was registered
            x.backward(retain_graph=True)

        a = torch.tensor(1., requires_grad=True)
        with torch.utils.checkpoint.set_checkpoint_early_stop(early_stop):
            x, out = checkpoint(fn, a, use_reentrant=False)
        out.grad_fn.register_hook(hook)
        out.backward(retain_graph=True)

    def test_nested_checkpoint_set_early_stop(self):
        counter = [0]

        def clone(x):
            counter[0] += 1
            return x.clone()

        def fn(x):
            # Since clone does not save anything, it is not recomputed iff
            # early stop is enabled.
            return clone(x.sin().cos())

        # Early stopping is enabled by default
        a = torch.tensor(1., requires_grad=True)
        out = checkpoint(fn, a, use_reentrant=False)
        out.backward()
        self.assertEqual(counter[0], 1)

        # Try using the context manager to set early stopping to False.
        # Expect early stopping to be disabled for all checkpoints ran under
        # the context manager, even though context manager is no longer active
        # when backward/recomputation is performed.
        counter = [0]
        a = torch.tensor(1., requires_grad=True)
        with torch.utils.checkpoint.set_checkpoint_early_stop(False):
            out = checkpoint(fn, a, use_reentrant=False)

        out.backward()
        self.assertEqual(counter[0], 2)

    def test_nested_checkpoint_set_early_stop_no_recompution_needed(self):
        # Case 1: We have one tensor saved and its the input

        # We have two different counters here because in this case we actually
        # do call into x.sin() at the python level during recomputation whether
        # or not early stop is enabled. This is because the early stopping
        # only happens at the autograd level (preventing us from reaching the
        # backend).
        python_dispatch_counter = [0]
        counter = [0]

        class SinCounterMode(TorchDispatchMode):
            def __init__(self):
                self.count = 0

            def __torch_dispatch__(self, func, types, args=(), kwargs=None):
                kwargs = {} if kwargs is None else kwargs
                if func is torch.ops.aten.sin.default:
                    self.count += 1
                return func(*args, **kwargs)

        def fn(x):
            counter[0] += 1
            return x.sin()

        # With early stopping (enabled by default)
        a = torch.tensor(1., requires_grad=True)
        with SinCounterMode() as python_dispatch_counter:
            out = checkpoint(fn, a, use_reentrant=False)
            out.backward()
        self.assertEqual(counter[0], 2)
        self.assertEqual(python_dispatch_counter.count, 1)

        # Without early stopping
        counter = [0]
        a = torch.tensor(1., requires_grad=True)
        with SinCounterMode() as python_dispatch_counter:
            with torch.utils.checkpoint.set_checkpoint_early_stop(False):
                out = checkpoint(fn, a, use_reentrant=False)
            out.backward()
        self.assertEqual(counter[0], 2)
        self.assertEqual(python_dispatch_counter.count, 2)

        # Case 2: Forward saves no tensors

        # Since unpack isn't even called, counter is 1 whether or not early stop
        # is enabled!
        counter = [0]

        def fn2(x):
            counter[0] += 1
            return x.clone()

        # With early stopping (enabled by default)
        a = torch.tensor(1., requires_grad=True)
        out = checkpoint(fn2, a, use_reentrant=False)
        out.backward()
        self.assertEqual(counter[0], 1)

        # Without early stopping
        counter = [0]
        a = torch.tensor(1., requires_grad=True)
        with torch.utils.checkpoint.set_checkpoint_early_stop(False):
            out = checkpoint(fn2, a, use_reentrant=False)
        out.backward()
        self.assertEqual(counter[0], 1)


class TestAutogradMultipleDispatch(TestCase):
    def test_autograd_multiple_dispatch_registrations(self, device):
        t = torch.randn(3, 3, device=device, requires_grad=True)
        # using _test_autograd_multiple_dispatch.fullcoverage which has
        # registrations in derivatives.yaml for Default, AutogradCUDA and NestedTensorAutograd
        out = torch._test_autograd_multiple_dispatch(t)
        grad = torch.randn(3, 3, device=device)
        out.backward(grad)

        if 'cuda' not in device:
            # bogus default gradient registered for Autograd is grad + 1
            self.assertEqual(t.grad, grad + 1)
        else:
            # bogus gradient registered for AutogradCUDA is grad * 2
            self.assertEqual(t.grad, grad * 2)

        # test registered AutogradNestedTensor formula
        a = torch.arange(6, dtype=torch.float, device=device).reshape(2, 3).requires_grad_(True)
        b = torch.arange(8, dtype=torch.float, device=device).reshape(2, 4).requires_grad_(True)
        nt = torch.nested.as_nested_tensor([a, b], dtype=torch.float, device=device)

        nt_out = torch._test_autograd_multiple_dispatch(nt)
        c = torch.randn(2, 3, device=device)
        d = torch.randn(2, 4, device=device)
        nt_grad = torch.nested.nested_tensor([c, d], dtype=torch.float, device=device)
        nt_out.backward(nt_grad)

        # bogus gradient for AutogradNestedTensor is grad * grad
        self.assertEqual(a.grad, c * c)
        self.assertEqual(b.grad, d * d)

    def test_autograd_composite_implicit_and_dispatch_registration(self, device):
        t = torch.randn(3, 3, device=device, requires_grad=True)
        # using _test_autograd_multiple_dispatch.ntonly
        # which has registrations in derivatives.yaml for NestedTensorAutograd and otherwise is CompositeImplicit
        out = torch._test_autograd_multiple_dispatch(t, True)
        grad = torch.randn(3, 3, device=device)
        out.backward(grad)

        # t.grad is just out.grad by composite op since _test_autograd_multiple_dispatch is just a clone
        self.assertEqual(t.grad, grad)

        # test registered AutogradNestedTensor formula
        a = torch.arange(6, dtype=torch.float, device=device).reshape(2, 3).requires_grad_(True)
        b = torch.arange(8, dtype=torch.float, device=device).reshape(2, 4).requires_grad_(True)
        nt = torch.nested.as_nested_tensor([a, b], dtype=torch.float, device=device)

        nt_out = torch._test_autograd_multiple_dispatch(nt, True)
        c = torch.randn(2, 3, device=device)
        d = torch.randn(2, 4, device=device)
        nt_grad = torch.nested.nested_tensor([c, d], dtype=torch.float, device=device)
        nt_out.backward(nt_grad)

        # bogus gradient for AutogradNestedTensor is grad * grad + grad
        self.assertEqual(a.grad, c * c + c)
        self.assertEqual(b.grad, d * d + d)

    def test_foward_mode_AD(self, device):
        # check that forward mode AD is only registered for the Default
        # dispatch for _test_autograd_multiple_dispatch.fullcoverage and not AutogradCUDA

        primal = torch.randn(3, device=device)
        tangent = torch.randn(3, device=device)

        with fwAD.dual_level():
            dual_input = fwAD.make_dual(primal, tangent)

            err_msg = r"Trying to use forward AD with .* that does not support it"
            hint_msg = "Running forward AD for an OP that does not implement it should raise a NotImplementedError"

            if 'cuda' in device:
                with self.assertRaisesRegex(NotImplementedError, err_msg, msg=hint_msg):
                    torch._test_autograd_multiple_dispatch(dual_input)
            else:
                torch._test_autograd_multiple_dispatch(dual_input)

    def test_view_copy(self, device):
        # tests that view_copy derivative formulas are also generated per dispatch key
        # from their respective view ops in derivatives.yaml
        t = torch.randn(2, 2, device=device, requires_grad=True)
        t_ref = t.clone().detach().requires_grad_()
        # _test_autograd_multiple_dispatch_view does a .view(-1) on the input
        t_view = torch._test_autograd_multiple_dispatch_view(t_ref)
        t_view_copy = torch._test_autograd_multiple_dispatch_view_copy(t)

        grad = torch.randn(4, device=device)
        t_view_copy.backward(grad)
        t_view.backward(grad.clone())

        # forward and backward give the same shape + result
        self.assertEqual(t_view_copy, t_view)
        self.assertEqual(t.grad, t_ref.grad)
        # backward results are per-dispatch-key in derivatives.yaml
        if 'cuda' in device:
            # gradient registered to AutogradCUDA is grad.reshape_as(self) + 1
            self.assertEqual(t.grad, grad.reshape_as(t) + 1)
        else:
            # Default gradient registered is grad.reshape_as(self)
            self.assertEqual(t.grad, grad.reshape_as(t))

    @onlyCPU
    def test_per_dispatch_key_input_saving(self, device):
        # Tests that sum.dim_IntList's input is not saved for regular tensors but is saved for nested tensors
        def foo(x):
            # Don't modify the input inplace
            x = x.clone()
            res = x.sum(-1, keepdim=True)
            x.add_(x)
            return res

        inp = torch.rand(2, device=device, requires_grad=True)
        # sum's input is not saved for regular Tensors
        foo(inp).backward()

        # sum's input is saved for Nested Tensors
        nt = torch.nested.nested_tensor([torch.rand(2), torch.rand(2)], device=device, requires_grad=True)
        with self.assertRaisesRegex(RuntimeError, "modified by an inplace operation"):
            foo(nt).backward(torch.nested.nested_tensor([torch.rand(1), torch.rand(1)], device=device))

    @onlyCUDA
    def test_backward_single_threaded(self):

        threads_eq = None

        class TestFn(Function):
            @staticmethod
            def forward(ctx, x, self):
                ctx.self = self
                ctx.tid = threading.get_ident()
                return x.clone()

            @staticmethod
            def backward(ctx, gO):
                nonlocal threads_eq
                threads_eq = ctx.tid == threading.get_ident()
                return gO, None

        inp = torch.rand(10, device="cuda", requires_grad=True)

        with torch.autograd.set_multithreading_enabled(False):
            TestFn.apply(inp, None).sum().backward()
        self.assertTrue(threads_eq)

        TestFn.apply(inp, None).sum().backward()
        self.assertFalse(threads_eq)

    @onlyCUDA
    def test_backward_tls_stash(self):

        local = threading.local()
        local.my_obj = {}
        local.my_obj[10] = 10
        test_self = self
        torch._C._stash_obj_in_tls("my_obj", local.my_obj)

        class TestFn(Function):
            @staticmethod
            def forward(ctx, x, self):
                return x.clone()

            @staticmethod
            def backward(ctx, gO):
                test_self.assertTrue(torch._C._is_key_in_tls("my_obj"))
                test_self.assertTrue(torch._C._get_obj_in_tls("my_obj")[10] == 10)
                torch._C._get_obj_in_tls("my_obj")[10] = 5
                return gO, None

        inp = torch.rand(10, device="cuda", requires_grad=True)

        TestFn.apply(inp, None).sum().backward()
        self.assertEqual(local.my_obj[10], 5)

    def test_set_sequence_nr(self):
        x = torch.randn((10,), dtype=torch.float32, requires_grad=True)
        y = torch.randn((10,), dtype=torch.float32, requires_grad=True)
        z = torch.randn((10,), dtype=torch.float32, requires_grad=True)

        a = x + y
        b = y + z
        c = a + b

        self.assertIsNotNone(a.grad_fn)
        self.assertIsNotNone(b.grad_fn)
        self.assertIsNotNone(c.grad_fn)

        a.grad_fn._set_sequence_nr(100)
        b.grad_fn._set_sequence_nr(99)
        c.grad_fn._set_sequence_nr(98)

        self.assertEqual(a.grad_fn._sequence_nr(), 100)
        self.assertEqual(b.grad_fn._sequence_nr(), 99)
        self.assertEqual(c.grad_fn._sequence_nr(), 98)

        def log_grad_order(grad: torch.Tensor, name: str, order):
            order.append(name)
            return grad

        order = []
        a.register_hook(partial(log_grad_order, name="a", order=order))
        b.register_hook(partial(log_grad_order, name="b", order=order))
        c.register_hook(partial(log_grad_order, name="c", order=order))

        c.sum().backward()

        # Expect to see that even though c has the smallest sequence number, it is still the first node to get run in autograd.
        # Also check that although a comes first during the forward, after giving it priority with sequence_nr,
        # its autograd node is run before that of b.
        self.assertEqual(order, ['c', 'a', 'b'])

        self.assertEqual(x.grad, torch.ones_like(x))
        self.assertEqual(y.grad, 2 * torch.ones_like(x))
        self.assertEqual(z.grad, torch.ones_like(x))


# Import test cases from below autograd/ here. These are found
# implicitly by the loader, so Flake8 thinks they are unused, hence
# the suppressions.

from autograd.test_complex import TestAutogradComplex  # noqa: F401
from autograd.test_functional import TestAutogradFunctional  # noqa: F401
from autograd.test_logging import TestAutogradLogging  # noqa: F401

# e.g., TestAutogradDeviceTypeCPU and TestAutogradDeviceTypeCUDA
instantiate_device_type_tests(
    TestAutogradDeviceType,
    globals(),
    except_for=None
)

instantiate_device_type_tests(
    TestAutogradMultipleDispatch,
    globals(),
    only_for=('cpu', 'cuda')
)

instantiate_parametrized_tests(TestAutograd)
instantiate_parametrized_tests(TestNestedCheckpoint)

if __name__ == '__main__':
    run_tests()<|MERGE_RESOLUTION|>--- conflicted
+++ resolved
@@ -4311,24 +4311,6 @@
         foo_event = next(event for event in function_events if "foo" in event.name)
         self.assertEqual(foo_event.count, 1)
 
-<<<<<<< HEAD
-=======
-    def test_record_function_legacy(self):
-        # Test the new _record_function ops work
-        # Note: Remove once record_function uses these directly
-        x = torch.randn(10, 10)
-        with profile(use_kineto=kineto_available()) as p:
-            handle = torch.ops.profiler._record_function_enter("bar", None)
-            try:
-                y = x * 2 + 4
-            finally:
-                torch.ops.profiler._record_function_exit(handle)
-
-        function_events = p.function_events
-        foo_event = next(event for event in function_events if "bar" in event.name)
-        self.assertEqual(foo_event.count, 1)
-
->>>>>>> 29140ffa
     def test_profiler_aggregation_fake(self):
         events = EventList()
         id = [0]
