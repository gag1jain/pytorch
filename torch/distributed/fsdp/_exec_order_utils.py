--- conflicted
+++ resolved
@@ -7,13 +7,8 @@
 import torch.distributed as dist
 import torch.nn as nn
 from torch.distributed.fsdp._common_utils import (
-<<<<<<< HEAD
+    _all_handles,
     _get_param_to_fqns,
-    _is_composable,
-=======
-    _all_handles,
-    _get_param_to_unflat_param_names,
->>>>>>> cf62251f
     _State,
 )
 from torch.distributed.fsdp.flat_param import FlatParameter, FlatParamHandle
