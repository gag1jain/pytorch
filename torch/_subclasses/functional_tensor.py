--- conflicted
+++ resolved
@@ -5,16 +5,12 @@
 import torch
 import torch.utils._pytree as pytree
 from torch._C import _functionalization_reapply_views_tls as _reapply_views
-<<<<<<< HEAD
-from torch.utils._python_dispatch import return_and_correct_aliasing, TorchDispatchMode
-=======
 from torch._ops import _get_dispatch_mode_pre_dispatch
 from torch.utils._python_dispatch import (
     _detect_functional_mode,
     return_and_correct_aliasing,
     TorchDispatchMode,
 )
->>>>>>> c05dd2aa
 
 not_implemented_log = torch._logging.getArtifactLogger(__name__, "not_implemented")
 
@@ -65,6 +61,7 @@
         torch.ops.aten.numel.default,  # type: ignore[has-type]
         torch.ops.aten.sym_numel.default,  # type: ignore[has-type]
         torch.ops.aten.dim.default,  # type: ignore[has-type]
+        torch.ops.prim.device.default,  # type: ignore[has-type]
     ]
 
     # These are ops that claim to be functional, but actually are maybe-mutating/maybe-aliasing
@@ -186,15 +183,11 @@
         # _mirror_autograd_meta_to queries tensor sizes,
         # and otherwise the sym_size() call will go to the proxy mode before hitting
         # FunctionalTensor.__torch_dispatch__
-<<<<<<< HEAD
-        with FunctionalTensorMode():
-=======
 
         functional_mode = _detect_functional_mode()
         assert functional_mode is not None
 
         with functional_mode:
->>>>>>> c05dd2aa
             torch._mirror_autograd_meta_to(x, x_functional)  # type: ignore[attr-defined]
             out = FunctionalTensor(x_functional)
             torch._mirror_autograd_meta_to(x_functional, out)  # type: ignore[attr-defined]
@@ -218,27 +211,28 @@
 
 
 class FunctionalTensorMode(TorchDispatchMode):
-    def __init__(self):
+    def __init__(self, pre_dispatch=False):
         self.is_on_stack = False
         self.enter_stack = []
         # Indicates to our torch_dispatch dispatching infra that
         # this is an "infra" mode with lower dispatching precedence.
         self._mode_key = torch._C._TorchDispatchModeKey.FUNCTIONAL
         # This will be turned off later for pre-dispatch functionalization
-<<<<<<< HEAD
-        self.decompose_composite_implicit_ops = True
-=======
         self._dispatch_key = torch._C.DispatchKey.PreDispatch if pre_dispatch else None  # type: ignore[attr-defined]
->>>>>>> c05dd2aa
 
     # No-op if FunctionalTensorMode is already in use
     def __enter__(self):
-        if (
-            torch._C._get_dispatch_mode(torch._C._TorchDispatchModeKey.FUNCTIONAL)
-            is None
-        ):
+        def _get_prev_mode():
+            if self._dispatch_key == torch._C.DispatchKey.PreDispatch:
+                return _get_dispatch_mode_pre_dispatch(
+                    torch._C._TorchDispatchModeKey.FUNCTIONAL
+                )
+            return torch._C._get_dispatch_mode(
+                torch._C._TorchDispatchModeKey.FUNCTIONAL
+            )
+
+        if _get_prev_mode() is None:
             self.enter_stack.append(True)
-
             return super().__enter__()
         else:
             self.enter_stack.append(False)
@@ -364,8 +358,28 @@
             try:
                 # By default for python functionalization (for AOTAutograd), we reapply views.
                 old_apply_views = torch._functionalize_enable_reapply_views(True)  # type: ignore[attr-defined]
-                outs_unwrapped = func(*args_unwrapped, **kwargs_unwrapped)
-                outs_wrapped = pytree.tree_map_only(torch.Tensor, wrap, outs_unwrapped)
+
+                # Sometimes these functions cannot be directly dispatched to functionalize key
+                # because args are sometimes not functional tensors for some reason?
+                if func in FunctionalTensor.metadata_fns:
+                    outs_unwrapped = func(*args_unwrapped, **kwargs_unwrapped)
+                    outs_wrapped = pytree.tree_map_only(
+                        torch.Tensor, wrap, outs_unwrapped
+                    )
+                else:
+                    # When we dispatch to the C++ functionalization kernel, we might need to jump back to the
+                    # PreDispatch mode stack afterwards, to handle any other PreDispatch modes underneath
+                    # FunctionalTensorMode. If we call func() directly, we would need to exclude PreDispatch
+                    # from the TLS in order to avoid infinite looping, but this would prevent us from coming
+                    # back to PreDispatch later
+                    outs_unwrapped = func._op_dk(
+                        torch._C.DispatchKey.Functionalize,
+                        *args_unwrapped,
+                        **kwargs_unwrapped,
+                    )
+                    outs_wrapped = pytree.tree_map_only(
+                        torch.Tensor, wrap, outs_unwrapped
+                    )
             finally:
                 torch._disable_functionalization()
                 torch._functionalize_enable_reapply_views(old_apply_views)  # type: ignore[attr-defined]
