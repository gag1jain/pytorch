--- conflicted
+++ resolved
@@ -285,11 +285,7 @@
         mutated_inp_runtime_indices = [
             i
             for i, m in enumerate(self.input_info)
-<<<<<<< HEAD
-            if m.should_return_for_external_mutation()
-=======
             if (m.mutation_type == MutationType.MUTATED_OUT_GRAPH)
->>>>>>> 4f99bc1e
         ]
 
         mutated_graph_handled_indices = [
