from typing import Any, Dict, Iterable, List, Tuple

from torch.utils._pytree import (
    _dict_flatten,
    _dict_unflatten,
    _list_flatten,
    _list_unflatten,
    Context,
    register_pytree_node,
)
<<<<<<< HEAD

from ._compatibility import compatibility
=======
from ._compatibility import compatibility

>>>>>>> 0a532e9a

__all__ = ["immutable_list", "immutable_dict"]

_help_mutation = """\
If you are attempting to modify the kwargs or args of a torch.fx.Node object,
instead create a new copy of it and assign the copy to the node:
    new_args = ... # copy and mutate args
    node.args = new_args
"""


def _no_mutation(self, *args, **kwargs):
    raise NotImplementedError(
        f"'{type(self).__name__}' object does not support mutation. {_help_mutation}",
    )


def _create_immutable_container(base, mutable_functions):
    container = type("immutable_" + base.__name__, (base,), {})
    for attr in mutable_functions:
        setattr(container, attr, _no_mutation)
    return container


immutable_list = _create_immutable_container(
    list,
    [
        "__delitem__",
        "__iadd__",
        "__imul__",
        "__setitem__",
        "append",
        "clear",
        "extend",
        "insert",
        "pop",
        "remove",
    ],
)
immutable_list.__reduce__ = lambda self: (immutable_list, (tuple(iter(self)),))
immutable_list.__hash__ = lambda self: hash(tuple(self))

compatibility(is_backward_compatible=True)(immutable_list)

immutable_dict = _create_immutable_container(
    dict,
    [
        "__delitem__",
        "__setitem__",
        "clear",
        "pop",
        "popitem",
        "update",
    ],
)
immutable_dict.__reduce__ = lambda self: (immutable_dict, (iter(self.items()),))
immutable_dict.__hash__ = lambda self: hash(tuple(self.items()))
compatibility(is_backward_compatible=True)(immutable_dict)


# Register immutable collections for PyTree operations
def _immutable_dict_flatten(d: Dict[Any, Any]) -> Tuple[List[Any], Context]:
    return _dict_flatten(d)
<<<<<<< HEAD

def _immutable_dict_unflatten(values: Iterable[Any], context: Context) -> Dict[Any, Any]:
    return immutable_dict(_dict_unflatten(values, context))

def _immutable_list_flatten(d: List[Any]) -> Tuple[List[Any], Context]:
    return _list_flatten(d)

def _immutable_list_unflatten(values: Iterable[Any], context: Context) -> List[Any]:
=======


def _immutable_dict_unflatten(
    values: Iterable[Any],
    context: Context,
) -> Dict[Any, Any]:
    return immutable_dict(_dict_unflatten(values, context))


def _immutable_list_flatten(d: List[Any]) -> Tuple[List[Any], Context]:
    return _list_flatten(d)


def _immutable_list_unflatten(
    values: Iterable[Any],
    context: Context,
) -> List[Any]:
>>>>>>> 0a532e9a
    return immutable_list(_list_unflatten(values, context))


register_pytree_node(immutable_dict, _immutable_dict_flatten, _immutable_dict_unflatten)
register_pytree_node(immutable_list, _immutable_list_flatten, _immutable_list_unflatten)<|MERGE_RESOLUTION|>--- conflicted
+++ resolved
@@ -8,13 +8,8 @@
     Context,
     register_pytree_node,
 )
-<<<<<<< HEAD
-
-from ._compatibility import compatibility
-=======
 from ._compatibility import compatibility
 
->>>>>>> 0a532e9a
 
 __all__ = ["immutable_list", "immutable_dict"]
 
@@ -78,16 +73,6 @@
 # Register immutable collections for PyTree operations
 def _immutable_dict_flatten(d: Dict[Any, Any]) -> Tuple[List[Any], Context]:
     return _dict_flatten(d)
-<<<<<<< HEAD
-
-def _immutable_dict_unflatten(values: Iterable[Any], context: Context) -> Dict[Any, Any]:
-    return immutable_dict(_dict_unflatten(values, context))
-
-def _immutable_list_flatten(d: List[Any]) -> Tuple[List[Any], Context]:
-    return _list_flatten(d)
-
-def _immutable_list_unflatten(values: Iterable[Any], context: Context) -> List[Any]:
-=======
 
 
 def _immutable_dict_unflatten(
@@ -105,7 +90,6 @@
     values: Iterable[Any],
     context: Context,
 ) -> List[Any]:
->>>>>>> 0a532e9a
     return immutable_list(_list_unflatten(values, context))
 
 
