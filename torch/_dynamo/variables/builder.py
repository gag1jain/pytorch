import abc
import collections
import contextlib
import dataclasses
import enum
import functools
import inspect
import logging
import operator
import re
import sys
import types
from typing import List, NamedTuple, Optional, Union

try:
    import numpy as np
except ModuleNotFoundError:
    np = None

import torch

from torch import SymInt
from torch._guards import GuardSource, TracingContext
from torch._ops import HigherOrderOperator
from torch._streambase import _EventBase, _StreamBase
from torch._subclasses.fake_tensor import FakeTensor, is_fake, maybe_get_fake_mode
from torch.fx.experimental.symbolic_shapes import (
    _constrain_range_for_size,
<<<<<<< HEAD
    CreateSymbolicPolicy,
=======
>>>>>>> d78fe039
    DimDynamic,
    RelaxedUnspecConstraint,
<<<<<<< HEAD
    SubclassCreateSymbolicPolicy,
=======
    StatefulSymbolicContext,
    SubclassSymbolicContext,
    SymbolicContext,
>>>>>>> d78fe039
)
from torch.fx.immutable_collections import immutable_list
from torch.nested._internal.nested_tensor import NestedTensor
from torch.utils._python_dispatch import is_traceable_wrapper_subclass
from torch.utils.weak import TensorWeakRef
from .. import config, mutation_guard, replay_record, skipfiles, trace_rules
from ..allowed_functions import (
    is_allowed,
    is_builtin_callable,
    is_numpy,
    is_user_defined_allowed,
)

from ..device_interface import get_registered_device_interfaces
from ..exc import InternalTorchDynamoError, unimplemented
from ..guards import GuardBuilder, install_guard, make_dupe_guard
from ..side_effects import SideEffects
from ..source import (
    AttrSource,
    ConstantSource,
    ConvertIntSource,
    GetItemSource,
    GlobalWeakRefSource,
    is_constant_source,
    LocalSource,
    NumpyTensorSource,
    RandomValueSource,
    Source,
    TupleIteratorGetItemSource,
)
from ..utils import (
    build_checkpoint_variable,
    clone_input,
    get_fake_value,
    get_static_address_type,
    global_key_name,
    is_namedtuple,
    is_typing,
    is_utils_checkpoint,
    istype,
    odict_values,
    preserve_rng_state,
    tensor_always_has_static_shape,
    tuple_iterator,
    tuple_iterator_getitem,
    tuple_iterator_len,
    wrap_fake_exception,
)

from .base import MutableLocal, typestr, VariableTracker
from .builtin import BuiltinVariable
from .constant import ConstantVariable, EnumVariable
from .ctx_manager import (
    AutocastModeVariable,
    EventVariable,
    NullContextVariable,
    StreamVariable,
)
from .dicts import (
    ConstDictVariable,
    DataClassVariable,
    DefaultDictVariable,
    HFPretrainedConfigVariable,
    PythonSysModulesVariable,
    SetVariable,
)
from .distributed import (
    DeviceMeshVariable,
    PlacementClassVariable,
    PlacementVariable,
    ProcessGroupVariable,
)
from .functions import (
    CollectiveFunctionRewriteVariable,
    FunctoolsPartialVariable,
    TritonKernelVariable,
    UserFunctionVariable,
    UserMethodVariable,
)
from .higher_order_ops import TorchHigherOrderOperatorVariable
from .lazy import LazyVariableTracker
from .lists import (
    BaseListVariable,
    ListVariable,
    NamedTupleVariable,
    RangeVariable,
    RestrictedListSubclassVariable,
    SizeVariable,
    SliceVariable,
    TupleIteratorVariable,
    TupleVariable,
)
from .misc import (
    AutogradFunctionContextVariable,
    AutogradFunctionVariable,
    ComptimeVariable,
    GetAttrVariable,
    GetSetDescriptorVariable,
    InspectSignatureVariable,
    LambdaVariable,
    MethodWrapperVariable,
    NumpyVariable,
    PythonModuleVariable,
    SavedTensorBox,
    SkipFilesVariable,
    TypingVariable,
)

from .nn_module import FSDPManagedNNModuleVariable, UnspecializedNNModuleVariable
from .optimizer import OptimizerVariable
from .tensor import (
    NumpyNdarrayVariable,
    SymNodeVariable,
    TensorSubclassVariable,
    TensorVariable,
    UnspecializedPythonVariable,
)
from .torch import tensor_dunder_fns, torch_special_class_types, TorchVariable
from .torch_function import build_torch_function_fn, TensorWithTFOverrideVariable
from .user_defined import (
    KeyedJaggedTensorVariable,
    UserDefinedClassVariable,
    UserDefinedObjectVariable,
)


log = logging.getLogger(__name__)


DimList = List


class _missing:
    pass


@dataclasses.dataclass
class GraphArg:
    source: Source
    # TODO: storing a SymInt here but not a FakeTensor is a pretty strange
    # thing to do.  Probably should have example (which stores an int) and
    # fake_example
    _example: Union[TensorWeakRef, torch.SymInt]
    is_unspecialized: bool
    fake_tensor: Optional[torch._subclasses.fake_tensor.FakeTensor]
    # UnspecializedPythonVariable often masquerades as a tensor.
    # We MUST NOT generate shape guard code
    # that actually tries to access tensor properties on these values.
    # is_tensor lets us tell if this graph arg actually is a tensor
    # or not.
    is_tensor: bool = True
    # Sometimes, the Tensor we pass to example is freshly allocated (smh).
    # Then we cannot only keep a weak reference to it.  This lets you
    # stash a strong reference too.
    example_strong_ref: Optional[torch.Tensor] = None

    @property
    def example(self):
        if isinstance(self._example, TensorWeakRef):
            r = self._example()
            assert r is not None
            return r
        else:
            return self._example

    def __post_init__(self):
        if isinstance(self._example, torch.Tensor):
            self._example = TensorWeakRef(self._example)
            assert is_fake(self.fake_tensor)

    def load(self, tx):
        return self.source.reconstruct(tx)

    def erase(self):
        self._example = None
        self.example_strong_ref = None

    def __eq__(self, other):
        return self.source.name() == other.source.name()


@dataclasses.dataclass
class FrameStateSizeEntry:
    scalar: Optional[int]
    size: Optional[List[int]]


class VariableBuilder:
    """Wrap a python value in a VariableTracker() instance"""

    def __init__(
        self,
        tx,
        source: Source,
    ):
        assert (
            source is not None
        ), "Consider SourcelessBuilder for ephemeral objects, usually objects created locally."
        assert TracingContext.try_get() is not None, "Expected active TracingContext"
        super().__init__()
        self.tx = tx
        self.source = source
        self.name = source.name()

    def __call__(self, value):
        if value in self.tx.output.side_effects:
            side_effect_result = self.tx.output.side_effects[value]
            dup_guard = make_dupe_guard(self.source, side_effect_result.source)
            if dup_guard:
                self.install_guards(dup_guard)
            return side_effect_result
        vt = self._wrap(value).clone(**self.options())
        if self._can_lift_attrs_to_inputs(vt):
            vt = self.tx.output.side_effects.track_object_existing(
                self.source, value, vt
            )
        return vt

    def _can_lift_attrs_to_inputs(self, vt):
        if type(vt) in [
            TensorVariable,
            TensorWithTFOverrideVariable,
            UserDefinedObjectVariable,
            NumpyNdarrayVariable,
        ]:
            return True
        return False

    @staticmethod
    @functools.lru_cache(None)
    def _common_constants():
        return {
            # We zero-one specialize shapes, so specialize these constants
            # too
            0,
            1,
            # NB: There used to be more constants here, but honestly it was
            # pretty confusing.  Note we specialize floats by default, and
            # DON'T specialize ints by default.  This all only matters with
            # dynamic_shapes
        }

    def get_source(self):
        return self.source

    def options(self):
        return {"source": self.get_source()}

    def install_guards(self, *guards):
        source = self.get_source()
        if (
            isinstance(source, ConstantSource)
            or source.guard_source() == GuardSource.CONSTANT
        ):
            return None
        install_guard(*[source.make_guard(guard) for guard in guards], skip=1)
        return {}

    @classmethod
    @functools.lru_cache(None)
    def _type_dispatch(cls):
        # NB: Careful not to close over self to avoid ref cycle from lru_cache
        entries = [
            (
                (
                    torch.Tensor,
                    torch.nn.Parameter,
                    torch._subclasses.FakeTensor,
                    torch._subclasses.functional_tensor.FunctionalTensor,
                ),
                cls.wrap_tensor,
            ),
            ((tuple, list, odict_values, collections.deque), cls.wrap_listlike),
            (tuple_iterator, cls.wrap_tuple_iterator),
            ((slice, range), cls.wrap_slice_range),
            (
                (
                    int,
                    float,
                    bool,
                    type(None),
                    str,
                    torch.Size,
                    torch.device,
                    torch.dtype,
                ),
                cls.wrap_literal,
            ),
        ]

        if config.trace_numpy and np:
            entries.append((np.ndarray, cls.wrap_numpy_ndarray))

        result = {}
        for ts, fn in entries:
            for t in ts if isinstance(ts, tuple) else (ts,):
                assert t not in result
                result[t] = fn

        return result

    @classmethod
    @functools.lru_cache(None)
    def _id_dispatch(cls):
        from ..comptime import comptime

        entries = [
            (
                inspect.signature,
                lambda self, value: LambdaVariable(
                    InspectSignatureVariable.create,
                    source=self.source,
                    **self.install_guards(GuardBuilder.CLOSURE_MATCH),
                ),
            ),
            (comptime, lambda self, value: ComptimeVariable()),
            (
                dataclasses.fields,
                lambda self, value: LambdaVariable(
                    _dataclasses_fields_lambda,
                    source=self.source,
                    **self.install_guards(GuardBuilder.FUNCTION_MATCH),
                ),
            ),
            (
                tensor_dunder_fns,
                lambda self, value: TorchVariable(
                    value,
                    source=self.source,
                    **self.install_guards(GuardBuilder.FUNCTION_MATCH),
                ),
            ),
        ]

        result = {}
        for ts, fn in entries:
            for t in ts if isinstance(ts, (tuple, list)) else (ts,):
                assert t not in result
                result[id(t)] = fn

        return result

    def _wrap(self, value):
        # import here to avoid circular dependencies
        from torch.utils._triton import has_triton

        if has_triton():
            from triton.runtime.autotuner import Autotuner
            from triton.runtime.jit import JITFunction
        else:

            class JITFunction:
                pass

            class Autotuner:
                pass

        # Handle exact type() match
        type_dispatch = self._type_dispatch().get(type(value))
        if type_dispatch is not None:
            return type_dispatch(self, value)

        # Handle exact id() match
        id_dispatch = self._id_dispatch().get(id(value))
        if id_dispatch is not None:
            return id_dispatch(self, value)

        # Note - There are some nested values where types mismatch!
        # We want to get those out and wrap those.
        value = inspect.getattr_static(value, "_torchdynamo_inline", value)

        # Everything else (NB: order matters!)
        if is_traceable_wrapper_subclass(value) or istype(
            value, config.traceable_tensor_subclasses
        ):
            return self.wrap_tensor(value)
        elif is_namedtuple(value):
            return self.wrap_listlike(value)

        elif value is torch.utils._pytree.SUPPORTED_NODES:
            # For SUPPORTED_NODES, we guard on the dictionary version (PEP509)
            # under the assumption that the values themselves don't change.
            self.install_guards(GuardBuilder.DICT_VERSION)
            result = {
                k: UserDefinedObjectVariable(
                    value[k],
                    source=GetItemSource(self.get_source(), k),
                )
                for k in value.keys()
            }
            return ConstDictVariable(result, type(value))
        elif value is sys.modules:
            return PythonSysModulesVariable(source=self.source)
        elif istype(
            value, (dict, collections.defaultdict, collections.OrderedDict)
        ) and all(
            ConstantVariable.is_literal(k)
            or self.tensor_can_be_dict_key(k)
            or isinstance(k, enum.Enum)
            for k in value.keys()
        ):
            if not value and self.get_source().is_nn_module():
                # It is faster to guard on 'false' property than to guard
                # on actual dict keys, but we can't do this fast guard in general because
                # it omits a crucial type check that ensures the value is actually still a dict at runtime.

                # Why is this OK for (specialized) nnmodules? We set up a setattr hook
                # to check for module property mutations, which does a reasonable,
                # but not completely secure job ensuring a property wasn't changed.
                self.install_guards(GuardBuilder.BOOL_FALSE)
            else:
                self.install_guards(GuardBuilder.DICT_KEYS)

            # store key variables in global location for reconstruction
            for key in value.keys():
                if self.tensor_can_be_dict_key(key):
                    self.tx.store_global_weakref(global_key_name(key), key)

            def index_source(key):
                if self.tensor_can_be_dict_key(key):
                    return GlobalWeakRefSource(global_key_name(key))
                else:
                    return key

            result = {
                k: LazyVariableTracker.create(
                    value[k],
                    source=GetItemSource(self.get_source(), index_source(k)),
                )
                for k in value.keys()
            }

            if istype(value, collections.defaultdict):
                result = DefaultDictVariable(
                    result,
                    type(value),
                    self._wrap(value.default_factory),
                )
            else:
                result = ConstDictVariable(result, type(value))

            return self.tx.output.side_effects.track_dict(self.source, value, result)
        elif isinstance(value, torch.nn.Module):
            return self.wrap_module(value)
        elif ConstantVariable.is_literal(value):  # non-atomic literals
            return self.wrap_literal(value)
        elif istype(value, frozenset) and (
            all(is_allowed(x) or ConstantVariable.is_literal(x) for x in value)
        ):
            # For frozenset, we can guard by object ID instead of value
            # equality, this allows us to handle non-literal values
            self.install_guards(GuardBuilder.ID_MATCH)
            return ConstantVariable.create(value=value, source=self.source)
        elif isinstance(value, enum.Enum):
            self.install_guards(GuardBuilder.ID_MATCH)
            return EnumVariable(value=value, source=self.source)
        elif is_builtin_callable(value):
            self.install_guards(GuardBuilder.BUILTIN_MATCH)
            return BuiltinVariable(value, source=self.source)
        elif is_utils_checkpoint(value):
            return build_checkpoint_variable(source=self.source)
        elif isinstance(value, functools.partial):
            func_src = AttrSource(self.get_source(), "func")
            func_obj = VariableBuilder(self.tx, func_src)(value.func)

            args = []
            args_source = AttrSource(self.get_source(), "args")
            for i, arg in enumerate(value.args):
                args.append(
                    VariableBuilder(self.tx, GetItemSource(args_source, i))(arg)
                )

            keywords = {}
            keywords_source = AttrSource(self.get_source(), "keywords")
            for k, v in value.keywords.items():
                keywords[k] = VariableBuilder(
                    self.tx, GetItemSource(keywords_source, k)
                )(v)

            install_guard(
                self.get_source().make_guard(GuardBuilder.TYPE_MATCH),
                keywords_source.make_guard(GuardBuilder.DICT_KEYS),
                args_source.make_guard(GuardBuilder.LIST_LENGTH),
            )
            return FunctoolsPartialVariable(func_obj, args, keywords, original=value)
        elif is_typing(value):
            # typing.List, typing.Mapping, etc.
            self.install_guards(GuardBuilder.ID_MATCH)
            return TypingVariable(
                value,
                source=self.source,
            )
        elif np is not None and isinstance(value, np.generic):
            # numpy array scalars: convert to 0D arrays
            return self.wrap_numpy_ndarray(np.asarray(value))
        elif is_numpy(value):
            assert np
            self.install_guards(
                GuardBuilder.FUNCTION_MATCH
                if callable(value)
                else GuardBuilder.TYPE_MATCH
            )
            return NumpyVariable(value, source=self.source)
        # NB: These can't be put in type_dispatch, they have to run later
        elif CollectiveFunctionRewriteVariable.can_rewrite(value):
            self.install_guards(GuardBuilder.FUNCTION_MATCH)
            return CollectiveFunctionRewriteVariable.create(
                self.tx,
                value,
                source=self.source,
            )
        elif istype(value, torch.autograd.function.FunctionMeta):
            self.install_guards(GuardBuilder.FUNCTION_MATCH)
            return AutogradFunctionVariable(
                value,
                source=self.source,
            )
        elif isinstance(value, torch.autograd.function.FunctionCtx):
            saved_tensors_source = AttrSource(self.source, "saved_tensors")
            install_guard(
                self.source.make_guard(GuardBuilder.TYPE_MATCH),
                saved_tensors_source.make_guard(GuardBuilder.LIST_LENGTH),
            )
            saved_tensors = [
                VariableBuilder(self.tx, GetItemSource(saved_tensors_source, n))(v)
                for n, v in enumerate(value.saved_tensors)
            ]
            return self.tx.output.side_effects.track_object_existing(
                self.source,
                value,
                AutogradFunctionContextVariable(
                    value,
                    source=self.source,
                    saved_tensors=SavedTensorBox(saved_tensors),
                ),
            )
        elif (
            isinstance(value, types.MethodType)
            and istype(
                getattr(value, "__self__", None), torch.autograd.function.FunctionMeta
            )
            and getattr(value, "__name__", "") == "apply"
            and value == getattr(value.__self__, "apply", None)
        ):
            # handle aliased autograd function `apply` calls
            self.install_guards(GuardBuilder.FUNCTION_MATCH)
            return GetAttrVariable(
                AutogradFunctionVariable(value.__self__, source=self.source),
                "apply",
            )
        elif np and isinstance(value, np.number):
            return self.wrap_unspecialized_primitive(value)
        elif DataClassVariable.is_matching_object(value):
            self.install_guards(GuardBuilder.TYPE_MATCH)
            return DataClassVariable.wrap(self, value)
        elif HFPretrainedConfigVariable.is_matching_object(value):
            self.install_guards(GuardBuilder.TYPE_MATCH)
            return HFPretrainedConfigVariable(value)
        elif isinstance(value, HigherOrderOperator):
            self.install_guards(GuardBuilder.TYPE_MATCH, GuardBuilder.NAME_MATCH)
            return TorchHigherOrderOperatorVariable.make(value, source=self.source)
        elif type(value).__name__ == "builtin_function_or_method" and isinstance(
            value.__self__, torch_special_class_types
        ):
            self.install_guards(GuardBuilder.FUNCTION_MATCH)
            return TorchVariable(
                value,
            )
        elif isinstance(value, _StreamBase):
            self.install_guards(GuardBuilder.ID_MATCH)
            return StreamVariable(
                None,
                value,
                value.device.type,
                source=self.source,
            )
        elif isinstance(value, _EventBase):
            self.install_guards(GuardBuilder.ID_MATCH)
            return EventVariable(
                None,
                value,
                source=self.source,
            )
        elif (
            isinstance(value, torch._C._TensorMeta)
            and value in config.traceable_tensor_subclasses
        ):
            return TensorSubclassVariable(value, source=self.source)
        elif (
            istype(value, contextlib.nullcontext)
            and inspect.getattr_static(value, "enter_result", None) is None
        ):
            self.install_guards(GuardBuilder.TYPE_MATCH)
            return NullContextVariable(source=self.source)
        elif KeyedJaggedTensorVariable.is_matching_object(value):
            self.install_guards(GuardBuilder.TYPE_MATCH)
            result = KeyedJaggedTensorVariable(value, source=self.source)
            # TODO: this doing it manually is bad
            return self.tx.output.side_effects.track_object_existing(
                self.source, value, result
            )
        elif isinstance(value, torch.optim.Optimizer):
            self.install_guards(GuardBuilder.TYPE_MATCH)
            return OptimizerVariable(value, source=self.source)
        elif ProcessGroupVariable.is_process_group(value):
            self.install_guards(GuardBuilder.ID_MATCH)
            return ProcessGroupVariable(value, source=self.source)
        elif DeviceMeshVariable.is_device_mesh(value):
            # TODO: see if we need to add custom guard instead of a simple ID_MATCH
            self.install_guards(GuardBuilder.ID_MATCH)
            return DeviceMeshVariable(value, source=self.source)
        elif PlacementClassVariable.is_placement_type(value):
            # TODO: see if we need to add custom guard instead of a simple ID_MATCH
            self.install_guards(GuardBuilder.ID_MATCH)
            return PlacementClassVariable(value, source=self.source)
        elif PlacementVariable.is_placement(value):
            # TODO: see if we need to add custom guard instead of a simple ID_MATCH
            self.install_guards(GuardBuilder.ID_MATCH)
            return PlacementVariable(
                value,
                source=self.source,
            )
        elif isinstance(value, torch.SymBool):
            # Note: the idea here is to re-use the infra we've built for SymInt by simulating the
            # user provided SymBool with a SymInt in dynamo.

            # Concretely,
            # 1. We create a SymInt in dynamo's shape_env, whose source is constructed as ConvertIntSource(self.source).
            # so that guards on the SymInts can be effectively applied on the original SymBool in user program.
            # 2. We create a SymBool based on the SymInt in dynamo's ShapeEnv. Because the original user program
            # depends on the value being a SymBool. This allows dynamo to interpret the user's program correctly.

            value_hint = value.node.require_hint()
            new_source = ConvertIntSource(self.source)

            new_symint = self.tx.output.shape_env.create_unspecified_symint_and_symbol(
                int(value_hint),
                new_source,
                dynamic_dim=DimDynamic.DYNAMIC,
            )

            sym_node_proxy = self.tx.output.root_tracer.create_graph_input(
                re.sub(r"[^a-zA-Z0-9]+", "_", self.name),
                type(new_symint),
                source=new_source,
            )

            sym_node_proxy.node.meta["grapharg"] = GraphArg(
                new_source,
                new_symint,
                False,
                None,
                is_tensor=False,
                example_strong_ref=new_symint,
            )
            self.tx.output.bound_symbols.add(new_symint.node.expr)
            self.tx.output.tracked_fakes.append(
                TrackedFake(new_symint, new_source, None)
            )
            return SymNodeVariable(
                sym_node_proxy,
                new_symint == 1,
            )
        elif isinstance(value, (JITFunction, Autotuner)):
            self.install_guards(GuardBuilder.ID_MATCH)
            return TritonKernelVariable(
                value,
                None,  # No kernel idx provided
                None,  # No grid provided
                source=self.source,
            )
        elif isinstance(value, torch.amp.autocast_mode.autocast):
            self.install_guards(GuardBuilder.ID_MATCH)
            return AutocastModeVariable(
                target_values=[
                    value.device,
                    value.fast_dtype,
                    value._enabled,
                    value._cache_enabled,
                ],
                source=self.source,
            )
        elif trace_rules.lookup(value) is not None:
            return trace_rules.lookup(value).create_with_source(
                value, source=self.source
            )
        elif is_allowed(value):
            if is_user_defined_allowed(value):
                self.tx.output.has_user_defined_allowed_in_graph = True
            self.install_guards(GuardBuilder.FUNCTION_MATCH)
            return TorchVariable(
                value,
                source=self.source,
            )
        elif (
            istype(value, (type, types.FunctionType))
            and skipfiles.check(value, is_inlined_call=True)
            and not inspect.getattr_static(value, "_torchdynamo_inline", False)
            and not inspect.getattr_static(value, "__script_if_tracing_wrapper", False)
        ):
            self.install_guards(GuardBuilder.FUNCTION_MATCH)
            return SkipFilesVariable(
                value,
                skipfiles.check_verbose(value, is_inlined_call=True).reason,
                source=self.source,
            )
        elif istype(value, (types.FunctionType, torch.jit.ScriptFunction)):
            self.install_guards(GuardBuilder.CLOSURE_MATCH)
            return UserFunctionVariable(
                value,
                source=self.source,
            )
        elif isinstance(value, types.MethodType) and isinstance(
            value.__self__, torch.nn.Module
        ):
            # don't let MethodTypes fall through to UserDefinedObject,
            # which doesn't support 'CALL_FUNCTION'

            # TODO(whc): Why do we limit this to methods on NNModules?
            # I don't have a good reason for this, but it preserves the existing behavior
            # for MBartForConditionalGeneration, which generates many graph breaks and OOMs otherwise.
            # I suspect we probably want to relax this check and dig deeper there.

            # In order to construct a MethodVariable in Dynamo, we start with an actual method obj from python,
            # but need to separately wrap its underlying `__func__` and its `self` argument.  We wrap `self` here
            # and then `__func__` gets wrapped inside UserMethodVariable.
            self_obj = VariableBuilder(
                self.tx, source=AttrSource(self.source, "__self__")
            )(value.__self__)
            assert self_obj and isinstance(
                self_obj, VariableTracker
            ), "Failed to produce a valid self obj"
            self.install_guards(GuardBuilder.FUNCTION_MATCH)
            return UserMethodVariable(
                value.__func__,
                self_obj,
                source=self.source,
            )
        elif istype(value, (types.ModuleType, replay_record.DummyModule)):
            self.install_guards(GuardBuilder.FUNCTION_MATCH)
            return PythonModuleVariable(
                value,
                source=self.source,
            )
        elif isinstance(value, types.GetSetDescriptorType):
            self.install_guards(GuardBuilder.FUNCTION_MATCH)
            return GetSetDescriptorVariable(value)
        elif isinstance(value, types.MethodWrapperType):
            self.install_guards(GuardBuilder.FUNCTION_MATCH)
            return MethodWrapperVariable(value, source=self.source)
        elif issubclass(type(value), type):
            self.install_guards(GuardBuilder.FUNCTION_MATCH)
            return UserDefinedClassVariable(
                value,
                source=self.source,
            )
        elif RestrictedListSubclassVariable.is_matching_cls(type(value)):
            self.install_guards(GuardBuilder.TYPE_MATCH, GuardBuilder.LIST_LENGTH)
            return self.tx.output.side_effects.track_list(
                self.source,
                value,
                RestrictedListSubclassVariable(
                    [
                        LazyVariableTracker.create(
                            value=value[i], source=GetItemSource(self.source, i)
                        )
                        for i in range(len(value))
                    ],
                    user_cls=type(value),
                    user_cls_source=AttrSource(self.source, "__class__"),
                ),
            )
        else:
            self.install_guards(GuardBuilder.TYPE_MATCH)
            result = UserDefinedObjectVariable(value, source=self.source)
            if not SideEffects.cls_supports_mutation_side_effects(type(value)):
                # don't allow STORE_ATTR mutation with custom __setattr__
                return result
            return self.tx.output.side_effects.track_object_existing(
                self.source, value, result
            )

    def tensor_can_be_dict_key(self, value):
        # only allow Parameter and another specific Tensor can be used as dict key
        return (
            isinstance(value, torch.nn.Parameter)
            or isinstance(self.source, AttrSource)
            and self.source.member == "state"
            and isinstance(self.source.base, LocalSource)
        )

    def tensor_should_specialize(self):
        return (
            self.source
            and isinstance(self.source, GetItemSource)
            and isinstance(self.source.base, GetItemSource)
            and self.source.base.index == "params"
            and isinstance(self.source.base.base, GetItemSource)
            and isinstance(self.source.base.base.base, AttrSource)
            and self.source.base.base.base.member == "param_groups"
            and isinstance(self.source.base.base.base.base, LocalSource)
            and (
                isinstance(
                    self.tx.f_locals[self.source.base.base.base.base.local_name],
                    torch.optim.Optimizer,
                )
                if self.source.base.base.base.base.local_name in self.tx.f_locals.keys()
                else True
            )
        )

    def wrap_listlike(self, value: Union[tuple, list, odict_values, NamedTuple]):
        # One can index a tensor with a list/tuple. Therefore, we need to
        # have a stricter match.
        self.install_guards(GuardBuilder.LIST_LENGTH)

        for item in value:
            if item is value:
                unimplemented("list elements are pointing to the list itself")

        output = [
            VariableBuilder(self.tx, GetItemSource(self.get_source(), i))(item)
            for i, item in enumerate(value)
        ]
        result = BaseListVariable.cls_for_instance(value)(
            output, mutable_local=MutableLocal()
        )
        if istype(value, list):
            return self.tx.output.side_effects.track_list(self.source, value, result)
        return result

    def wrap_tuple_iterator(self, value: tuple_iterator):
        self.install_guards(GuardBuilder.TUPLE_ITERATOR_LEN)
        output = [
            VariableBuilder(self.tx, TupleIteratorGetItemSource(self.get_source(), i))(
                tuple_iterator_getitem(value, i)
            )
            for i in range(tuple_iterator_len(value))
        ]
        return TupleIteratorVariable(output, mutable_local=MutableLocal())

    def wrap_slice_range(self, value: Union[slice, range]):
        items = [
            VariableBuilder(self.tx, AttrSource(self.get_source(), k))(
                getattr(value, k)
            )
            for k in ("start", "stop", "step")
        ]
        self.install_guards(GuardBuilder.TYPE_MATCH)
        if isinstance(value, slice):
            return SliceVariable(items)
        else:
            return RangeVariable(items)

    def wrap_module(self, value: torch.nn.Module):
        from ..eval_frame import OptimizedModule

        if istype(value, OptimizedModule):
            self.install_guards(GuardBuilder.TYPE_MATCH)
            self.source = AttrSource(self.source, "_orig_mod")
            return self.wrap_module(value._orig_mod)

        if (
            isinstance(value, (torch.nn.RNN, torch.nn.GRU, torch.nn.LSTM))
            and not config.allow_rnn
        ):
            unimplemented("TorchDynamo purposely graph breaks on RNN, GRU, LSTMs")
        if mutation_guard.is_dynamic_nn_module(value):
            # created dynamically, don't specialize on it
            self.install_guards(GuardBuilder.TYPE_MATCH)
            result = UnspecializedNNModuleVariable(value)
            if not SideEffects.cls_supports_mutation_side_effects(type(value)):
                # don't allow STORE_ATTR mutation with custom __setattr__
                return result
            return self.tx.output.side_effects.track_object_existing(
                self.source, value, result
            )
        elif issubclass(
            value.__class__, torch.nn.parallel.distributed.DistributedDataParallel
        ):
            self.install_guards(GuardBuilder.TYPE_MATCH)
            return UnspecializedNNModuleVariable(value)
        elif getattr(value, "_is_fsdp_managed_module", False):
            # See note [Dynamo treats FSDP wrapped modules as UnspecializedNNModule]
            # in fully_sharded_data_parallel.py for more information

            # we can't do this assert inside FSDP constructor,
            # since we don't know yet whether dynamo will be used
            assert getattr(
                value, "_fsdp_use_orig_params", False
            ), "Dynamo only supports FSDP with use_orig_params=True"

            # Note on FSDP guarding
            # 1. We expect FSDP wrapping mutates an nn module irreversably (no way to de-wrap).
            # 2. Eager FSDP already assumes (requires, but without enforcement) that users don't mutate their
            #    model parameters/structure after FSDP wrapping, because FSDP wouldn't notice or update its FlatParams.
            #
            # Due to (1), once we enter this path we expect not to go back nor have to guard on type
            # or _is_fsdp_managed_module.
            #
            # TODO(whc) We could add a guard on the opposite case, where a user compiled/ran
            # pre-FSDP-wrapped model, then wrapped, to ensure that we recompile with the FSDP handling.
            #
            # Due to (2), we skip guards on inner contents of fsdp_managed modules, by using FSDPNNModuleSource as the
            # guard source.  This behavior is gated on config.skip_fsdp_guards.
            #
            # ID_MATCH is required to disambiguate cases as simple as a unit test that constructs 2 models and wraps
            # them differently with different FSDP configs.  (test_dynamo_distributed.py -k test_fsdp_aot_eager)
            self.install_guards(GuardBuilder.TYPE_MATCH, GuardBuilder.ID_MATCH)
            return FSDPManagedNNModuleVariable(value, source=self.get_source())
        else:
            return self.tx.output.register_attr_or_module(
                value,
                self.name,
                source=self.get_source(),
                # Guards are added inside register_attr_or_module
            )

    def wrap_literal(self, value):
        unspec = not config.specialize_int
        if unspec and type(value) is torch.Size:
            self.install_guards(GuardBuilder.LIST_LENGTH)
            return SizeVariable(
                [
                    VariableBuilder(self.tx, GetItemSource(self.get_source(), i))(v)
                    for i, v in enumerate(value)
                ]
            )
        elif unspec and type(value) is int:
            # unspecializing int by default, but still
            # specialize for the following conditions
            if not TracingContext.get().force_unspec_int_unbacked_size_like and (
                value in self._common_constants()
                # Assume integers from global variables want to be specialized
                or not self.source.guard_source().is_local()
                # Assume that integers that came from NN modules want to be
                # specialized (as we don't expect users to be changing the
                # NN modules on the fly)
                or self.source.guard_source().is_nn_module()
            ):
                self.install_guards(GuardBuilder.CONSTANT_MATCH)
                return ConstantVariable.create(value=value)
            else:
                return self.wrap_unspecialized_primitive(value)
        else:
            self.install_guards(GuardBuilder.CONSTANT_MATCH)
            return ConstantVariable.create(value=value)

    def assert_not_wrapped_by_this_graph(self, value: torch.Tensor):
        if is_fake(value) and maybe_get_fake_mode(value) is self.tx.fake_mode:
            raise InternalTorchDynamoError(
                "Cannot wrap a Tensor that has already been",
                "wrapped by this instance of Dynamo",
            )

    def wrap_tensor(self, value: torch.Tensor):
        source = self.get_source()

        # We cannot already be tracking the tensor, which implies
        # it would have already been wrapped
        assert value not in self.tx.output.side_effects

        if (
            source.guard_source().is_nn_module()
            or get_static_address_type(value) is not None
        ) and not source.guard_source().is_fsdp_module():
            self.assert_not_wrapped_by_this_graph(value)
            return self.tx.output.register_attr_or_module(
                value, self.name, source=source
            )

        if is_constant_source(source):
            self.assert_not_wrapped_by_this_graph(value)
            return self.tx.output.register_attr_or_module(
                value,
                re.sub(r"[^a-zA-Z0-9]+", "_", self.name),
                source=source,
                # Guards are added inside register_attr_or_module
            )

        if type(value) in config.traceable_tensor_subclasses:
            # Ordinarily, we would fakeify a tensor so that it can get dynamic
            # shapes and be computed on without triggering actual operations.
            # However, how can we fakeify a tensor subclass?  Ordinary
            # inheritance (nor multiple inheritance) won't work work.
            #
            # Instead, our plan is to *manually simulate* the tensor subclass
            # inheriting from a fake tensor with dynamo.  This means our
            # data representation for a tensor subclass will be a fake tensor
            # + tensor subclass type + any extra data the subclass may have
            # been storing on the tensor.  Because all Python accesses are
            # mediated through TensorWithTFOverrideVariable, we can ensure
            # that we dispatch differently, e.g., according to
            # __torch_function__
            #
            # To simplify things for now, the __dict__ tracking bits haven't
            # been implemented yet, but they can be added into this design at
            # a later point in time.
            subclass_type = type(value)
        else:
            assert type(value) in (
                torch.Tensor,
                torch.nn.Parameter,
                torch._subclasses.fake_tensor.FakeTensor,
                torch._subclasses.functional_tensor.FunctionalTensor,
            ) or is_traceable_wrapper_subclass(value), type(value)
            subclass_type = None

        # NB: this just says we accessed a tensor from the same source again
        # (e.g., a tensor lives in a global foo, and we LOAD_GLOBAL it twice).
        # This is distinct from two distinct sources mapping to the same
        # Tensor (per id())!  No guard is necessary here.  See below for the
        # other case.
        is_duplicate_tensor = source in self.tx.output.input_source_to_var
        if is_duplicate_tensor:
            return self.tx.output.input_source_to_var[source]

        # By this point, we should have deduplicated all tensors
        self.assert_not_wrapped_by_this_graph(value)

        # tx.output has multiple tracers if we're introspecting HigherOrderOperator.
        # When we've discovered an untracked tensor, then we actually need
        # to get Dynamo to track the tensor (which is what this function does)
        # and put it as a graph input on the root tracer. Later on,
        # if the input is actually used in the body of the HigherOrderOperator,
        # then the relevant SubgraphTracer will lift it to being an input of
        # the subgraph.
        # See NOTE [HigherOrderOperator tracing design] for more details.

        tensor_proxy = self.tx.output.root_tracer.create_graph_input(
            re.sub(r"[^a-zA-Z0-9]+", "_", self.name), type(value), source=source
        )
        options = {}
        if type(value) in config.traceable_tensor_subclasses:
            options["torch_function_fn"] = build_torch_function_fn(
                self.tx, value, self.source
            )
            self.install_guards(GuardBuilder.TYPE_MATCH)

        if (
            isinstance(value, torch.Tensor)
            and value.is_nested
            and not isinstance(value, NestedTensor)
        ):
            unimplemented("torch.compile does not support strided NestedTensor")

        tensor_variable = wrap_fx_proxy(
            tx=self.tx,
            proxy=tensor_proxy,
            example_value=value,
            should_specialize=self.tensor_should_specialize(),
            subclass_type=subclass_type,
            source=source,
            **options,
        )

        self.install_guards(
            functools.partial(
                GuardBuilder.TENSOR_MATCH,
                value=value
                if isinstance(source, NumpyTensorSource)
                else TensorWeakRef(value),
            )
        )

        self.tx.output.input_source_to_var[source] = tensor_variable
        assert "tensor_dict" not in tensor_proxy.node.meta
        tensor_proxy.node.meta["tensor_dict"] = value.__dict__.copy()

        # Note: this information is conveyed via subclass_type now
        fake_tensor_value = tensor_variable.proxy.node.meta["example_value"]
        if maybe_get_fake_mode(fake_tensor_value) is not self.tx.fake_mode:
            raise InternalTorchDynamoError("Wrapped Tensor must be this graph's fake")

        grapharg = GraphArg(source, value, False, fake_tensor_value)
        tensor_proxy.node.meta["grapharg"] = grapharg
        self.tx.output.add_symbol_bindings(grapharg)
        return tensor_variable

    def wrap_numpy_ndarray(self, value):
        assert np is not None
        assert isinstance(value, np.ndarray)

        source = NumpyTensorSource(self.get_source())

        from torch._numpy import _util

        readonly = not value.flags.writeable
        if readonly:
            value.flags.writeable = True

        try:
            tensor_value = _util._try_convert_to_tensor(value)
            if readonly:
                from torch._prims_common import clone_preserve_strides

                tensor_value = clone_preserve_strides(tensor_value)
        except NotImplementedError as e:
            # failed to convert to tensor, graph break
            unimplemented(str(e))

        # We do this because we want the full behavior of guarding the numpy ndarray as if it were
        # a tensor. It's a little annoying to make a VT to throw out, but there's so many side effects here
        # that there's not another great way to do this atm.
        # This creates the right graphargs, as well as registration for guards in tensor names and shape env.
        VariableBuilder(self.tx, source)(tensor_value).recursive_realize()
        proxy = self.tx.output.root_tracer.create_graph_input(
            re.sub(r"[^a-zA-Z0-9]+", "_", self.name), type(tensor_value), source=source
        )
        options = {"source": source}
        numpy_ndarray_variable = wrap_fx_proxy_cls(
            target_cls=NumpyNdarrayVariable,
            tx=self.tx,
            proxy=proxy,
            example_value=tensor_value,
            **options,
        )

        self.tx.output.input_source_to_var[source] = numpy_ndarray_variable
        example_value = numpy_ndarray_variable.proxy.node.meta["example_value"]

        # is_unspecialized should be true because we are wrapping a np.ndarray as argument input, and it needs to be
        # converted to a tensor.
        grapharg = GraphArg(
            source,
            tensor_value,
            is_unspecialized=True,
            fake_tensor=example_value,
            is_tensor=True,
            example_strong_ref=tensor_value,
        )
        proxy.node.meta["grapharg"] = grapharg

        return numpy_ndarray_variable

    def wrap_unspecialized_primitive(self, value):
        if self.name in self.tx.output.unspec_variable_map:
            return self.tx.output.unspec_variable_map[self.name]
        else:
            shape_env = self.tx.output.shape_env
            if TracingContext.get().force_unspec_int_unbacked_size_like and isinstance(
                value, int
            ):
                wrapped_value = shape_env.create_unbacked_symint()
                _constrain_range_for_size(wrapped_value)
                self.tx.output.bound_symbols.add(wrapped_value.node.expr)
                self.tx.output.tracked_fakes.append(
                    TrackedFake(wrapped_value, self.source, None)
                )

            # NB: We do not do float.  For motivation, see
            # https://docs.google.com/document/d/1INSCdYu1PxXcr43HrD82OudeEuS-qxQe1yZmLg2wy6A/edit
            # but the general idea is that we generate kernels that can
            # take unspecialized floats and use them in sizevar computation
            elif (
                isinstance(value, int)
                and not is_constant_source(self.get_source())
                and not isinstance(self.get_source(), RandomValueSource)
            ):
                if torch._dynamo.config.specialize_int:
                    # If specialize_int is False, also return
                    # a constant (but this should have been handled
                    # in the caller, TBH)
                    self.install_guards(GuardBuilder.CONSTANT_MATCH)
                    return ConstantVariable.create(value=value)

                name = self.source.name()
                if name not in self.tx.output.frame_state:
                    # Note - this essentially means that if this name gets reused as a tensor,
                    # it will start fully dynamic. That should always be a safe option, and not awfully inefficient.
                    # Alternatively, if we want to improve pef here, we can add a third state of unset, but I am not
                    # sure that is necessary for now.
                    frame_state_entry = FrameStateSizeEntry(scalar=value, size=None)
                else:
                    frame_state_entry = self.tx.output.frame_state[name]
                    if frame_state_entry.scalar != value:
                        log.debug(
                            "automatic dynamic int %s val %s != %s",
                            name,
                            value,
                            frame_state_entry.scalar,
                        )
                        frame_state_entry.scalar = None
                self.tx.output.frame_state[name] = frame_state_entry

                # TODO: This should be dynamic, as we in general do not
                # know if bare integers are actually going to be sizevars
                # and it is inappropriate to eagerly duck size them with
                # real sizevars
                if (
                    config.automatic_dynamic_shapes and frame_state_entry.scalar is None
                ) or not config.assume_static_by_default:
                    dynamic_dim = DimDynamic.DYNAMIC
                else:  # assume_static_by_default
                    # TODO: dynamic_dim = DimDynamic.STATIC should work but
                    # for some reason it doesn't
                    self.install_guards(GuardBuilder.CONSTANT_MATCH)
                    return ConstantVariable.create(value=value)

                wrapped_value = shape_env.create_unspecified_symint_and_symbol(
                    value,
                    source=self.source,
                    dynamic_dim=dynamic_dim,
                )
                self.tx.output.bound_symbols.add(wrapped_value.node.expr)

                self.tx.output.tracked_fakes.append(
                    TrackedFake(wrapped_value, self.source, None)
                )
            else:
                wrapped_value = torch.tensor(value)
            if not isinstance(self.get_source(), RandomValueSource):
                install_guard(self.get_source().make_guard(GuardBuilder.TYPE_MATCH))
            options = {"source": self.get_source()}
            if isinstance(wrapped_value, torch.Tensor):
                options.update({"raw_value": value})

            proxy = self.tx.output.root_tracer.create_graph_input(
                re.sub(r"[^a-zA-Z0-9]+", "_", self.name),
                type(wrapped_value),
                source=self.get_source(),
            )

            unspec_var = wrap_fx_proxy_cls(
                UnspecializedPythonVariable,
                tx=self.tx,
                proxy=proxy,
                example_value=wrapped_value,
                **options,
            )
            self.tx.output.unspec_variable_map[self.name] = unspec_var
            if not is_constant_source(self.get_source()):
                if self.tx.export and not isinstance(self.get_source(), LocalSource):
                    raise AssertionError(
                        "Dynamo attempts to add additional input during export: value={}, source={}".format(
                            wrapped_value, self.get_source()
                        )
                    )
                fake_tensor_value = None
                if isinstance(unspec_var, ConstantVariable):
                    example_value = unspec_var.value
                else:
                    example_value = unspec_var.proxy.node.meta["example_value"]
                if is_fake(example_value):
                    fake_tensor_value = example_value
                    assert fake_tensor_value.fake_mode is self.tx.fake_mode, (
                        f"fake mode ({fake_tensor_value.fake_mode}) from fake tensor metadata doesn't match mode"
                        "({self.tx.fake_mode}) from InstructionTranslator"
                    )

                proxy.node.meta["grapharg"] = GraphArg(
                    self.get_source(),
                    wrapped_value,
                    isinstance(wrapped_value, torch.Tensor),
                    fake_tensor_value,
                    is_tensor=False,
                    example_strong_ref=wrapped_value,
                )
            return unspec_var


def _dataclasses_fields_lambda(obj):
    if isinstance(obj, UserDefinedObjectVariable):
        value = obj.value
    elif isinstance(obj, DataClassVariable):
        value = obj.user_cls
    else:
        unimplemented(f"Dataclass fields handling fails for type {obj}")
    items = []
    for field in dataclasses.fields(value):
        source = None
        if obj.source:
            source = GetItemSource(
                AttrSource(obj.source, "__dataclass_fields__"), field.name
            )
        items.append(UserDefinedObjectVariable(field, source=source))
    return TupleVariable(items)


def wrap_fx_proxy(tx, proxy, example_value=None, subclass_type=None, **options):
    kwargs = {
        "tx": tx,
        "proxy": proxy,
        "example_value": example_value,
        "subclass_type": subclass_type,
        **options,
    }
    if subclass_type is None:
        return wrap_fx_proxy_cls(target_cls=TensorVariable, **kwargs)
    else:
        result = wrap_fx_proxy_cls(target_cls=TensorWithTFOverrideVariable, **kwargs)
        result.install_global(tx)
        return result


# Note: Unfortunate split due to some gross classes existing that subclass TensorVariable
# Should be compositional instead
#
# This is a horribly complicated function that does too many things, to
# explain what it does, let's first talk about the classic usage wrap_fx_proxy
# for a TensorVariable.  There are two primary modes of use:
#
#   1. Wrapping a pre-existing Tensor.  In this case, example_value is set
#      to the pre-existing Tensor.  (Note that this example_value will NOT
#      be the final example_value we put into node.meta['example_value'],
#      instead it is converted into a fake tensor using
#      wrap_to_fake_tensor_and_record and registered as a graph input.)
#
#   2. "Wrapping" the result of some Tensor operation Dynamo traced over. In
#      this case, example_value is None (and we are going to figure it out
#      ourselves using FakeTensors, via get_fake_value, which will run
#      the operation represented by the (singular!) FX node referenced by
#      the passed in proxy.)
#
# The expectation is you end up with a Tensor output, and everything is
# straightforwardly traced into the graph.
#
# In all cases, the returned `TensorVariable` subclass will have an `example_value`
# and that `example_value` must be a `FakeTensor` produced by the currently running
# instance of Dynamo.
#
# Upon closer inspection, you may notice that there are a slurry of non-Tensor
# output cases.  What gives?  Well, we sometimes trace operations into the
# graph that don't involve tensors.
#
#   * Some operators return tuples; we need to recursively handle their
#     contents
#
#   * Some operators have side effects that will affect subsequent AOTAutograd
#     tracing but don't otherwise return anything.
#
#   * Some operators return symbolic ints/floats/bools which can go in the
#     graph and be traced (but only if they're actually symbolic!  If they're
#     static you don't want to put them in the graph, which means you
#     shouldn't call this function.)
#
# The common theme is that you only use this function WHEN YOU ARE TRACING
# SOMETHING INTO THE GRAPH.  This is sort of obvious, because you can't call
# this function without a proxy.
def wrap_fx_proxy_cls(
    target_cls, tx, proxy, example_value=None, subclass_type=None, **options
):
    from ..symbolic_convert import InstructionTranslatorBase

    assert isinstance(tx, InstructionTranslatorBase)
    if "guards" in options and options["guards"] is not None:
        tx.output.guards.update(options["guards"])

    assert "example_value" not in proxy.node.meta, f"{proxy.node.meta['example_value']}"

    initial_example_value = example_value

    def _clone_input(value):
        if isinstance(value, torch.Tensor):
            # tensor subclasses will not be converted to FakeTensors and need to be cloned
            if not (
                isinstance(value, FakeTensor)
                or (
                    # Is functional tensor fakeified by this instance of Dynamo
                    torch._is_functional_tensor(value)
                    and maybe_get_fake_mode(value) is tx.fake_mode
                )
                or value.is_nested
            ):
                # NB: ensure strides are preserved
                value = clone_input(value)

        return value

    with preserve_rng_state():
        if example_value is None:
            # only allow_non_graph_fake in this instance because we handle the non-fake
            # cases properly below.
            example_value = get_fake_value(proxy.node, tx, allow_non_graph_fake=True)

        # Handle recursive calls here
        elif maybe_get_fake_mode(example_value) is tx.fake_mode:
            pass

        elif isinstance(example_value, torch.Tensor):
            if tx.export:
                # The legacy behavior for real value cache with subclasses was
                # to perform a clone WITHOUT preserving the subclass.  It's
                # not entirely clear this is what you actually want though.
                with torch._C.DisableTorchFunctionSubclass():
                    proxy.tracer.real_value_cache[proxy.node] = _clone_input(
                        example_value
                    )
            # NB: If we're ignoring subclass, then the expectation is you will
            # take the returned TensorVariable and wrap it into a more
            # accurate TensorVariable that is able to track subclass-ness;
            # otherwise this is wrong!
            kwargs = {
                "is_tensor": target_cls
                in (TensorVariable, TensorWithTFOverrideVariable),
            }
            assert "source" in options and options["source"] is not None
            kwargs["source"] = options["source"]
            example_value = wrap_to_fake_tensor_and_record(
                example_value, tx=tx, **kwargs
            )
        if isinstance(example_value, torch.Tensor) and (
            maybe_get_fake_mode(example_value) is not tx.fake_mode
        ):
            raise InternalTorchDynamoError(
                "`example_value` needs to be a `FakeTensor`"
                f"wrapped by this instance of Dynamo. Found: {example_value}"
            )

    if isinstance(example_value, torch.Tensor):
        is_parameter = isinstance(example_value, torch.nn.Parameter)
        should_specialize = options.pop("should_specialize", False)
        if is_parameter or should_specialize:
            specialized_value = initial_example_value
        else:
            specialized_value = None

        # NB: In most (all?) cases, this does not actually do a clone.
        # (WARNING: this means that if we mutate metadata on the fake
        # tensor, the stored example value will update too!)
        example_value = _clone_input(example_value)
        proxy.node.meta["example_value"] = example_value
        specialized_props = target_cls.specialize(example_value)
        # TODO: not sure about this fake mode test
        if (
            isinstance(example_value, torch._subclasses.fake_tensor.FakeTensor)
            and example_value.fake_mode is tx.fake_mode
        ):
            tensor_type = subclass_type if subclass_type else torch.Tensor
            specialized_props["class_type"] = (
                torch.nn.Parameter if is_parameter else tensor_type
            )

        specialized_props["specialized_value"] = specialized_value

        options.update(specialized_props)
        return target_cls(proxy, **options)
    elif (
        hasattr(proxy.node.target, "__name__")
        and proxy.node.target.__name__ == "set_state"
        and isinstance(proxy.node.target.__self__, torch._C.Generator)
        or proxy.node.target == torch.random.set_rng_state
    ):
        return TorchVariable(proxy.node.target)
    elif (
        proxy.node.target == torch._C._DisableFuncTorch
        or proxy.node.target == torch.cuda._is_in_bad_fork
    ):
        return UserDefinedObjectVariable(example_value)
    elif istype(example_value, torch.Size) and all(
        isinstance(x, int) for x in example_value
    ):
        sizes = [ConstantVariable.create(x) for x in example_value]
        return SizeVariable(sizes, **options)
    elif isinstance(example_value, (tuple, list, set)):
        proxy.node.meta["example_value"] = example_value
        unpacked = []
        for i, val in enumerate(example_value):
            if val is None:
                # nn.MultiheadAttention() can return None, see issue #175
                unpacked.append(
                    ConstantVariable.create(None, **options),
                )
            else:
                unpacked.append(
                    wrap_fx_proxy_cls(
                        target_cls,
                        tx,
                        proxy.tracer.create_proxy(
                            "call_function", operator.getitem, (proxy, i), {}
                        ),
                        example_value=val,
                        **options,
                    )
                )
        if isinstance(example_value, torch.Size):
            # NB: Keep the old proxy around.  See SizeVariable for an
            # explanation why
            return SizeVariable(unpacked, proxy, **options)
        elif istype(example_value, tuple):
            return TupleVariable(unpacked, **options)
        elif istype(example_value, (list, immutable_list)):
            return ListVariable(unpacked, mutable_local=MutableLocal(), **options)
        elif istype(example_value, set):
            return SetVariable(unpacked, mutable_local=MutableLocal(), **options)
        else:
            assert example_value.__class__.__module__ == "torch.return_types" or hasattr(
                example_value, "_fields"
            ), f"expected {example_value.__class__.__module__} == torch.return_types or named tuple but got {type(example_value)}"
            return NamedTupleVariable(unpacked, example_value.__class__, **options)
    elif example_value is None or proxy.node.target is torch.manual_seed:
        return ConstantVariable.create(None, **options)
    elif isinstance(example_value, (torch.SymInt, torch.SymFloat, torch.SymBool)):
        proxy.node.meta["example_value"] = example_value
        return SymNodeVariable(proxy, example_value, **options)
    elif (
        inspect.isclass(proxy.node.target)
        and issubclass(proxy.node.target, _StreamBase)
    ) or proxy.node.target in [
        device_interface.current_stream
        for _, device_interface in get_registered_device_interfaces()
    ]:
        proxy.node.meta["example_value"] = example_value
        return StreamVariable(
            proxy, example_value, example_value.device.type, **options
        )
    elif (
        inspect.isclass(proxy.node.target) and issubclass(proxy.node.target, _EventBase)
    ) or proxy.node.target in [
        device_interface.Event
        for _, device_interface in get_registered_device_interfaces()
    ]:
        proxy.node.meta["example_value"] = example_value
        return EventVariable(proxy, example_value, **options)
    elif proxy.node.target == "query" and proxy.node.op == "call_method":
        proxy.node.meta["example_value"] = example_value
        return ConstantVariable(example_value, **options)
    elif (
        example_value is not None
        and isinstance(example_value, _EventBase)
        and proxy.node.target == "record_event"
        and proxy.node.op == "call_method"
    ):
        proxy.node.meta["example_value"] = example_value
        return EventVariable(proxy, example_value, **options)
    elif isinstance(example_value, int) and proxy.node.target in [
        torch.sym_int,
        getattr,
        operator.getitem,
        torch._utils._element_size,
        torch.seed,
        operator.mod,
        # some mac builds are missing torch.distributed.get_rank()
        getattr(torch.distributed, "get_rank", _missing),
        getattr(torch.distributed, "get_world_size", _missing),
        # This always wants to be in the graph, even if the constraint
        # results in a constant int
        torch._constrain_as_value,
        torch._constrain_as_size,
    ]:
        proxy.node.meta["example_value"] = example_value
        return ConstantVariable.create(example_value, **options)
    else:
        unimplemented(
            "torch.* op returned non-Tensor "
            + f"{typestr(example_value)} {proxy.node.op} {proxy.node.target}"
        )


# Tracks the sources of all fake tensors we wrap in Dynamo.
# Used by shape guard computation.
@dataclasses.dataclass
class TrackedFake:
    fake: Union[FakeTensor, SymInt]
    source: Source
    # Is None when fake is SymInt
<<<<<<< HEAD
    policy: Optional[CreateSymbolicPolicy]
=======
    symbolic_context: Optional[SymbolicContext]
>>>>>>> d78fe039

    def __hash__(self) -> int:
        return hash((self.fake, self.source.name()))

    def __eq__(self, other: object) -> bool:
        if isinstance(other, TrackedFake):
            return self.fake is other.fake and self.source.name() == other.source.name()
        return False


# Performs automatic dynamic dim determination.
<<<<<<< HEAD
# Returns a CreateSymbolicPolicy
def _automatic_dynamic(
    e, tx, name, static_shapes, outer_only=False
) -> CreateSymbolicPolicy:
    if is_traceable_wrapper_subclass(e) and not outer_only:
        # Get policy for outer tensor
        outer_policy = _automatic_dynamic(e, tx, name, static_shapes, outer_only=True)

        # Get policies for inner tensors
        attrs, _ = type(e).__tensor_flatten__(e)
        inner_policies = {}  # mapping from attr -> policy
        for attr in attrs:
            inner_tensor = getattr(e, attr)
            inner_name = f"{name}.{attr}"
            inner_policy = _automatic_dynamic(
                inner_tensor, tx, inner_name, static_shapes
            )
            inner_policies[attr] = inner_policy

        return SubclassCreateSymbolicPolicy(
            outer_policy=outer_policy,
            inner_policies=inner_policies,
=======
# Returns a SymbolicContext
def _automatic_dynamic(
    e, tx, source, static_shapes, outer_only=False
) -> SymbolicContext:
    name = source.name()
    prior_policy = tx.output.tracing_context.tensor_to_context.get(e, None)
    source_to_symint_node_cache = (
        prior_policy.source_to_symint_node_cache if prior_policy else None
    )

    if is_traceable_wrapper_subclass(e) and not outer_only:
        # Get symbolic context for outer tensor
        outer_context = _automatic_dynamic(
            e, tx, source, static_shapes, outer_only=True
        )

        # Get symbolic contexts for inner tensors
        attrs, _ = type(e).__tensor_flatten__(e)
        inner_contexts = {}  # mapping from attr -> symbolic context
        for attr in attrs:
            inner_tensor = getattr(e, attr)
            inner_source = AttrSource(source, attr)
            inner_context = _automatic_dynamic(
                inner_tensor, tx, inner_source, static_shapes
            )
            inner_contexts[attr] = inner_context

        return SubclassSymbolicContext(
            dynamic_sizes=outer_context.dynamic_sizes,
            constraint_sizes=outer_context.constraint_sizes,
            tensor_source=outer_context.tensor_source,
            source_to_symint_node_cache=outer_context.source_to_symint_node_cache,
            inner_contexts=inner_contexts,
>>>>>>> d78fe039
        )

    if static_shapes:
        return StatefulSymbolicContext(
            dynamic_sizes=[DimDynamic.STATIC] * e.dim(),
            constraint_sizes=[None] * e.dim(),
            tensor_source=source,
            source_to_symint_node_cache=source_to_symint_node_cache,
        )

    # We preserve the dynamism of inputs. For example, when users call
    # make_fx(torch.cond, tracing_mode="symbolic")(*args), inputs have SymInt sizes.
    from torch.fx.experimental.symbolic_shapes import is_singleton

    if any(isinstance(s, SymInt) and not is_singleton(s) for s in e.size()):
<<<<<<< HEAD
        return FreshCreateSymbolicPolicy(
=======
        return StatefulSymbolicContext(
>>>>>>> d78fe039
            dynamic_sizes=[
                DimDynamic.DYNAMIC if isinstance(s, SymInt) else DimDynamic.STATIC
                for s in e.size()
            ],
            constraint_sizes=[None] * e.dim(),
            tensor_source=source,
            source_to_symint_node_cache=source_to_symint_node_cache,
        )

    # Prep for automatic dynamic
    frame_state_entry = None
    if name not in tx.output.frame_state:
        # If there is no entry for this source, add the tensor to frame state with its current static size.
        # E.g., {} -> {"x": [2, 4]}
        frame_state_entry = FrameStateSizeEntry(None, None)
        frame_state_entry.size = list(e.size())
    else:
        frame_state_entry = tx.output.frame_state[name]
        if frame_state_entry.size is not None:
            if e.ndim != len(frame_state_entry.size):
                # If there is already an entry, and the dim mismatches, replace the frame state entry with None.
                # E.g. {"x": [2, 3, 4]} -> {"x": None}
                log.debug(
                    "automatic dynamic %s dim %s != %s",
                    name,
                    e.ndim,
                    frame_state_entry.size,
                )
                frame_state_entry.size = None
            else:
                # If there is already an entry, and the dim matches, for every size in the frame state which
                # disagrees with the current static size, replace it with None. E.g., {"x": [2, 3]} -> {"x": [2, None]}
                for i, dim in enumerate(frame_state_entry.size):
                    if dim is not None and e.size()[i] != dim:
                        log.debug(
                            "automatic dynamic %s size(%s) %s != %s",
                            name,
                            i,
                            e.size(i),
                            dim,
                        )
                        frame_state_entry.size[i] = None

    # TODO: index export_constraints ahead of time so we don't have to
    # do a linear scan every time here
    t_id = id(e)
    dim2constraint = {}

    def update_dim2constraint(dim, constraint_range, debug_name):
        if dim in dim2constraint:
            from torch.fx.experimental.symbolic_shapes import StrictMinMaxConstraint

            old_constraint_range, old_debug_name = dim2constraint[dim]
            new_constraint_range = StrictMinMaxConstraint(
                vr=constraint_range.vr & old_constraint_range.vr,
                warn_only=False,
            )
            if old_debug_name is not None:
                assert debug_name is None or debug_name == old_debug_name
                new_debug_name = old_debug_name
            else:
                new_debug_name = debug_name
            dim2constraint[dim] = new_constraint_range, new_debug_name
        else:
            dim2constraint[dim] = constraint_range, debug_name

    if tx.output.export_constraints:
        for constraint in tx.output.export_constraints:
            if constraint.t_id == t_id:
                update_dim2constraint(
                    constraint.dim, constraint.constraint_range, constraint.debug_name
                )
            if constraint.shared is not None and constraint.shared.t_id == t_id:
                # We process constraint ranges for each shared dimension separately
                # so that we can directly check range constraint violations on them
                # without looking up which other shared dimensions have this info.
                # In other words, for this t_id, we will have processed all of its
                # constraint ranges, no matter where / how they were specified, by
                # by the end of this loop.
                update_dim2constraint(
                    constraint.shared.dim,
                    constraint.constraint_range,
                    constraint.debug_name,
                )

    dynamic_dims = []
    constraint_dims = []
    for i in range(e.dim()):
        # NB: mark dynamic has precedence over static
        marked_dynamic = i in getattr(e, "_dynamo_dynamic_indices", set())
        marked_weak_dynamic = i in getattr(e, "_dynamo_weak_dynamic_indices", set())
        marked_static = i in getattr(e, "_dynamo_static_indices", set())

        # NB: both static and dynamic have precedence over
        automatic_dynamic = config.automatic_dynamic_shapes and (
            frame_state_entry.size is None or frame_state_entry.size[i] is None
        )

        # Reflect the user directive in the frame_state
        # For dynamic, apply None always
        if frame_state_entry.size and marked_dynamic:
            log.debug("automatic dynamic %s marked dynamic", name)
            frame_state_entry.size[i] = None

        # We will process constraints first, as they will imply that we
        # have a dynamic dimension
        # Precedence: export constraints > eager constraints
        constraint = dim2constraint.get(i)
        if constraint is None:
            if marked_dynamic and not config.allow_ignore_mark_dynamic:
                constraint_dim = RelaxedUnspecConstraint(warn_only=False)
            elif not marked_static and automatic_dynamic:
                constraint_dim = RelaxedUnspecConstraint(warn_only=True)
            else:
                constraint_dim = None
        else:
            constraint_dim, debug_name = constraint
            if debug_name is not None:
                dim_name = f"{name}.size()[{i}]"
                tx.output.shape_env.source_name_to_debug_name[dim_name] = debug_name
        constraint_dims.append(constraint_dim)

        # Now, figure out if the dim is dynamic/duck/static
        if (
            constraint_dim is not None
            or marked_dynamic
            or marked_weak_dynamic
            or is_singleton(e.shape[i])
        ):
            # NB: We could assert static_shapes is False here, but it
            # seems better to allow the user to override symbolic_context in this
            # case
            dynamic = DimDynamic.DYNAMIC
        elif static_shapes or config.assume_static_by_default or marked_static:
            dynamic = DimDynamic.STATIC
        else:
            dynamic = DimDynamic.DUCK

        dynamic_dims.append(dynamic)

    tx.output.frame_state[name] = frame_state_entry

    return StatefulSymbolicContext(
        dynamic_sizes=dynamic_dims,
        constraint_sizes=constraint_dims,
        tensor_source=source,
        source_to_symint_node_cache=source_to_symint_node_cache,
    )


# See note [Tensor Fakification and Symbol Caching]
def wrap_to_fake_tensor_and_record(e, tx, *, source: Optional[Source], is_tensor: bool):
    if (
        type(e) in (torch.Tensor, torch.nn.Parameter, FakeTensor)
        or isinstance(e, torch.Tensor)
        or is_traceable_wrapper_subclass(e)
    ):
        assert source is not None
        static_shapes, reason = tensor_always_has_static_shape(
            e, is_tensor, guard_source=source.guard_source()
        )

<<<<<<< HEAD
        policy = None
        is_strided_nt = e.is_nested and e.layout == torch.strided
        if not is_strided_nt:
            # TODO: Support this for strided nested tensors
            policy = _automatic_dynamic(e, tx, source.name(), static_shapes)
=======
        symbolic_context = _automatic_dynamic(e, tx, source, static_shapes)
>>>>>>> d78fe039

        log.debug(
            "wrap_to_fake %s %s %s",
            source.name(),
            tuple(e.shape),
<<<<<<< HEAD
            policy,
=======
            symbolic_context,
>>>>>>> d78fe039
        )
        fake_e = wrap_fake_exception(
            lambda: tx.fake_mode.from_tensor(
                e,
                source=source,
<<<<<<< HEAD
                policy=policy,
            )
        )
        tx.output.tracked_fakes.append(TrackedFake(fake_e, source, policy))
        tx.output.tracked_fakes_id_to_source[id(e)].append(source)
        tx.output.tensor_weakref_to_sizes_strides[e] = {
            "size": fake_e.size(),
            "stride": fake_e.stride(),
        }
=======
                symbolic_context=symbolic_context,
            )
        )

        # list of (fake_tensor, real_tensor, source, symbolic_context)
        tracking_info = [(fake_e, e, source, symbolic_context)]
        if is_traceable_wrapper_subclass(fake_e):
            attrs, _ = fake_e.__tensor_flatten__()
            for attr in attrs:
                fake_inner = getattr(fake_e, attr)
                inner = getattr(e, attr)
                tracking_info.append(
                    (
                        fake_inner,
                        inner,
                        AttrSource(source, attr),
                        symbolic_context.inner_contexts[attr],
                    )
                )

        for fake, real, source, symbolic_context in tracking_info:
            tx.output.tracing_context.tensor_to_context[real] = symbolic_context
            tx.output.tensor_weakref_to_sizes_strides[real] = {
                "size": fake.size(),
                "stride": fake.stride(),
            }

            if is_tensor and not (static_shapes and source.is_nn_module()):
                tx.output.tracked_fakes.append(
                    TrackedFake(fake, source, symbolic_context)
                )
                tx.output.tracked_fakes_id_to_source[id(real)].append(source)

>>>>>>> d78fe039
        return fake_e
    else:
        return e


class SourcelessBuilder:
    """
    Like builder, but stateless and does not require a source. Useful for simple type->VT objects, or objects
    that are being created/evaporated during inlining (ex: consider a locally made list of tensors we then iterate over
    .), such a list should not show up as an artifact from inputs, nor in reconstruction, nor in the graph. However,
    there may be reasons to represent it as a ListVariable internally.

    NOTE - Objects produced here are born UNGUARDED due to the nature of sources!

    NOTE - This class is very new! It will have some rough edges, but it was created to stem the bleeding of giant
    if/else type->VariableTracker trees that were cropping up all over dynamo.
    """

    def __call__(self, tx, value) -> VariableTracker:
        if isinstance(value, VariableTracker):
            # This is always valid to call, and useful for recursive calls.
            return value
        if isinstance(value, dataclasses._HAS_DEFAULT_FACTORY_CLASS):
            return UserDefinedObjectVariable(value)
        if ConstantVariable.is_literal(value):
            return SourcelessBuilder.wrap_constant_literal(value)
        elif is_builtin_callable(value):
            return BuiltinVariable(value)
        elif is_allowed(value):
            if is_user_defined_allowed(value):
                self.tx.output.has_user_defined_allowed_in_graph = True
            return TorchVariable(value)
        elif isinstance(value, types.FunctionType):
            return UserFunctionVariable(value)
        elif isinstance(value, enum.Enum):
            return EnumVariable(value)
        elif isinstance(value, (type, abc.ABCMeta)):
            return UserDefinedClassVariable(value)
        elif isinstance(value, dict):
            return ConstDictVariable(
                {k: self(tx, v) for k, v in value.items()},
                dict,
                mutable_local=MutableLocal(),
            )
        elif isinstance(value, set):
            return SetVariable(
                [self(tx, x) for x in value], mutable_local=MutableLocal()
            )
        elif isinstance(value, (tuple, list)):
            cls = BaseListVariable.cls_for(type(value))
            return cls([self(tx, x) for x in value], mutable_local=MutableLocal())
        elif isinstance(value, types.MethodWrapperType):
            return MethodWrapperVariable(value)
        unimplemented(f"Unexpected type in sourceless builder {type(value)}")

    @staticmethod
    def wrap_constant_literal(value):
        assert ConstantVariable.is_literal(value)
        return ConstantVariable.create(value=value)<|MERGE_RESOLUTION|>--- conflicted
+++ resolved
@@ -26,19 +26,11 @@
 from torch._subclasses.fake_tensor import FakeTensor, is_fake, maybe_get_fake_mode
 from torch.fx.experimental.symbolic_shapes import (
     _constrain_range_for_size,
-<<<<<<< HEAD
-    CreateSymbolicPolicy,
-=======
->>>>>>> d78fe039
     DimDynamic,
     RelaxedUnspecConstraint,
-<<<<<<< HEAD
-    SubclassCreateSymbolicPolicy,
-=======
     StatefulSymbolicContext,
     SubclassSymbolicContext,
     SymbolicContext,
->>>>>>> d78fe039
 )
 from torch.fx.immutable_collections import immutable_list
 from torch.nested._internal.nested_tensor import NestedTensor
@@ -1595,11 +1587,7 @@
     fake: Union[FakeTensor, SymInt]
     source: Source
     # Is None when fake is SymInt
-<<<<<<< HEAD
-    policy: Optional[CreateSymbolicPolicy]
-=======
     symbolic_context: Optional[SymbolicContext]
->>>>>>> d78fe039
 
     def __hash__(self) -> int:
         return hash((self.fake, self.source.name()))
@@ -1611,30 +1599,6 @@
 
 
 # Performs automatic dynamic dim determination.
-<<<<<<< HEAD
-# Returns a CreateSymbolicPolicy
-def _automatic_dynamic(
-    e, tx, name, static_shapes, outer_only=False
-) -> CreateSymbolicPolicy:
-    if is_traceable_wrapper_subclass(e) and not outer_only:
-        # Get policy for outer tensor
-        outer_policy = _automatic_dynamic(e, tx, name, static_shapes, outer_only=True)
-
-        # Get policies for inner tensors
-        attrs, _ = type(e).__tensor_flatten__(e)
-        inner_policies = {}  # mapping from attr -> policy
-        for attr in attrs:
-            inner_tensor = getattr(e, attr)
-            inner_name = f"{name}.{attr}"
-            inner_policy = _automatic_dynamic(
-                inner_tensor, tx, inner_name, static_shapes
-            )
-            inner_policies[attr] = inner_policy
-
-        return SubclassCreateSymbolicPolicy(
-            outer_policy=outer_policy,
-            inner_policies=inner_policies,
-=======
 # Returns a SymbolicContext
 def _automatic_dynamic(
     e, tx, source, static_shapes, outer_only=False
@@ -1668,7 +1632,6 @@
             tensor_source=outer_context.tensor_source,
             source_to_symint_node_cache=outer_context.source_to_symint_node_cache,
             inner_contexts=inner_contexts,
->>>>>>> d78fe039
         )
 
     if static_shapes:
@@ -1684,11 +1647,7 @@
     from torch.fx.experimental.symbolic_shapes import is_singleton
 
     if any(isinstance(s, SymInt) and not is_singleton(s) for s in e.size()):
-<<<<<<< HEAD
-        return FreshCreateSymbolicPolicy(
-=======
         return StatefulSymbolicContext(
->>>>>>> d78fe039
             dynamic_sizes=[
                 DimDynamic.DYNAMIC if isinstance(s, SymInt) else DimDynamic.STATIC
                 for s in e.size()
@@ -1851,41 +1810,18 @@
             e, is_tensor, guard_source=source.guard_source()
         )
 
-<<<<<<< HEAD
-        policy = None
-        is_strided_nt = e.is_nested and e.layout == torch.strided
-        if not is_strided_nt:
-            # TODO: Support this for strided nested tensors
-            policy = _automatic_dynamic(e, tx, source.name(), static_shapes)
-=======
         symbolic_context = _automatic_dynamic(e, tx, source, static_shapes)
->>>>>>> d78fe039
 
         log.debug(
             "wrap_to_fake %s %s %s",
             source.name(),
             tuple(e.shape),
-<<<<<<< HEAD
-            policy,
-=======
             symbolic_context,
->>>>>>> d78fe039
         )
         fake_e = wrap_fake_exception(
             lambda: tx.fake_mode.from_tensor(
                 e,
                 source=source,
-<<<<<<< HEAD
-                policy=policy,
-            )
-        )
-        tx.output.tracked_fakes.append(TrackedFake(fake_e, source, policy))
-        tx.output.tracked_fakes_id_to_source[id(e)].append(source)
-        tx.output.tensor_weakref_to_sizes_strides[e] = {
-            "size": fake_e.size(),
-            "stride": fake_e.stride(),
-        }
-=======
                 symbolic_context=symbolic_context,
             )
         )
@@ -1919,7 +1855,6 @@
                 )
                 tx.output.tracked_fakes_id_to_source[id(real)].append(source)
 
->>>>>>> d78fe039
         return fake_e
     else:
         return e
