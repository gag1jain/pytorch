import functools
import inspect
import itertools
import types
from contextlib import contextmanager, nullcontext
from typing import Dict, List

import torch.nn
from torch._dynamo.variables.base import VariableTracker

from .. import skipfiles, variables
from ..allowed_functions import is_allowed
from ..exc import unimplemented, UnspecializeRestartAnalysis, Unsupported
from ..guards import GuardBuilder, install_guard
from ..mutation_guard import GenerationTracker
from ..source import (
    AttrSource,
    FSDPNNModuleSource,
    GetItemSource,
    NNModuleSource,
    NotNNModuleSource,
)
from ..utils import (
    get_custom_getattr,
    get_fake_value,
    is_lazy_module,
    is_safe_constant,
    istensor,
    istype,
    nnmodule_has_hooks,
    object_has_getattribute,
    proxy_args_kwargs,
)
from .base import MutableLocal, typestr, VariableTracker
from .functions import invoke_and_store_as_constant
from .lists import SliceVariable
from .user_defined import UserDefinedObjectVariable


def initialize_lazy_module(tx, mod, args, kwargs):
    """
    Fairly coupled helper used by NNModuleVariable and UnspecializedNNModuleVariable.

    Used to cause lazy module to be initialized (and delete its init hook) before tracing. Especially
    useful now that 'allowed' modules graph-break on hooks, calling this first ensures there is no hook
    by the time we trace __call__ and thus no graph-break for lazy allowed modules.
    """
    assert len(kwargs) == 0

    if hasattr(mod, "_initialize_hook"):

        def convert_to_fake(x):
            if isinstance(x, torch.fx.Proxy):
                return get_fake_value(x.node, tx)
            else:
                return x

        input = [
            type(arg)([convert_to_fake(x) for x in arg])
            if isinstance(arg, (list, tuple))
            else convert_to_fake(arg)
            for arg in proxy_args_kwargs(args, {})[0]
        ]
        mod._infer_parameters(mod, input)


@contextmanager
def record_nn_module_stack(module_key: str, source, tx, mod: torch.nn.Module):
    fully_qualified_name = source.name()
    try:
        tx.nn_module_stack[module_key] = (fully_qualified_name, type(mod))
        yield
    finally:
        del tx.nn_module_stack[module_key]


class NNModuleVariable(VariableTracker):
    _nonvar_fields = {"module_type", "module_key", *VariableTracker._nonvar_fields}

    def __init__(self, module_type: type, module_key: str, **kwargs):
        super().__init__(**kwargs)
        self.module_type = module_type
        self.module_key = module_key
        assert self.source

    def python_type(self):
        return self.module_type

    def _wrap_submodule(self, tx, source, submod, *key_extra, **options):
        return

    def unpack_var_sequence(self, tx):
        # implement list/iter/tuple/etc calls
        base = tx.output.get_submodule(self.module_key)
        if isinstance(base, torch.nn.ModuleDict):
            result = []
            for name, submod in base.items():
                name_var = variables.ConstantVariable.create(name)
                tx.output.register_attr_or_module(
                    submod,
                    self.module_key,
                    name,
                    source=NNModuleSource(GetItemSource(self.source, name)),
                )
                result.append(name_var)
            return result

        assert isinstance(
            base, (torch.nn.ModuleList, torch.nn.ParameterList, torch.nn.Sequential)
        ), typestr(base)
        assert self.source
        result = []
        for idx, submod in enumerate(base):
            result.append(
                tx.output.register_attr_or_module(
                    submod,
                    self.module_key,
                    idx,
                    source=NNModuleSource(GetItemSource(self.source, idx)),
                )
            )
        return result

    def call_hasattr(self, tx, name: str) -> "VariableTracker":
        mod = tx.output.get_submodule(self.module_key)
        result = hasattr(mod, name)
        install_guard(
            NNModuleSource(AttrSource(self.source, name)).make_guard(
                GuardBuilder.HASATTR
            )
        )
        return variables.ConstantVariable.create(result)

    def is_training(self, tx):
        mod = tx.output.get_submodule(self.module_key)
        return getattr(mod, "training", False)

    def convert_to_unspecialized(self, tx):
        """Restart analysis treating this module as an UnspecializedNNModuleVariable"""
        mod = tx.output.get_submodule(self.module_key)
        GenerationTracker.tag(mod)

        # Mark the class dynamic unless its module initialization
        if tx.f_code.co_name != "__init__":
            GenerationTracker.mark_class_dynamic(type(mod))
        raise UnspecializeRestartAnalysis()

    def _custom_getattr_fallback(self, base, tx, name, source, options):
        """Check for a __getattr__ and handle it specially if it is implemented"""
        if object_has_getattribute(base):
            unimplemented("torch.nn.Module with a custom __getattribute__ defined")

        getattr_fn = get_custom_getattr(base)
        if getattr_fn is None:
            return None

        if not isinstance(getattr_fn, types.FunctionType):
            unimplemented("torch.nn.Module with a non-function custom __getattr__")

        if getattr(base, "_is_fsdp_managed_module", False):
            from .builder import VariableBuilder

            return VariableBuilder(tx, source)(getattr_fn(base, name))
        return variables.UserMethodVariable(getattr_fn, self, **options).call_function(
            tx, [variables.ConstantVariable.create(name)], {}
        )

    def var_getattr(self, tx, name):
        from .builder import VariableBuilder

        if self.source:
            source = AttrSource(self.source, name)
        else:
            source = None

        base = tx.output.get_submodule(self.module_key)
        base_dict = object.__getattribute__(base, "__dict__")
        object_member = True
        all_class_attribute_names = set()
        for x in inspect.getmro(base.__class__):
            all_class_attribute_names.update(x.__dict__.keys())

        if not self.source:
            unimplemented("GETATTR with no source")

        if name in base_dict:
            subobj = base_dict[name]
        elif (
            "_modules" in base_dict
            and name in base_dict["_modules"]
            and name not in all_class_attribute_names
        ):
            subobj = base_dict["_modules"][name]
        elif "_parameters" in base_dict and name in base_dict["_parameters"]:
            subobj = base_dict["_parameters"][name]
        elif "_buffers" in base_dict and name in base_dict["_buffers"]:
            subobj = base_dict["_buffers"][name]
        else:
            try:
                subobj = inspect.getattr_static(base, name)
                object_member = False
            except AttributeError:
                # see if we can fallback to __getattr__, which is not checked by getattr_static
                result = self._custom_getattr_fallback(
<<<<<<< HEAD
                    base=base, tx=tx, name=name, source=source, options=options
=======
                    base=base, tx=tx, name=name, options={"source": source}
>>>>>>> 855a5cf4
                )
                if result is not None:
                    return result
                # if we can't find a __getattr__, just raise the AttributeError
                raise

        if name == "__class__" and not object_member:
            return variables.UserDefinedClassVariable(base.__class__, source=source)

        if object_member:
            return VariableBuilder(tx, NNModuleSource(source))(subobj)
        else:
            if istype(subobj, property):
                return variables.UserFunctionVariable(
                    subobj.fget,
                    source=source,
                ).call_function(tx, [(self)], {})
            elif istype(subobj, classmethod):
                return variables.UserMethodVariable(
                    subobj.__func__,
                    variables.UserDefinedObjectVariable(type(base)),
                    source=source,
                )
            elif istype(subobj, staticmethod):
                return variables.UserFunctionVariable(
                    subobj.__get__(base), source=source
                )
            elif istype(subobj, types.FunctionType):
                return variables.UserMethodVariable(subobj, self, source=source)
            elif is_safe_constant(subobj) or istensor(subobj):
                # Support possibly common cases of class members
                return VariableBuilder(tx, NNModuleSource(source))(subobj)
            elif istype(subobj, types.GetSetDescriptorType):
                assert source
                return VariableBuilder(tx, source)(subobj.__get__(base)).add_options(
                    options
                )
            else:
                unimplemented(
                    f"class property {typestr(base)} {typestr(subobj)} {subobj.__class__} {isinstance(subobj, types.GetSetDescriptorType)} {subobj.__get__(base)}"
                )

        return variables.GetAttrVariable(self, name, source=source)

    def call_function(
        self,
        tx,
        args: "List[VariableTracker]",
        kwargs: "Dict[str, VariableTracker]",
    ) -> "VariableTracker":
        mod = tx.output.get_submodule(self.module_key)

        with record_nn_module_stack(self.module_key, self.source, tx, mod):
            is_lazy = is_lazy_module(mod)
            if (
                isinstance(mod, torch.nn.Sequential)
                and mod.__class__.forward is torch.nn.Sequential.forward
            ):
                if nnmodule_has_hooks(mod):
                    # We do not want to unroll sequential if it has hooks, since evaporating it
                    # will cause hooks to not fire!
                    # This terminates and restart the tracing process
                    self.convert_to_unspecialized(tx)

                # Unroll sequential
                assert (
                    not is_lazy
                ), "Expected lazy sequential isn't a valid combination?"
                assert not kwargs
                (arg,) = args
                # TODO: Use named_children when it supports remove_duplicate=False.
                for child_name, submod in mod._modules.items():
                    tx.call_function(
                        tx.output.register_attr_or_module(
                            submod,
                            self.module_key,
                            child_name,
                            source=NNModuleSource(AttrSource(self.source, child_name)),
                        ),
                        [arg],
                        {},
                    )
                    arg = tx.pop()
                return arg

            if is_lazy:
                # The module type will change after it is called
                if mod.cls_to_become is not None:
                    self.module_type = mod.cls_to_become

                # The pre-hook runs to initialize the module shapes, then deletes itself.  After this,
                # the module is more or less not lazy and can be treated as a normal module regardless of
                # is_allowed or other variations.
                initialize_lazy_module(tx, mod, args, kwargs)

            # If we are tracing the higher order op, we want Dynamo to step
            # inside the module call so that Dynamo can see the underlying
            # parameters and buffers and raise them as inputs to the graph.
            if tx.output.is_root_tracer() and is_allowed(mod.__class__):
                if nnmodule_has_hooks(
                    mod, check_forward_hooks=True, check_backward_hooks=True
                ):
                    # End of fn, this bubbles up and restarts tracing.
                    self.convert_to_unspecialized(tx)

                from .builder import wrap_fx_proxy

                return wrap_fx_proxy(
                    tx=tx,
                    proxy=tx.output.create_proxy(
                        "call_module",
                        self.module_key,
                        *proxy_args_kwargs(args, kwargs),
                    ),
                )
            else:
                assert self.source, (
                    "Must provide a valid source in order to inline, "
                    "since inlined function may have default args which must be guarded."
                )
                if isinstance(mod, torch.fx.GraphModule):
                    # TODO: do we want to support __call__ for GM's?
                    # If so at least some changes are needed, we don't allow inlining
                    # the call_wrapped currently, and maybe other issues too
                    fn = mod.forward
                else:
                    fn = mod._call_impl
                fn_source = AttrSource(self.source, "__call__")
                if istype(fn, types.MethodType):
                    fn = fn.__func__
                    fn_source = AttrSource(fn_source, "__func__")
                    args = [self] + args
                else:
                    assert istype(fn, types.FunctionType)
                return tx.inline_user_function_return(
                    variables.UserFunctionVariable(fn, source=fn_source),
                    args,
                    kwargs,
                )

    def call_method(
        self,
        tx,
        name,
        args: "List[VariableTracker]",
        kwargs: "Dict[str, VariableTracker]",
        constant=False,
    ) -> "VariableTracker":
        from . import ConstantVariable, ListIteratorVariable, TupleVariable

        key = self.module_key
        module = tx.output.get_submodule(key)

        def generic_call_method_helper(name):
            # Helper function to put a `call_method` node in FX graph,
            # with nn.Module as the first arg.
            mod_proxy = tx.output.create_proxy(
                "get_attr",
                self.module_key,
                tuple(),
                {},
            )
            mod_proxy.node.meta["example_value"] = module

            proxy_args, proxy_kwargs = proxy_args_kwargs(args, kwargs)

            from .builder import wrap_fx_proxy

            return wrap_fx_proxy(
                tx=tx,
                proxy=tx.output.create_proxy(
                    "call_method",
                    name,
                    args=(mod_proxy, *proxy_args),
                    kwargs=proxy_kwargs,
                ),
            )

        if name in ["_call_impl", "_wrapped_call_impl"]:
            # Example: `self.layer.__call__(x)`
            # This is used for explicit calling `__call__` in a forward function.
            # Dynamo inlines `__call__`, includes hooks.
            return self.call_function(tx, args, kwargs)
        elif name == "forward":
            # Example: `self.layer.forward(x)`
            # This is used for explicit calling `forward` in a forward function.
            # Dynamo puts `call_method` node in FX, doesn't trigger hooks.
            with record_nn_module_stack(self.module_key, self.source, tx, module):
                return generic_call_method_helper(name)

        if name == "_check_input_dim" and skipfiles.is_torch_inline_allowed(
            inspect.getfile(module.__class__._check_input_dim)
        ):
            return ConstantVariable.create(True)

        if name == "_get_item_by_idx":
            assert args[1].is_python_constant()
            assert isinstance(args[0], TupleVariable)
            mod_var = args[0].items[args[1].value]
            if isinstance(mod_var, UnspecializedNNModuleVariable):
                return mod_var
            key = mod_var.module_key
            submod = tx.output.get_submodule(key)
            return tx.output.register_attr_or_module(
                submod,
                key,
                key,
                source=NNModuleSource(GetItemSource(self.source, key)),
            )

        if constant:
            fn = getattr(module, name)
            name = f"{module.__class__.__name__}_{name}_result"
            return invoke_and_store_as_constant(tx, fn, name, args, kwargs)

<<<<<<< HEAD
=======
        def assert_all_args_kwargs_const():
            if not all(
                x.is_python_constant() for x in itertools.chain(args, kwargs.values())
            ):
                raise unimplemented(f"non-const NNModule method {name}")

        def get_kwargs(*names):
            assert_all_args_kwargs_const()
            fn = getattr(module, name)
            bound_args = inspect.signature(fn).bind(
                *([x.as_python_constant() for x in args]),
                **{k: v.as_python_constant() for k, v in kwargs.items()},
            )
            bound_args.apply_defaults()
            bound_args = bound_args.arguments
            return {k: bound_args[k] for k in names}

        def wrap_values(items):
            result = []
            for name, submod in items:
                result.append(
                    tx.output.register_attr_or_module(
                        submod,
                        key,
                        name,
                        source=NNModuleSource(gen_source(self.source, name)),
                    )
                )
            return ListIteratorVariable(result, mutable_local=MutableLocal())

        def named_embed(name, obj):
            return TupleVariable(
                [
                    ConstantVariable.create(name),
                    tx.output.register_attr_or_module(
                        obj,
                        key,
                        name,
                        source=NNModuleSource(gen_source(self.source, name)),
                    ),
                ]
            )

>>>>>>> 855a5cf4
        def gen_source(source, name):
            name_split = name.split(".")
            if name_split[0] == "":
                return source
            while len(name_split) > 0:
                x = name_split.pop(0)
                source = AttrSource(source, x)
            return source

        named_embed = functools.partial(
            _named_embed,
            tx=tx,
            key=key,
            source_cls=NNModuleSource,
            source=self.source,
            options=options,
        )
        wrap_values = functools.partial(
            _wrap_values,
            tx=tx,
            key=key,
            source_cls=NNModuleSource,
            source=self.source,
            options=options,
        )
        get_kwargs = functools.partial(
            _get_kwargs, mod=module, name=name, args=args, kwargs=kwargs
        )

        if name == "named_children":
            assert not (args or kwargs)
            result = []
            for name, submod in module.named_children():
                result.append(named_embed(name, submod))
            return ListIteratorVariable(result, mutable_local=MutableLocal())
        elif name == "named_parameters":
            result = []
            for name, param in module.named_parameters(
                **get_kwargs("prefix", "recurse")
            ):
                result.append(named_embed(name, param))
            return ListIteratorVariable(result, mutable_local=MutableLocal())
        elif name == "named_buffers":
            result = []
            for name, buffer in module.named_buffers(
                **get_kwargs("prefix", "recurse", "remove_duplicate")
            ):
                result.append(named_embed(name, buffer))
            return ListIteratorVariable(result, mutable_local=MutableLocal())
        elif name == "named_modules":
            result = []
            for name, submod in module.named_modules(
                **get_kwargs("memo", "prefix", "remove_duplicate")
            ):
                result.append(named_embed(name, submod))
            return ListIteratorVariable(result, mutable_local=MutableLocal())
        elif name == "children":
            assert not (args or kwargs)
            return wrap_values(module.named_children())
        elif name == "modules":
            return wrap_values(module.named_modules())
        elif name == "parameters":
            return wrap_values(module.named_parameters(**get_kwargs("recurse")))
        elif name == "buffers":
            return wrap_values(module.named_buffers(**get_kwargs("recurse")))
        elif name == "_named_members":
            print("NAMED MEMBERS??")
            raise AssertionError()
        elif name == "keys":
            assert not (args or kwargs)
            result = []
            for name in module.keys():
                result.append(ConstantVariable.create(name))
            return ListIteratorVariable(result, mutable_local=MutableLocal())
        elif name == "values":
            assert not (args or kwargs)
            return wrap_values(module.items())
        elif name == "items":
            assert not (args or kwargs)
            result = []
            for name, submod in module.items():
                result.append(named_embed(name, submod))
            return ListIteratorVariable(result, mutable_local=MutableLocal())
        elif name == "__len__":
            assert not (args or kwargs)
            return ConstantVariable.create(len(module))
        elif (
            name == "__contains__"
            and isinstance(module, (torch.nn.ModuleDict, torch.nn.ParameterDict))
            and args
            and args[0].is_python_constant()
        ):
            return ConstantVariable.create(
                args[0].as_python_constant() in module._modules
            )
        elif name == "__getitem__":
            assert not kwargs and len(args) == 1
            builtin_supported = (
                torch.nn.ModuleDict.__getitem__,
                torch.nn.ModuleList.__getitem__,
                torch.nn.ParameterDict.__getitem__,
                torch.nn.ParameterList.__getitem__,
                torch.nn.Sequential.__getitem__,
            )

            if type(module).__getitem__ not in builtin_supported:
                assert isinstance(args[0], variables.ConstantVariable), typestr(args[0])
                key = args[0].as_python_constant()
                assert isinstance(key, (str, int))
                fn = getattr(module, name).__func__

                assert isinstance(fn, types.FunctionType)

                src = AttrSource(AttrSource(self.source, name), "__func__")
                return tx.inline_user_function_return(
                    variables.UserFunctionVariable(fn, source=src),
                    [self] + list(args),
                    kwargs,
                )

            assert self.source

            if isinstance(args[0], SliceVariable):
                # Build a TupleVariable of NNModules
                result = []
                submods = []

                # Turn the slice into the list of integers
                keys = list(range(len(module)))[args[0].as_python_constant()]
                for idx, submod in enumerate(module[args[0].as_python_constant()]):
                    key = keys[idx]
                    src = NNModuleSource(GetItemSource(self.source, key))
                    result.append(
                        tx.output.register_attr_or_module(
                            submod,
                            key,
                            source=src,
                        )
                    )
                    submods.append(submod)

                new_module = torch.nn.Sequential(*submods)
                new_module_variable = tx.output.register_attr_or_module(
                    new_module,
                    f"{self}.__getitem__(slice)",
                    source=NNModuleSource(
                        GetItemSource(self.source, args[0].as_python_constant())
                    ),
                )
                return new_module_variable

            key = args[0].as_python_constant()
            submod = module[key]
            return tx.output.register_attr_or_module(
                submod,
                self.module_key,
                key,
                source=NNModuleSource(GetItemSource(self.source, key)),
            )
        elif (
            name == "_get_abs_string_index"
            or (
                isinstance(module, torch.nn.modules.conv._ConvNd)
                and name == "_conv_forward"
            )
            or (
                isinstance(module, torch.nn.modules.conv._ConvTransposeNd)
                and name == "_output_padding"
            )
        ):
            # Inline the function
            fn = getattr(module, name).__func__
            fn_source = AttrSource(AttrSource(self.source, name), "__func__")
            return tx.inline_user_function_return(
                variables.UserFunctionVariable(fn, source=fn_source),
                [self] + args,
                kwargs,
            )
        # A loose heuristic, but seems to be generally good before we drop into the
        # manual handling of inputs
        elif (
            name in module.__class__.__dict__
            and callable(module.__class__.__dict__[name])
            and all(
                isinstance(x, variables.TensorVariable)
                for x in itertools.chain(args, kwargs.values())
            )
        ):
            return generic_call_method_helper(name)
        else:
            return super().call_method(tx, name, args, kwargs)


class UnspecializedNNModuleVariable(UserDefinedObjectVariable):
    _nonvar_fields = {"value_type", *UserDefinedObjectVariable._nonvar_fields}

    """
    The above class will specialize on the id() of a module and place
    parameters on the torch.fx.GraphModule.  Giving one graph per
    module instance.  This version treats nn.Modules() like other user
    defined objects and will pass parameters into the FX graph as inputs.
    Giving one graph per module class.
    """

    def __init__(self, value, **kwargs):
        if (
            getattr(value, "_is_fsdp_managed_module", False)
            and type(self) == UnspecializedNNModuleVariable
        ):
            raise RuntimeError(f"Illegal construction {type(self)}")
        if type(value) is torch.jit._script.RecursiveScriptModule:
            raise Unsupported(
                "ScriptModules aren't supported in UnspecializedNNModuleVariable"
                " becuase their .forward function isn't a static member of their type"
            )
        if (
            getattr(value, "_is_fsdp_managed_module", False)
            and type(self) == UnspecializedNNModuleVariable
        ):
            raise RuntimeError(f"Illegal construction {type(self)}")
        if "value_type" in kwargs:
            lazy_value_to_become = getattr(kwargs["value_type"], "cls_to_become", None)
            if type(value) is lazy_value_to_become:
                # We may have cloned a variabletracker for a LazyModule earlier (e.g. tracking side-effects)
                # and then later we called and mutated the LazyModule into a MaterializedModule.
                # We do not do the mutation upon first seeing a LazyModule since we preserve eager semantics to only
                # mutate upon first call, but this requires we update multiple copies of the VariableTracker post-mutation.
                kwargs["value_type"] = type(value)

        super().__init__(value=value, **kwargs)

    @staticmethod
    @functools.lru_cache(None)
    def _nn_module_method_ids():
        return {
            id(x.__code__)
            for x in torch.nn.Module.__dict__.values()
            if hasattr(x, "__code__")
        }

    def unpack_var_sequence(self, tx):
        from .builder import VariableBuilder

        try:
            fn = inspect.getattr_static(self.value_type, "__iter__")
        except AttributeError as e:
            raise NotImplementedError from e

        if fn in (
            torch.nn.ModuleList.__iter__,
            torch.nn.ParameterList.__iter__,
            torch.nn.Sequential.__iter__,
        ):
            assert self.source
            return [
                VariableBuilder(tx, source=GetItemSource(self.source, idx))(item)
                for idx, item in enumerate(self.value)
            ]

        return super().unpack_var_sequence(tx)

    def call_function(
        self, tx, args: "List[VariableTracker]", kwargs: "Dict[str, VariableTracker]"
    ) -> "VariableTracker":
        mod = self.value
        # see comment on lazy module handling in NNModuleVariable.call_function for context
        if is_lazy_module(mod):
            if mod.cls_to_become is not None:
                self.value_type = mod.cls_to_become
            initialize_lazy_module(tx, mod, args, kwargs)
        name = "_call_impl"
        fn = getattr(self.value_type, name)
        if self.source:
            source = AttrSource(AttrSource(self.source, "__class__"), name)
        else:
            source = None

        ctx = (
            record_nn_module_stack(str(id(mod)), self.source, tx, mod)
            if self.source
            else nullcontext()
        )
        with ctx:
            return variables.UserFunctionVariable(fn, source=source).call_function(
                tx, [self] + list(args), kwargs
            )

    def call_method(
        self,
        tx,
        name,
        args: "List[VariableTracker]",
        kwargs: "Dict[str, VariableTracker]",
    ) -> "VariableTracker":
        from .builder import VariableBuilder

        if name in ["_call_impl", "_wrapped_call_impl"]:
            fn = getattr(self.value_type, name)
            if self.source:
                source = AttrSource(AttrSource(self.source, "__class__"), name)
            else:
                source = None

            return variables.UserFunctionVariable(fn, source=source).call_function(
                tx, [self] + list(args), kwargs
            )

        if name not in getattr(self.value, "__dict__", {}):
            try:
                method = inspect.getattr_static(type(self.value), name)
            except AttributeError:
                method = None

            if method is torch.nn.Module.parameters:
                assert not args or kwargs
                if tx.output.side_effects.has_pending_mutation(self):
                    unimplemented("Module.parameters() with pending mutation")
                install_guard(
                    self.source.make_guard(GuardBuilder.NN_MODULE_PARAM_NAMES)
                )
                items = []
                for name, value in self.value.named_parameters():
                    items.append(
                        VariableBuilder(tx, AttrSource(self.source, name))(value)
                    )
                return variables.ListIteratorVariable(
                    items, mutable_local=MutableLocal()
                )
            elif isinstance(method, staticmethod):
                source = AttrSource(
                    AttrSource(AttrSource(self.source, "__class__"), name), "__func__"
                )
                return tx.inline_user_function_return(
                    variables.UserFunctionVariable(method.__func__, source=source),
                    args,
                    kwargs,
                )

            if id(method.__code__) in self._nn_module_method_ids():
                unimplemented(f"UnspecializedNNModuleVariable missing {name}")

        return super().call_method(tx, name, args, kwargs)


class FSDPManagedNNModuleVariable(UnspecializedNNModuleVariable):
    """
    Tracing behavior: trace into submodules and treat them as Unspecialized, do not
    register parameters to the top-level, treat them as function inputs.

    Guards behavior: if 'skip_fsdp_guards', many guards that would be installed
    by a vanilla UnspecializedNNModuleVariable are simply dropped, on the basis
    that a user wrapping their model in FSDP(model) is already opting into a
    requirement to not modify internal model state, which would already break FSDP without
    compilation.
    """

    def __init__(self, value, module_key, **kwargs):
        source = kwargs.get("source", None)
        assert (
            source is not None
        ), "FSDPManagedNNModule depends on having an accurate source to control guarding."

        super().__init__(value=value, **kwargs)
        if torch._dynamo.config.skip_fsdp_guards:
            self.source = FSDPNNModuleSource(source)
        else:
            # this makes us behave like a usual UnspecializedNNModuleVariable for guarding purposes
            self.source = NotNNModuleSource(source)
        self.module_key = module_key

    def call_method(
        self, tx, name, args: List[VariableTracker], kwargs: Dict[str, VariableTracker]
    ) -> VariableTracker:
        key = self.module_key
        options = VariableTracker.propagate(self, args, kwargs.values())

        named_embed = functools.partial(
            _named_embed,
            tx=tx,
            key=key,
            source_cls=FSDPNNModuleSource,
            source=self.source,
            options=options,
        )
        wrap_values = functools.partial(
            _wrap_values,
            tx=tx,
            key=key,
            source_cls=FSDPNNModuleSource,
            source=self.source,
            options=options,
        )
        get_kwargs = functools.partial(
            _get_kwargs, mod=self.value, name=name, args=args, kwargs=kwargs
        )

        if name == "buffers":
            return wrap_values(self.value.named_buffers(**get_kwargs("recurse")))
        elif name == "named_buffers":
            result = []
            for name, buffer in self.value.named_buffers(
                **get_kwargs("prefix", "recurse", "remove_duplicate")
            ):
                result.append(named_embed(name, buffer))
            return variables.ListIteratorVariable(
                result, mutable_local=MutableLocal(), **options
            )
        elif name == "children":
            assert not (args or kwargs)
            return wrap_values(self.value.named_children())
        return super().call_method(tx, name, args, kwargs)

    def var_getattr(self, tx, name):
        if name in ["named_buffers", "children", "buffers"]:
            # Route this to produce a ListIteratorVariable instead of getting the generator
            return variables.LambdaVariable(
                lambda *args, **kwargs: self.call_method(tx, name, args, kwargs)
            ).add_options(self)
        return super().var_getattr(tx, name)

    def as_python_constant(self):
        return self.value


def _gen_source(source, name):
    name_split = name.split(".")
    if name_split[0] == "":
        return source
    while len(name_split) > 0:
        x = name_split.pop(0)
        source = AttrSource(source, x)
    return source


def _get_kwargs(*names, mod, name, args, kwargs):
    _assert_all_args_kwargs_const(args, kwargs)
    fn = getattr(mod, name)
    bound_args = inspect.signature(fn).bind(
        *([x.as_python_constant() for x in args]),
        **{k: v.as_python_constant() for k, v in kwargs.items()},
    )
    bound_args.apply_defaults()
    bound_args = bound_args.arguments
    res = {}
    for k in names:
        if k in bound_args:
            res[k] = bound_args[k]
    return res


# Breaks tx first convention because meant for functools partial usage, post * args should be
# same for a given VT
def _wrap_values(items, *, tx, key, source_cls, source, options):
    result = []
    for name, submod in items:
        result.append(
            tx.output.register_attr_or_module(
                submod,
                key,
                name,
                source=source_cls(_gen_source(source, name)),
                **options,
            )
        )
    return variables.ListIteratorVariable(
        result, mutable_local=MutableLocal(), **options
    )


# Breaks tx first convention because meant for functools partial usage, post * args should be
# same for a given VT
def _named_embed(name, obj, *, tx, key, source_cls, source, options):
    return variables.TupleVariable(
        [
            variables.ConstantVariable.create(name, **options),
            tx.output.register_attr_or_module(
                obj,
                key,
                name,
                source=source_cls(_gen_source(source, name)),
                **options,
            ),
        ]
    )


def _assert_all_args_kwargs_const(args, kwargs):
    if not all(x.is_python_constant() for x in itertools.chain(args, kwargs.values())):
        raise unimplemented(f"non-const NNModule method {name}")<|MERGE_RESOLUTION|>--- conflicted
+++ resolved
@@ -202,11 +202,7 @@
             except AttributeError:
                 # see if we can fallback to __getattr__, which is not checked by getattr_static
                 result = self._custom_getattr_fallback(
-<<<<<<< HEAD
-                    base=base, tx=tx, name=name, source=source, options=options
-=======
                     base=base, tx=tx, name=name, options={"source": source}
->>>>>>> 855a5cf4
                 )
                 if result is not None:
                     return result
@@ -422,52 +418,6 @@
             name = f"{module.__class__.__name__}_{name}_result"
             return invoke_and_store_as_constant(tx, fn, name, args, kwargs)
 
-<<<<<<< HEAD
-=======
-        def assert_all_args_kwargs_const():
-            if not all(
-                x.is_python_constant() for x in itertools.chain(args, kwargs.values())
-            ):
-                raise unimplemented(f"non-const NNModule method {name}")
-
-        def get_kwargs(*names):
-            assert_all_args_kwargs_const()
-            fn = getattr(module, name)
-            bound_args = inspect.signature(fn).bind(
-                *([x.as_python_constant() for x in args]),
-                **{k: v.as_python_constant() for k, v in kwargs.items()},
-            )
-            bound_args.apply_defaults()
-            bound_args = bound_args.arguments
-            return {k: bound_args[k] for k in names}
-
-        def wrap_values(items):
-            result = []
-            for name, submod in items:
-                result.append(
-                    tx.output.register_attr_or_module(
-                        submod,
-                        key,
-                        name,
-                        source=NNModuleSource(gen_source(self.source, name)),
-                    )
-                )
-            return ListIteratorVariable(result, mutable_local=MutableLocal())
-
-        def named_embed(name, obj):
-            return TupleVariable(
-                [
-                    ConstantVariable.create(name),
-                    tx.output.register_attr_or_module(
-                        obj,
-                        key,
-                        name,
-                        source=NNModuleSource(gen_source(self.source, name)),
-                    ),
-                ]
-            )
-
->>>>>>> 855a5cf4
         def gen_source(source, name):
             name_split = name.split(".")
             if name_split[0] == "":
