--- conflicted
+++ resolved
@@ -7,10 +7,7 @@
 #include <torch/csrc/autograd/function.h>
 #include <torch/csrc/autograd/variable.h>
 #include <torch/csrc/autograd/variable_info.h>
-<<<<<<< HEAD
 #include <torch/csrc/dynamo/compiled_autograd.h>
-=======
->>>>>>> 9f24f4b6
 #include <vector>
 
 namespace torch::autograd {
@@ -185,17 +182,17 @@
 
   void compiled_args(CompiledNodeArgs& args) override {
     // TODO: collect the actual function id by calling the python counter
-    // // args.collect(ctx_.saved_data);
-    // // args.collect(ctx_.non_differentiable_);
-    // // args.collect(ctx_.dirty_inputs_);
-    // args.collect(ctx_.saved_variables_);
-    // // args.collect(ctx_.to_save_);
-    // // args.collect(ctx_.materialize_grads_);
-    // // args.collect(ctx_.grad_fn_);
-    // args.collect(ctx_.has_freed_buffers_);
-    // args.collect(is_variable_input_);
-    // args.collect(input_info_);
-    // args.collect(output_info_);
+    // args.collect(ctx_.saved_data);
+    // args.collect(ctx_.non_differentiable_);
+    // args.collect(ctx_.dirty_inputs_);
+    args.collect(ctx_.saved_variables_);
+    // args.collect(ctx_.to_save_);
+    // args.collect(ctx_.materialize_grads_);
+    // args.collect(ctx_.grad_fn_);
+    args.collect(ctx_.has_freed_buffers_);
+    args.collect(is_variable_input_);
+    args.collect(input_info_);
+    args.collect(output_info_);
   }
 
   variable_list apply_with_saved(
@@ -206,29 +203,29 @@
           std::string("apply_with_saved not implemented for non-traceable node: ") + name());
     }
 
-    // // saved.before(ctx_.saved_data);
-    // // saved.before(ctx_.non_differentiable_);
-    // // saved.before(ctx_.dirty_inputs_);
-    // saved.before(ctx_.saved_variables_);
-    // // saved.before(ctx_.to_save_);
-    // // saved.before(ctx_.materialize_grads_);
-    // // saved.before(ctx_.grad_fn_);
-    // saved.before(ctx_.has_freed_buffers_);
+    // saved.before(ctx_.saved_data);
+    // saved.before(ctx_.non_differentiable_);
+    // saved.before(ctx_.dirty_inputs_);
+    saved.before(ctx_.saved_variables_);
+    // saved.before(ctx_.to_save_);
+    // saved.before(ctx_.materialize_grads_);
+    // saved.before(ctx_.grad_fn_);
+    saved.before(ctx_.has_freed_buffers_);
     // saved.before(is_variable_input_);
-    // saved.before(input_info_);
-    // saved.before(output_info_);
+    saved.before(input_info_);
+    saved.before(output_info_);
     auto results = apply(variable_list(inputs));
-    // // saved.after(ctx_.saved_data);
-    // // saved.after(ctx_.non_differentiable_);
-    // // saved.after(ctx_.dirty_inputs_);
-    // saved.after(ctx_.saved_variables_);
-    // // saved.after(ctx_.to_save_);
-    // // saved.after(ctx_.materialize_grads_);
-    // // saved.after(ctx_.grad_fn_);
-    // saved.after(ctx_.has_freed_buffers_);
+    // saved.after(ctx_.saved_data);
+    // saved.after(ctx_.non_differentiable_);
+    // saved.after(ctx_.dirty_inputs_);
+    saved.after(ctx_.saved_variables_);
+    // saved.after(ctx_.to_save_);
+    // saved.after(ctx_.materialize_grads_);
+    // saved.after(ctx_.grad_fn_);
+    saved.after(ctx_.has_freed_buffers_);
     // saved.after(is_variable_input_);
-    // saved.after(input_info_);
-    // saved.after(output_info_);
+    saved.after(input_info_);
+    saved.after(output_info_);
     return results;
   }
 };
