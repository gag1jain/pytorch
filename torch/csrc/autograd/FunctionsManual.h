#pragma once

// NB: Must be at the top of file to avoid including the deprecated "math.h".
// https://stackoverflow.com/questions/6563810/m-pi-works-with-math-h-but-not-with-cmath-in-visual-studio
#ifdef _MSC_VER
#ifndef _USE_MATH_DEFINES
#define _USE_MATH_DEFINES
#endif
#include <cmath>
#endif

#include <ATen/ATen.h>
#include <torch/csrc/autograd/generated/Functions.h>

namespace torch {
namespace autograd {
namespace generated {
namespace details {

extern const char* kCudnnDoubleBackwardMsg;

// A simple way to imperatively compute index ranges for slots
// that have been flattened
struct TORCH_API IndexRangeGenerator {
  IndexRange range(size_t range_size) {
    i += range_size;
    return {i - range_size, i};
  }
  size_t size() {
    return i;
  }

 private:
  size_t i = 0;
};

TORCH_API Tensor toNonOptFwGrad(const c10::optional<Tensor>& t);
TORCH_API Tensor toNonOptPrimal(const c10::optional<Tensor>& t);
TORCH_API Tensor toNonOptTensor(const c10::optional<Tensor>& t);

TORCH_API inline c10::optional<Tensor> wrap_opt_if(
    const Tensor& t,
    const bool cond) {
  using OptTensor = c10::optional<Tensor>;
  return cond ? OptTensor(t) : static_cast<OptTensor>(c10::nullopt);
}

TORCH_API Tensor
apply_loss_reduction(const Tensor& unreduced, int64_t reduction);
TORCH_API bool any_variable_defined(const variable_list& variables);
TORCH_API void copy_range(
    variable_list& out,
    IndexRange range,
    const at::Tensor& t);
TORCH_API void copy_range(
    variable_list& out,
    IndexRange range,
    at::ArrayRef<at::Tensor> t);
TORCH_API at::Tensor copysign_tensor_self_backward(
    const Tensor& grad,
    const Tensor& self,
    const Tensor& result);
TORCH_API at::Tensor not_implemented(const char* name, const char* reason = "");
TORCH_API std::vector<Tensor> not_implemented_list(
    const char* name,
    const char* reason = "");
at::Tensor handle_r_to_c(ScalarType self_st, Tensor gradient_result);
at::Tensor maybe_multiply(const at::Tensor& t, const at::Scalar& s);
int64_t _safe_size(IntArrayRef sizes, IntArrayRef dim);
Tensor restore_reduced_dims(
    const Tensor& output,
    IntArrayRef dims,
    bool keepdim);
Tensor scale_grad_by_count(
    const Tensor& grad,
    const Tensor& mask,
    IntArrayRef dims);
at::Tensor norm_backward(
    const at::Tensor& grad,
    const at::Tensor& self,
    const optional<at::Scalar>& p_,
    const at::Tensor& norm);
at::Tensor norm_backward(
    at::Tensor grad,
    const at::Tensor& self,
    const optional<at::Scalar>& p_,
    at::Tensor norm,
    at::IntArrayRef dim,
    bool keepdim);
Tensor norm_jvp(
    const Tensor& self_p,
    const Tensor& self_t,
    const optional<Scalar>& p_,
    Tensor norm,
    IntArrayRef dim,
    bool keepdim);
Tensor norm_jvp(
    const Tensor& grad,
    const Tensor& self,
    const optional<Scalar>& p_,
    Tensor norm);
Tensor _nested_from_padded_backward(
    const Tensor& grad,
    const Tensor& input,
    const bool do_transform_0213);
std::tuple<Tensor, Tensor, Tensor> linear_double_backward(
    const variable_list& grads,
    const Tensor& self,
    const Tensor& grad_output,
    const Tensor& weight);
Tensor linalg_vector_norm_jvp(
    const Tensor& self_p,
    const Tensor& self_t,
    const Scalar& scalar_ord,
    Tensor norm,
    const at::OptionalIntArrayRef& opt_dim,
    bool keepdim);
at::Tensor linalg_vector_norm_backward(
    at::Tensor grad,
    const at::Tensor& self,
    const at::Scalar& ord,
    at::Tensor norm,
    const at::OptionalIntArrayRef& opt_dim,
    bool keepdim);
at::Tensor pow_backward(
    at::Tensor grad,
    const at::Tensor& self,
    const at::Scalar& exponent_);
at::Tensor pow_backward_self(
    const at::Tensor& grad,
    const at::Tensor& self,
    const at::Tensor& exponent);
at::Tensor pow_backward_exponent(
    const at::Tensor& grad,
    const at::Tensor& self,
    const at::Tensor& exponent,
    const at::Tensor& result);
at::Tensor pow_backward_exponent(
    const at::Tensor& grad,
    const at::Scalar& base,
    const at::Tensor& exponent,
    const at::Tensor& result);
at::Tensor angle_backward(const at::Tensor& grad, const at::Tensor& self);
template <typename T>
at::Tensor mul_tensor_backward(const Tensor& grad, T other, ScalarType self_st);
template <typename T>
at::Tensor div_tensor_self_backward(
    const Tensor& grad,
    T other,
    ScalarType self_st);
at::Tensor div_tensor_other_backward(
    const Tensor& grad,
    const Tensor& self,
    const Tensor& other);
template <typename T>
at::Tensor div_tensor_self_backward(
    const Tensor& grad,
    T other,
    ScalarType self_st,
    const c10::optional<c10::string_view>& rounding_mode);
at::Tensor div_tensor_other_backward(
    const Tensor& grad,
    const Tensor& self,
    const Tensor& other,
    const c10::optional<c10::string_view>& rounding_mode);
at::Tensor mvlgamma_backward(
    const at::Tensor& grad,
    const at::Tensor& self,
    int64_t p);
at::Tensor permute_backwards(const at::Tensor& grad, at::IntArrayRef fwd_dims);
at::Tensor rad2deg_backward(const at::Tensor& grad);
at::Tensor deg2rad_backward(const at::Tensor& grad);
at::Tensor unsqueeze_multiple(
    const at::Tensor& t,
    at::OptionalIntArrayRef opt_dim,
    size_t n_dims);
at::Tensor sum_backward(
    const at::Tensor& grad,
    at::SymIntArrayRef sizes,
    at::OptionalIntArrayRef opt_dims,
    bool keepdim);
at::Tensor sum_backward(
    const at::Tensor& grad,
    c10::SymIntArrayRef sizes,
    c10::IntArrayRef dims,
    bool keepdim);
at::Tensor nansum_backward(
    const at::Tensor& grad,
    const at::Tensor& self,
    at::OptionalIntArrayRef dims,
    bool keepdim);
std::vector<int64_t> reverse_list(const at::IntArrayRef list);
std::vector<c10::SymInt> reverse_list_symint(const c10::SymIntArrayRef list);
at::Tensor reverse_dim(const at::Tensor& t, int64_t dim);
at::Tensor prod_safe_zeros_backward(
    const at::Tensor& grad,
    const at::Tensor& inp,
    int64_t dim);
at::Tensor prod_backward(
    const at::Tensor& grad,
    const at::Tensor& input,
    const at::Tensor& result);
at::Tensor prod_backward(
    at::Tensor grad,
    const at::Tensor& input,
    at::Tensor result,
    int64_t dim,
    bool keepdim);
at::Tensor solve_jvp(
    const Tensor& X,
    const Tensor& A,
    const Tensor& dA,
    const Tensor& dB);
at::Tensor solve_backward_self(
    const at::Tensor& grad,
    const at::Tensor& self,
    const at::Tensor& A);
at::Tensor solve_backward_A(
    const at::Tensor& grad,
    const at::Tensor& self,
    const at::Tensor& A,
    const at::Tensor& solution);
at::Tensor cumsum_backward(const at::Tensor& grad, int64_t dim);
at::Tensor logsumexp_backward(
    at::Tensor grad,
    const at::Tensor& self,
    at::Tensor result,
    at::IntArrayRef dim,
    bool keepdim);
at::Tensor logsumexp_jvp(
    const at::Tensor& self_p,
    const at::Tensor& self_t,
    IntArrayRef dim,
    bool keepdim);
at::Tensor logcumsumexp_backward(
    at::Tensor grad,
    const at::Tensor& self,
    at::Tensor result,
    int64_t dim);
at::Tensor logcumsumexp_jvp(
    const at::Tensor& self_p,
    const at::Tensor& self_t,
    int64_t dim);
at::Tensor unbind_backward(const variable_list& grads, int64_t dim);
at::Tensor unbind_backward_nested(
    const variable_list& grads,
<<<<<<< HEAD
    const variable_list& result,
    int64_t dim);
=======
    const Tensor& nt_sizes,
    int64_t dim,
    const at::TensorOptions& options);
>>>>>>> de1ca4a0
at::Tensor unsqueeze_to(const at::Tensor& self, c10::SymIntArrayRef sym_sizes);
at::Tensor unsqueeze_to(
    const at::Tensor& self,
    int64_t dim,
    c10::SymIntArrayRef sym_sizes);
at::Tensor unsqueeze_to(
    const at::Tensor& self,
    IntArrayRef dim,
    c10::SymIntArrayRef sym_sizes);
std::vector<at::Tensor> cat_tensors_backward(
    const at::Tensor& grad,
    const std::vector<std::vector<c10::SymInt>>& sizes,
    const std::vector<ScalarType>& dtypes,
    int64_t dim);
std::vector<at::Tensor> stack_tensors_backward(
    const at::Tensor& grad,
    int64_t dim,
    const std::vector<ScalarType>& dtypes);
std::vector<at::Tensor> block_diag_backward(
    const at::Tensor& grad,
    const std::vector<std::vector<int64_t>>& sizes,
    const std::vector<ScalarType>& dtypes);
at::Tensor clamp_backward(
    const at::Tensor& grad,
    const at::Tensor& self,
    const optional<at::Scalar>& min,
    const optional<at::Scalar>& max);
at::Tensor clamp_backward(
    const at::Tensor& grad,
    const at::Tensor& self,
    const at::Tensor& min,
    const at::Tensor& max);
std::tuple<at::Tensor, at::Tensor> clamp_backward_min_max(
    const at::Tensor& grad,
    const at::Tensor& self,
    const at::Tensor& min,
    const at::Tensor& max,
    const std::array<bool, 2>&);
at::Tensor clamp_jvp(
    const Tensor& self_p,
    const Tensor& self_t,
    const Tensor& min_p,
    const Tensor& min_t,
    const Tensor& max_p,
    const Tensor& max_t);
at::SymIntArrayRef strides_or_error(
    const Tensor& input,
    c10::string_view const& input_name);
at::Tensor mm_mat1_backward(
    const Tensor& grad,
    const Tensor& mat2,
    at::SymIntArrayRef mat1_sizes,
    at::SymIntArrayRef mat1_strides,
    c10::Layout mat1_layout,
    const Scalar& alpha);
at::Tensor mm_mat2_backward(
    const at::Tensor& grad,
    const at::Tensor& mat1,
    at::SymIntArrayRef sizes,
    at::SymIntArrayRef strides,
    c10::Layout layout,
    const at::Scalar& alpha);
at::Tensor mm_mat1_sparse_backward(
    const at::Tensor& grad,
    const at::Tensor& mat1,
    const at::Tensor& mat2,
    const at::Scalar& alpha);
std::tuple<Tensor, Tensor, Tensor> sparse_sampled_addmm_backward(
    const Tensor& grad,
    const Tensor& self,
    const c10::optional<Tensor>& mat1,
    const c10::optional<Tensor>& mat2,
    const Scalar& alpha,
    const Scalar& beta,
    const std::array<bool, 3>& grad_input_mask);
at::Tensor sparse_mask_backward(
    const at::Tensor& grad,
    const at::Tensor& mask,
    c10::Layout self_layout);
at::Tensor sparse_sparse_matmul_backward(
    const at::Tensor& grad,
    const at::Tensor& mat1,
    const at::Tensor& mat2,
    int64_t grad_order);
at::Tensor renorm_backward(
    const at::Tensor& grad,
    const at::Tensor& self,
    const at::Scalar& p,
    int64_t dim,
    const at::Scalar& maxnorm);
at::Tensor renorm_jvp(
    const at::Tensor& self_p,
    const at::Tensor& self_t,
    const at::Scalar& p,
    int64_t dim,
    const at::Scalar& maxnorm);
at::Tensor repeat_backward(
    at::Tensor grad,
    at::SymIntArrayRef repeats,
    at::SymIntArrayRef input_shape);
at::Tensor _fused_dropout_backward(
    const at::Tensor& grad,
    const at::Tensor& mask,
    double p1m);
at::Tensor infinitely_differentiable_native_dropout_backward(
    const at::Tensor& grad,
    const at::Tensor& mask,
    double scale);
at::Tensor native_dropout_double_backward(
    const at::Tensor& ggI,
    const at::Tensor& grad,
    const at::Tensor& mask,
    double scale);
at::Tensor evenly_distribute_backward(
    const at::Tensor& grad,
    const at::Tensor& input,
    const at::Tensor& value);
Tensor sgn_backward(const Tensor& x, const Tensor& gx, const Tensor& sgn);
Tensor masked_fill_backward(const Tensor& grad, const Tensor& mask);
at::Tensor var_backward(
    at::Tensor grad,
    const at::Tensor& self,
    at::OptionalIntArrayRef dim,
    const c10::optional<c10::Scalar>& correction,
    bool keepdim);
at::Tensor var_jvp(
    const at::Tensor& self_t,
    const at::Tensor& self_p,
    const at::Tensor& result,
    at::OptionalIntArrayRef dim_opt,
    const c10::optional<c10::Scalar>& correction,
    bool keepdim);
at::Tensor std_backward(
    const at::Tensor& result,
    const at::Tensor& grad,
    const at::Tensor& self,
    at::OptionalIntArrayRef dim,
    const c10::optional<c10::Scalar>& correction,
    bool keepdim);
Tensor mean_backward(
    const Tensor& grad,
    c10::SymIntArrayRef shape,
    at::OptionalIntArrayRef opt_dim,
    c10::SymInt numel,
    bool keepdim);
Tensor var_mean_backward(
    const Tensor& gvar,
    const Tensor& gmean,
    const Tensor& self,
    at::OptionalIntArrayRef dim_opt,
    const c10::optional<c10::Scalar>& correction,
    bool keepdim);
Tensor std_mean_backward(
    const Tensor& gstd,
    const Tensor& gmean,
    const Tensor& self,
    const Tensor& std,
    at::OptionalIntArrayRef dim_opt,
    const c10::optional<c10::Scalar>& correction,
    bool keepdim);
at::Tensor masked_scatter_backward(
    const at::Tensor& grad,
    const at::Tensor& mask,
    c10::SymIntArrayRef sizes);
at::Tensor cholesky_backward(
    const at::Tensor& grad,
    bool upper,
    const at::Tensor& L);
at::Tensor cholesky_jvp(
    const at::Tensor& input_tangent,
    const at::Tensor& L,
    bool upper);
at::Tensor cholesky_inverse_backward(
    const at::Tensor& grad,
    const at::Tensor& L,
    bool upper,
    const at::Tensor& inverse);
at::Tensor cholesky_inverse_jvp(
    const at::Tensor& F,
    const at::Tensor& dF,
    const at::Tensor& X,
    bool upper);
Tensor pinv_jvp(const Tensor& A, const Tensor& pinvA, const Tensor& dA);
Tensor pinv_backward(const Tensor& grad, const Tensor& pinvA, const Tensor& A);
at::Tensor split_with_sizes_backward(
    const std::vector<torch::autograd::Variable>& grads,
    c10::SymIntArrayRef split_sizes,
    int64_t dim,
    c10::SymIntArrayRef sizes,
    const at::TensorOptions& options);
at::Tensor _nested_split_with_sizes_backward(
    const std::vector<torch::autograd::Variable>& grads,
    c10::SymIntArrayRef split_sizes,
    int64_t dim,
    const Tensor& nt_sizes,
    const at::TensorOptions& options);
at::Tensor split_backward(
    const std::vector<torch::autograd::Variable>& grads,
    const c10::SymInt& split_size,
    int64_t dim,
    c10::SymIntArrayRef sizes,
    const at::TensorOptions& options);
at::Tensor max_pool_double_backward(
    const at::Tensor& grad,
    const at::Tensor& indices,
    int dim);
at::Tensor error_for_max_pool2d_double_backward();
at::Tensor glu_double_backward(
    const at::Tensor& grad,
    const at::Tensor& grad_output,
    const at::Tensor& input,
    int64_t dim);
at::Tensor glu_double_backward_grad_output(
    const at::Tensor& grad,
    const at::Tensor& input,
    int64_t dim);
at::Tensor infinitely_differentiable_silu_backward(
    const at::Tensor& grad_output,
    const at::Tensor& input);
at::Tensor infinitely_differentiable_mish_backward(
    const at::Tensor& grad_output,
    const at::Tensor& input);
Tensor infinitely_differentiable_logit_backward(
    const Tensor& grad,
    const Tensor& self,
    c10::optional<double> eps);
Tensor binary_cross_entropy_target_backward(
    const Tensor& grad,
    const Tensor& self,
    const Tensor& target,
    const c10::optional<Tensor>& weight,
    int64_t reduction);
Tensor binary_cross_entropy_double_backward_target(
    const Tensor& grad,
    const Tensor& grad_output,
    const Tensor& self,
    const Tensor& target,
    const c10::optional<Tensor>& weight,
    int64_t reduction);
Tensor binary_cross_entropy_with_logits_backward(
    const Tensor& grad,
    const Tensor& input,
    const Tensor& target,
    const c10::optional<Tensor>& weight_opt,
    const c10::optional<Tensor>& pos_weight_opt,
    int64_t reduction);
at::Tensor binary_cross_entropy_with_logits_target_backward(
    const at::Tensor& grad_output,
    const at::Tensor& self,
    const at::Tensor& target,
    const c10::optional<at::Tensor>& weight,
    const c10::optional<at::Tensor>& pos_weight,
    int64_t reduction);
at::Tensor log_sigmoid_double_backward(
    const at::Tensor& grad,
    const at::Tensor& input);
at::Tensor softmax_double_backward(
    const at::Tensor& grad,
    const at::Tensor& grad_output,
    int dim,
    const at::Tensor& output);
at::Tensor binary_cross_entropy_double_backward(
    const at::Tensor& grad_output,
    const at::Tensor& grad,
    const at::Tensor& input,
    const at::Tensor& target,
    const c10::optional<at::Tensor>& weight,
    int64_t reduction);
at::Tensor binary_cross_entropy_double_backward_grad_output(
    const at::Tensor& grad,
    const at::Tensor& input,
    const at::Tensor& target,
    const c10::optional<at::Tensor>& weight,
    int64_t reduction);
at::Tensor smooth_l1_loss_double_backward(
    const at::Tensor& grad,
    const at::Tensor& input,
    const at::Tensor& target,
    int64_t reduction,
    double beta);
at::Tensor huber_loss_double_backward(
    const at::Tensor& grad,
    const at::Tensor& input,
    const at::Tensor& target,
    int64_t reduction,
    double delta);
at::Tensor huber_loss_double_backward_grad_output(
    const at::Tensor& grad,
    const at::Tensor& grad_output,
    const at::Tensor& input,
    const at::Tensor& target,
    int64_t reduction,
    double delta);
at::Tensor mse_loss_double_backward(
    const at::Tensor& grad,
    const at::Tensor& input,
    int64_t reduction);
at::Tensor soft_margin_loss_double_backward(
    const at::Tensor& grad,
    const at::Tensor& input,
    const at::Tensor& target,
    int64_t reduction);
at::Tensor soft_margin_loss_double_backward_grad_output(
    const at::Tensor& grad,
    const at::Tensor& grad_output,
    const at::Tensor& input,
    const at::Tensor& target,
    int64_t reduction);
at::Tensor softplus_double_backward(
    const at::Tensor& grad,
    const at::Tensor& input,
    const at::Scalar& beta,
    const at::Scalar& threshold);
std::tuple<at::Tensor, at::Tensor> slogdet_jvp(
    const at::Tensor& LU,
    const at::Tensor& pivots,
    const at::Tensor& dA,
    const at::Tensor& sign,
    const bool use_A_T);
at::Tensor slogdet_backward(
    const at::Tensor& grad_sign,
    const at::Tensor& grad_logabsdet,
    const at::Tensor& A,
    const at::Tensor& signdet,
    const at::Tensor& LU,
    const at::Tensor& pivots);
at::Tensor log1p_backward(const at::Tensor& grad, const at::Tensor& self);
at::Tensor sinc_backward(const at::Tensor& grad, const at::Tensor& self);
at::Tensor sparse_constructor_values_backward(
    const at::Tensor& sparse_grad_out,
    const at::Tensor& indices);
at::Tensor embedding_dense_double_backward_symint(
    const at::Tensor& grad,
    const at::Tensor& indices,
    const c10::SymInt& padding_idx);
at::Tensor index_backward(
    at::Tensor zeros_like_self,
    const torch::List<c10::optional<Tensor>>& indices,
    const at::Tensor& grad);
at::Tensor _cudnn_ctc_loss_backward(
    const at::Tensor& grad_out,
    const at::Tensor& loss,
    const at::Tensor& raw_grad,
    bool zero_infinity);
at::Tensor elu_double_backward(
    const Tensor& grad,
    const Tensor& grad_output,
    const Scalar& alpha,
    const Scalar& scale,
    const Scalar& input_scale,
    bool is_result,
    const Tensor& self_or_result);

Tensor svd_backward(
    const Tensor& gU,
    const Tensor& gS,
    const Tensor& gVh,
    const Tensor& U,
    const Tensor& S,
    const Tensor& Vh);

std::tuple<Tensor, Tensor, Tensor> linalg_svd_jvp(
    const Tensor& dA,
    const Tensor& U,
    const Tensor& S,
    const Tensor& Vh,
    const bool full_matrices);
Tensor slice_backward_wrapper(
    const at::Tensor& grad,
    const c10::SymIntArrayRef& input_sizes,
    int64_t dim,
    c10::optional<c10::SymInt> start,
    c10::optional<c10::SymInt> end,
    c10::SymInt step);
std::tuple<Tensor, Tensor> linalg_eig_jvp(
    const Tensor& dA,
    const Tensor& L,
    const Tensor& V,
    const bool is_hermitian);
Tensor linalg_eig_backward(
    const Tensor& gL,
    const Tensor& gV,
    const Tensor& L,
    const Tensor& V,
    const bool is_hermitian,
    const bool symeig_eigenvectors = true);
Tensor linalg_lstsq_jvp(
    const Tensor& A,
    const Tensor& B,
    const Tensor& dA,
    const Tensor& dB);
std::tuple<Tensor, Tensor> triangular_solve_backward(
    const Tensor& grad_x,
    const Tensor& grad_m,
    const Tensor& b,
    const Tensor& a,
    const Tensor& x,
    const bool upper,
    const bool transpose,
    const bool unitriangular,
    std::array<bool, 2> output_mask);
Tensor triangular_solve_jvp(
    const Tensor& X,
    const Tensor& A,
    const Tensor& dA,
    const Tensor& dB,
    const bool upper,
    const bool transpose,
    const bool unitriangular);
Tensor linalg_solve_triangular_forward_AD(
    const Tensor& A_t,
    const Tensor& B_t,
    const Tensor& A,
    const Tensor& X,
    const bool upper,
    const bool left,
    const bool unitriangular);
std::tuple<Tensor, Tensor> linalg_solve_triangular_backward(
    const Tensor& grad,
    const Tensor& A,
    const Tensor& X,
    const bool upper,
    const bool left,
    const bool unitriangular,
    std::array<bool, 2> output_mask);
std::tuple<Tensor, Tensor, Tensor> _trilinear_backward(
    const Tensor& grad_out,
    const c10::optional<Tensor>& i1,
    const c10::optional<Tensor>& i2,
    const c10::optional<Tensor>& i3,
    IntArrayRef expand1,
    IntArrayRef expand2,
    IntArrayRef expand3,
    IntArrayRef sumdim,
    std::array<bool, 3> grad_mask);
std::tuple<Tensor, Tensor> linalg_qr_jvp(
    const Tensor& dA,
    const Tensor& Q,
    const Tensor& R,
    const c10::string_view mode);
Tensor linalg_qr_backward(
    const Tensor& gQ,
    const Tensor& gR,
    const Tensor& Q,
    const Tensor& R,
    const c10::string_view mode);
Tensor linalg_matrix_exp_differential(
    const Tensor& self,
    const Tensor& grad,
    bool adjoint);
std::tuple<Tensor, Tensor, Tensor> batchnorm_double_backward(
    const Tensor& input,
    const c10::optional<Tensor>& gamma,
    const Tensor& ggI,
    const Tensor& ggG,
    const Tensor& ggB,
    const Tensor& gO,
    const c10::optional<Tensor>& running_mean,
    const c10::optional<Tensor>& running_var,
    bool training,
    double eps,
    const c10::optional<Tensor>& save_mean,
    const c10::optional<Tensor>& save_invstd,
    std::array<bool, 3> output_mask);
std::tuple<Tensor, Tensor> _euclidean_dist_backward(
    const Tensor& grad,
    const Tensor& x1,
    const Tensor& x2,
    const Tensor& res);
Tensor fft_backward(
    const Tensor& self,
    const Tensor& grad,
    int64_t signal_ndim,
    bool complex_input,
    bool complex_output,
    bool inverse,
    IntArrayRef checked_signal_sizes,
    int64_t normalization,
    bool onesided,
    IntArrayRef output_sizes);
Tensor fft_r2c_backward(
    const Tensor& grad,
    at::IntArrayRef dim,
    int64_t normalization,
    bool onesided,
    const c10::SymInt& last_dim_size);
Tensor fft_c2r_backward(
    const Tensor& grad,
    IntArrayRef dim,
    int64_t normalization);
Tensor constant_pad_nd_backward(const Tensor& grad, c10::SymIntArrayRef pad);
std::tuple<Tensor, Tensor> cholesky_solve_backward(
    const Tensor& grad_x,
    const Tensor& self,
    const Tensor& input2,
    const Tensor& result,
    const bool upper);
Tensor cholesky_solve_jvp(
    const Tensor& X,
    const Tensor& U,
    const Tensor& dU,
    const Tensor& dB,
    const bool upper);
std::tuple<Tensor, Tensor, Tensor>
infinitely_differentiable_native_group_norm_backward(
    const Tensor& dY,
    const Tensor& dmean,
    const Tensor& drstd,
    const Tensor& X,
    const Tensor& mean,
    const Tensor& rstd,
    const c10::optional<Tensor>& gamma,
    c10::SymInt N,
    const c10::SymInt& C,
    c10::SymInt HxW,
    int64_t group,
    double eps,
    std::array<bool, 3> grad_input_mask);
Tensor gelu_double_backward(
    const Tensor& ggI,
    const Tensor& gO,
    const Tensor& input,
    c10::string_view approximate);
Tensor as_strided_backward(
    Tensor grad,
    const TensorGeometry& input_geometry,
    c10::SymIntArrayRef sizes,
    c10::SymIntArrayRef strides,
    const optional<c10::SymInt>& storage_offset_);
Tensor as_strided_scatter_backward(
    const Tensor& grad,
    const TensorGeometry& input_geometry,
    const TensorGeometry& src_geometry,
    c10::SymIntArrayRef sizes,
    c10::SymIntArrayRef strides,
    optional<c10::SymInt> storage_offset);
std::tuple<Tensor, Tensor> atan2_backward(
    const Tensor& grad,
    const Tensor& self,
    const Tensor& other,
    std::array<bool, 2> output_mask);
Tensor amaxamin_jvp(
    const Tensor& x,
    const Tensor& dx,
    const Tensor& result,
    IntArrayRef dim,
    bool keepdim);
std::tuple<Tensor, Tensor, Tensor> layer_norm_double_backward(
    const Tensor& input,
    const c10::optional<Tensor>& gamma,
    const Tensor& ggI,
    const Tensor& ggG,
    const Tensor& ggB,
    const Tensor& gO,
    const Tensor& save_mean,
    const Tensor& save_invstd,
    c10::SymIntArrayRef normalized_shape,
    std::array<bool, 3> output_mask);

std::tuple<Tensor, Tensor> householder_product_backward(
    const Tensor& grad,
    const Tensor& result,
    const Tensor& input,
    const Tensor& tau,
    const bool flip_order = false);
Tensor householder_product_jvp(
    const Tensor& dV,
    const Tensor& dtau,
    const Tensor& prod,
    const Tensor& V,
    const Tensor& tau);
std::tuple<Tensor, Tensor, Tensor> ormqr_backward(
    const Tensor& grad,
    const Tensor& result,
    const Tensor& self,
    const Tensor& tau,
    const Tensor& other,
    bool left,
    bool transpose,
    std::array<bool, 3> grad_output_mask);
std::tuple<Tensor, Tensor> polar_backward(
    const Tensor& grad,
    const Tensor& result);
Tensor i1_backward(
    const Tensor& grad,
    const Tensor& self,
    const Tensor& result);
Tensor i1e_backward(
    const Tensor& grad,
    const Tensor& self,
    const Tensor& result);
Tensor linalg_lu_solve_LU(
    const Tensor& grad,
    const Tensor& LU,
    const Tensor& pivots,
    const Tensor& X,
    const bool left,
    const bool adjoint);
Tensor linalg_lu_solve_jvp(
    const Tensor& X,
    const Tensor& LU,
    const Tensor& pivots,
    const Tensor& dLU,
    const Tensor& dB,
    const bool left,
    const bool adjoint);
std::tuple<Tensor, Tensor> linalg_solve_backward(
    const Tensor& gX,
    const Tensor& X,
    const Tensor& A,
    const Tensor& LU,
    const Tensor& pivots,
    const bool left,
    const bool B_requires_grad);
Tensor linalg_solve_jvp(
    const Tensor& dA,
    const Tensor& dB,
    const Tensor& X,
    const Tensor& LU,
    const Tensor& pivots,
    const bool left,
    const bool use_A_T);
Tensor lu_unpack_backward(
    const Tensor& L_grad,
    const Tensor& U_grad,
    const c10::SymInt& m,
    const c10::SymInt& n);

Tensor linalg_det_backward(
    const Tensor& grad,
    const Tensor& det,
    const Tensor& A,
    const Tensor& LU,
    const Tensor& pivots);
Tensor linalg_det_jvp(
    const Tensor& dA,
    const Tensor& det,
    const Tensor& LU,
    const Tensor& pivots,
    const bool use_A_T);
std::tuple<Tensor, Tensor> linalg_lstsq_backward(
    const Tensor& grad,
    const Tensor& A,
    const Tensor& B_,
    const std::array<bool, 2>& grad_input_mask);
Tensor linalg_lu_backward(
    const Tensor& L_grad,
    const Tensor& U_grad,
    const Tensor& P,
    const Tensor& L,
    const Tensor& U,
    const bool pivot);

std::tuple<Tensor, Tensor> linalg_lu_jvp(
    const Tensor& dA,
    const Tensor& P,
    const Tensor& L,
    const Tensor& U,
    const bool pivot);

Tensor lu_factor_ex_backward(
    const Tensor& grad,
    const Tensor& LU,
    const Tensor& pivs,
    const bool pivot);
Tensor lu_factor_ex_jvp(
    const Tensor& dX,
    const Tensor& LU,
    const Tensor& pivs,
    const bool pivot);

Tensor batch_norm_jvp(
    const Tensor& input_p,
    const Tensor& input_t,
    const Tensor& weight_p,
    const Tensor& weight_t,
    const Tensor& bias_p,
    const Tensor& bias_t,
    const c10::optional<Tensor>& running_mean,
    const c10::optional<Tensor>& running_var,
    const Tensor& saved_mean,
    const Tensor& saved_invstd,
    bool train,
    double eps);

Tensor layer_norm_jvp(
    const Tensor& input_p,
    const Tensor& input_t,
    const Tensor& weight_p,
    const Tensor& weight_t,
    const Tensor& bias_p,
    const Tensor& bias_t,
    const Tensor& saved_mean,
    const Tensor& saved_invstd,
    c10::SymIntArrayRef normalized_shape);

Tensor group_norm_jvp(
    const Tensor& input_p,
    const Tensor& input_t,
    const Tensor& weight_p,
    const Tensor& weight_t,
    const Tensor& bias_p,
    const Tensor& bias_t,
    const Tensor& saved_mean,
    const Tensor& saved_invstd,
    int64_t groups);
Tensor group_norm_mean_jvp(
    const Tensor& input_t,
    const Tensor& mean_p,
    int64_t groups);
Tensor group_norm_invstd_jvp(
    const Tensor& input_p,
    const Tensor& input_t,
    const Tensor& mean_p,
    const Tensor& invstd_p,
    int64_t groups);

Tensor convolution_jvp(
    const Tensor& input_p,
    const Tensor& input_t,
    const Tensor& weight_p,
    const Tensor& weight_t,
    const Tensor& bias_p,
    const Tensor& bias_t,
    IntArrayRef stride,
    at::SymIntArrayRef padding,
    IntArrayRef dilation,
    bool transposed,
    at::SymIntArrayRef output_padding,
    int64_t groups);

Tensor _convolution_jvp(
    const Tensor& input_p,
    const Tensor& input_t,
    const Tensor& weight_p,
    const Tensor& weight_t,
    const Tensor& bias_p,
    const Tensor& bias_t,
    IntArrayRef stride,
    at::SymIntArrayRef padding,
    IntArrayRef dilation,
    bool transposed,
    at::SymIntArrayRef output_padding,
    int64_t groups,
    bool benchmark,
    bool deterministic,
    bool cudnn_enabled,
    bool allow_tf32);

Tensor convolution_backward_jvp_grad_bias(
    const Tensor& grad_out_t,
    const Tensor& grad_bias);

Tensor cat_jvp(const at::ITensorListRef& tensors, int64_t dim);
Tensor block_diag_jvp(at::TensorList tensors);
Tensor stack_jvp(at::TensorList tensors, int64_t dim);
Tensor cumprod_jvp(
    const Tensor& self_t,
    const Tensor& self_p,
    const Tensor& result,
    int dim);
Tensor gather_with_keepdimed_indices(
    const Tensor& input,
    int64_t dim,
    const Tensor& indices,
    bool keepdim);
Tensor evenly_read_jvp(
    const Tensor& fw_grad,
    const Tensor& input,
    const Tensor& value);
Tensor warn_backwards(const Tensor& grad_output);

std::tuple<Tensor, Tensor> _cudnn_convolution_backward(
    const at::Tensor& self,
    const at::Tensor& grad_output,
    const at::Tensor& weight,
    at::IntArrayRef padding,
    at::IntArrayRef output_padding,
    at::IntArrayRef stride,
    at::IntArrayRef dilation,
    bool transposed,
    int64_t groups,
    ::std::array<bool, 2> output_mask);

Tensor scatter_reduce_jvp(
    const Tensor& self_p,
    const Tensor& self_t,
    int dim,
    const Tensor& index,
    const Tensor& src_p,
    const Tensor& src_t,
    c10::string_view reduce,
    bool include_self,
    const Tensor& result);

std::tuple<Tensor, Tensor> scatter_reduce_backward(
    const Tensor& grad,
    const Tensor& self,
    int dim,
    const Tensor& index,
    const Tensor& src,
    c10::string_view reduce,
    bool include_self,
    const Tensor& result);

Tensor _to_copy_backward(
    const Tensor& grad,
    const c10::TensorOptions& self_options);

std::tuple<Tensor, Tensor> index_reduce_backward(
    const Tensor& grad,
    const Tensor& self,
    int dim,
    const Tensor& index,
    const Tensor& source,
    c10::string_view reduce,
    bool include_self,
    const Tensor& result);

Tensor take_backward(
    const Tensor& grad,
    const Tensor& self,
    const Tensor& indices);

Tensor to_sparse_backward(
    const Tensor& grad,
    const c10::Layout self_layout,
    const c10::OptionalArrayRef<c10::SymInt>& self_blocksize);

std::tuple<Tensor, Tensor, Tensor, Tensor, Tensor, Tensor, Tensor>
mkldnn_rnn_layer_differentiable_backward(
    const Tensor& input,
    const Tensor& weight0,
    const Tensor& weight1,
    const Tensor& weight2,
    const Tensor& weight3,
    const Tensor& hx_,
    const Tensor& cx_tmp,
    const Tensor& output,
    const Tensor& hy_,
    const Tensor& cy_,
    const c10::optional<Tensor>& grad_output_r_opt,
    const c10::optional<Tensor>& grad_hy_r_opt,
    const c10::optional<Tensor>& grad_cy_r_opt,
    bool reverse,
    int64_t mode,
    int64_t hidden_size,
    int64_t num_layers,
    bool has_biases,
    bool train,
    bool bidirectional,
    at::IntArrayRef batch_sizes,
    bool batch_first,
    const at::Tensor& workspace);

} // namespace details
} // namespace generated
} // namespace autograd
} // namespace torch<|MERGE_RESOLUTION|>--- conflicted
+++ resolved
@@ -244,14 +244,9 @@
 at::Tensor unbind_backward(const variable_list& grads, int64_t dim);
 at::Tensor unbind_backward_nested(
     const variable_list& grads,
-<<<<<<< HEAD
-    const variable_list& result,
-    int64_t dim);
-=======
     const Tensor& nt_sizes,
     int64_t dim,
     const at::TensorOptions& options);
->>>>>>> de1ca4a0
 at::Tensor unsqueeze_to(const at::Tensor& self, c10::SymIntArrayRef sym_sizes);
 at::Tensor unsqueeze_to(
     const at::Tensor& self,
