#pragma once

#include <c10/util/ApproximateClock.h>
#include <c10/util/irange.h>
#include <torch/csrc/distributed/c10d/Store.hpp>
#include <torch/csrc/distributed/c10d/Types.hpp>
#include <torch/csrc/jit/serialization/pickler.h>
#include <torch/csrc/profiler/combined_traceback.h>

#include <sys/types.h>

#include <cstdlib>
#include <string>
#include <system_error>
#include <vector>
namespace c10d {

/* Trace Utils Related to TORCH_NCCL_DESYNC_DEBUG */

inline std::string getTraceStartKey(const std::string& pgName, int rank) {
  return pgName + "_" + std::to_string(rank) + "_trace_start";
}

inline std::string getTraceEndKey(const std::string& pgName, int rank) {
  return pgName + "_" + std::to_string(rank) + "_trace_end";
}

inline bool traceUpdate(
    c10::intrusive_ptr<Store>& store,
    const std::string& key,
    uint64_t seq,
    const std::string& col) {
  std::vector<uint8_t> value(col.size() + sizeof(seq) + 1);
  memcpy(value.data(), &seq, sizeof(seq));
  memcpy(value.data() + sizeof(seq), col.data(), col.size());
  try {
    store->set(key, value);
    return true;
  } catch (...) {
    LOG(ERROR) << "Store is down while updating #" << seq << " with key "
               << key;
    return false;
  }
  return true;
}

enum TraceDebugEvent {
  kEventStart,
  kEventEnd,
};
// <seq, <rank, <col, start/end>>>
using TraceMap =
    std::map<uint64_t, std::map<int, std::pair<std::string, TraceDebugEvent>>>;

inline std::string ranksToString(const std::vector<int>& ranks) {
  std::string str;
  for (int rank : ranks) {
    if (str.empty()) {
      str = std::to_string(rank);
    } else {
      str += ", " + std::to_string(rank);
    }
  }
  return str;
}

inline std::string ranksFromTrace(
    const std::vector<std::pair<int, std::string>>& items) {
  std::string ranks;
  for (auto& p : items) {
    if (ranks.empty()) {
      ranks = std::to_string(p.first);
    } else {
      ranks += ", " + std::to_string(p.first);
    }
  }
  return ranks;
}

inline std::string analyzeMissingRanks(const std::vector<int>& missingRanks) {
  return c10::str(
      "\n\t - To our best knowledge, ranks [",
      ranksToString(missingRanks),
      "] are the lagging ranks that caused this timeout. "
      "They never joined any collectives");
}

inline std::string analyzeLaggingRanks(const TraceMap& traceMap) {
  uint64_t lagSeq = traceMap.begin()->first;
  std::vector<int> startRanks;
  std::vector<int> endRanks;
  for (auto& p : traceMap.begin()->second) {
    if (p.second.second == kEventStart) {
      startRanks.push_back(p.first);
    } else {
      endRanks.push_back(p.first);
    }
  }
  std::string report =
      "\n\t - To our best knowledge, the lagging/dead/mismatched ranks "
      "that caused the desync are:";
  if (startRanks.size()) {
    report += c10::str(
        "\n\t   - [",
        ranksToString(startRanks),
        "] joined but didn't finish collective #",
        lagSeq,
        " (count from 1)");
  }
  if (endRanks.size()) {
    report += c10::str(
        "\n\t     [",
        ranksToString(endRanks),
        "] finished collective #",
        lagSeq,
        ", but didn't join collective #",
        lagSeq + 1,
        " (count from 1)");
  }
  return report;
}

inline std::string dumpSnapshot(TraceMap& traceMap) {
  std::string report = "\n\t - Snapshot of ranks' latest states:";
  for (auto& tracePair : traceMap) {
    uint64_t seq = tracePair.first;
    std::map<int, std::pair<std::string, TraceDebugEvent>>& subMap =
        tracePair.second;

    std::unordered_map<std::string, std::vector<int>> collectivesStart;
    std::unordered_map<std::string, std::vector<int>> collectivesEnd;
    for (auto& p : subMap) {
      int rank = p.first;
      const std::string& col = p.second.first;
      if (p.second.second == kEventStart) {
        collectivesStart[col].push_back(rank);
      } else {
        collectivesEnd[col].push_back(rank);
      }
    }

    if (collectivesStart.size()) {
      report += c10::str("\n\t   #", seq, " started ranks:");
      for (auto& mapPair : collectivesStart) {
        report += c10::str(
            "\n\t     [",
            ranksToString(mapPair.second),
            "] started ",
            mapPair.first);
      }
    }
    if (collectivesEnd.size()) {
      report += c10::str("\n\t   #", seq, " finished ranks:");
      for (auto& mapPair : collectivesEnd) {
        report += c10::str(
            "\n\t     [",
            ranksToString(mapPair.second),
            "] finished ",
            mapPair.first);
      }
    }
  }
  return report;
}

inline bool parseTraceValue(
    c10::intrusive_ptr<Store>& store,
    const std::string& key,
    uint64_t& seq,
    std::string& col) {
  try {
    std::vector<uint8_t> traceValue = store->get(key);
    memcpy(&seq, traceValue.data(), sizeof(seq));
    std::string colName((char*)traceValue.data() + sizeof(seq));
    col = colName;
    return true;
  } catch (...) {
    LOG(ERROR) << "Store is down while getting key " << key;
    return false;
  }
  return true;
}

inline std::string retrieveDesyncReport(
    c10::intrusive_ptr<Store>& store,
    const std::string& pgName,
    int myRank,
    int worldSize) {
  std::string report;

  uint64_t thisSeq;
  std::string thisCol;

  std::vector<int> missingRanks;
  TraceMap traceMap;

  for (const auto rank : c10::irange(worldSize)) {
    // Build traceMapStart.
    uint64_t seqStart;
    {
      std::string traceKeyStart = getTraceStartKey(pgName, rank);
      if (!store->check({traceKeyStart})) {
        missingRanks.push_back(rank);
        continue;
      }
      std::string col;
      if (!parseTraceValue(store, traceKeyStart, seqStart, col)) {
        return report;
      }
      traceMap[seqStart].emplace(rank, std::make_pair(col, kEventStart));
      if (rank == myRank) {
        thisSeq = seqStart;
        thisCol = std::move(col);
      }
    }

    // Build traceMapEnd.
    {
      std::string traceKeyEnd = getTraceEndKey(pgName, rank);
      if (!store->check({traceKeyEnd})) {
        continue;
      }
      uint64_t seq;
      std::string col;
      if (!parseTraceValue(store, traceKeyEnd, seq, col)) {
        return report;
      }
      if (seq == seqStart) {
        traceMap[seq][rank].second = kEventEnd;
      }
    }
  }

  TORCH_INTERNAL_ASSERT(
      !missingRanks.empty() || !traceMap.empty(),
      "Trace shouldn't be empty while enabled GLOO_ASYNC_TIMEOUT_DEBUG");
  TORCH_INTERNAL_ASSERT(
      !thisCol.empty(),
      "Timeout rank [",
      myRank,
      "] must have collective tracking iteam in c10::Store trace");
  TORCH_INTERNAL_ASSERT(
      traceMap[thisSeq][myRank].second == kEventStart,
      "Timeout rank [",
      myRank,
      "] last trace item must be kEventStart. thisSeq = ",
      thisSeq,
      ", col = ",
      thisCol);

  report += c10::str(
      "\n\t - [", myRank, "] Timeout at collective: ", thisCol, ", #", thisSeq);

  if (!missingRanks.empty()) {
    report += analyzeMissingRanks(missingRanks);
  } else {
    report += analyzeLaggingRanks(traceMap);
    report += dumpSnapshot(traceMap);
  }

  return report;
}

/* Trace Utils Related to Flight Recorder */

/* Note: this is only used by PGNCCL (could be generalized in an ideal world but
 * wasn't done that way, so isn't expected to be fully general at the moment) */

#ifdef USE_C10D_NCCL

/* Helper used by work::getDuration() and nccl flight recorder */
float getDurationFromEvent(
    at::cuda::CUDAEvent& ncclStartEvent,
    at::cuda::CUDAEvent& ncclEndEvent) {
  TORCH_CHECK(
      ncclEndEvent.query(),
      "getDuration can only be called after work is succeeded.")
  return ncclStartEvent.elapsed_time(ncclEndEvent);
}

DebugInfoWriter::~DebugInfoWriter() = default;

void DebugInfoWriter::write(const std::string& ncclTrace) {
  // Open a file for writing. The ios::binary flag is used to write data as
  // binary.
  std::ofstream file(filename_, std::ios::binary);

  // Check if the file was opened successfully.
  if (!file.is_open()) {
    LOG(ERROR) << "Error opening file for writing NCCLPG debug info: "
               << filename_;
    return;
  }

  file.write(ncclTrace.data(), ncclTrace.size());
  LOG(INFO) << "Finished writing NCCLPG debug info to " << filename_;
}

DebugInfoWriter& DebugInfoWriter::getWriter(int rank) {
  if (writer_ == nullptr) {
    std::string fileNamePrefix = getCvarString(
        {"TORCH_NCCL_DEBUG_INFO_TEMP_FILE"}, "/tmp/nccl_trace_rank_");
    // Using std::unique_ptr here to auto-delete the writer object
    // when the pointer itself is destroyed.
    std::unique_ptr<DebugInfoWriter> writerPtr(
        new DebugInfoWriter(fileNamePrefix, rank));
    DebugInfoWriter::registerWriter(std::move(writerPtr));
  }
  return *writer_;
}

void DebugInfoWriter::registerWriter(std::unique_ptr<DebugInfoWriter> writer) {
  TORCH_CHECK_WITH(
      DistBackendError,
      hasWriterRegistered_.load() == false,
      "debugInfoWriter already registered");
  hasWriterRegistered_.store(true);
  writer_ = std::move(writer);
}

std::unique_ptr<DebugInfoWriter> DebugInfoWriter::writer_ = nullptr;
std::atomic<bool> DebugInfoWriter::hasWriterRegistered_(false);

inline std::string pickle_str(const c10::IValue& v) {
  std::vector<char> result;
  {
    auto writer = [&](const char* data, size_t size) {
      result.insert(result.end(), data, data + size);
    };
    torch::jit::Pickler pickler(
        writer, nullptr, nullptr, nullptr, nullptr, false);
    pickler.protocol();
    pickler.pushIValue(v);
    pickler.stop();
  }
  return std::string(result.begin(), result.end());
}

inline std::string get_python_cpp_trace() {
  // usage:
  // LOG(INFO) << "stacktrace: "
  //           << get_python_cpp_trace();
  // warn: might be slow in getting cpp traces
  // because of slow/broken addr2line
  // in different system libs
  std::shared_ptr<torch::CapturedTraceback> tb =
      torch::CapturedTraceback::gather(
          /*python=*/true, /*script=*/true, /*cpp=*/true);
  torch::SymbolizedTracebacks s_tbs = torch::symbolize({tb.get()});
  const auto& s_tb = s_tbs.tracebacks.at(0);
  std::stringstream oss;
  for (auto idx : c10::irange(s_tb.size())) {
    auto frame_id = s_tb[idx];
    const auto& frame = s_tbs.all_frames.at(frame_id);
    oss << "#" << idx << " " << frame.funcname << " from " << frame.filename
        << ":" << frame.lineno << std::endl;
  }
  return oss.str();
}

inline c10::Dict<c10::IValue, c10::IValue> new_dict() {
  return c10::Dict<c10::IValue, c10::IValue>(
      c10::AnyType::get(), c10::AnyType::get());
}

inline c10::List<c10::IValue> new_list() {
  return c10::List<c10::IValue>(c10::AnyType::get());
}

struct NCCLTraceBuffer {
  static NCCLTraceBuffer* get() {
    // intentionally leak on exit
    // because this will hold python state that may get destructed
    static NCCLTraceBuffer* instance = new NCCLTraceBuffer();
    return instance;
  }
  NCCLTraceBuffer() {
    max_entries_ = getCvarInt({"TORCH_NCCL_TRACE_BUFFER_SIZE"}, 0);
    capture_cpp_stack_ = getCvarBool({"TORCH_NCCL_TRACE_CPP_STACK"}, false);
    enabled_ = max_entries_ > 0;
    pg_id_to_ranks_ = {};
  }
  using Event = at::cuda::CUDAEvent;
  struct Entry {
    size_t id_; // incremented id in the trace buffer
                // used to figure out where in the circular entries
                // buffer this entry will be located to
                // update state information
    size_t pg_id_;
    size_t seq_id_; // as tracked by the process group
    std::string profiling_name_;

    std::shared_ptr<torch::CapturedTraceback> traceback_;
    // we borrow pointers to start_ and end_ so we can query the state
    // on reporting. However, once the event is completed, the call
    // to `complete` will clear these.
    Event *start_, *end_;

    // timestamp when the entry was created, likely close to the time the work
    // was 'enqueued'- not necessarily started
    c10::time_t time_created_;
    c10::optional<float> duration_;

    // timestamp when our CPU threads discovered that the kernel started.
    // will always be _after_ it actually started, and can be very late
    // if the watchdog thread got stuck on CUDA APIs.
    c10::optional<c10::time_t> time_discovered_started_;

    // timestamp when our CPU threads discovered that the kernel completed.
    // will always be _after_ it actually complated, and can be the same time
    // as the discovery of the start if the watchdog thread is stuck on CUDA
    // APIs
    c10::optional<c10::time_t> time_discovered_completed_;

    // size information for input/output tensors
    c10::SmallVector<int, 4> input_dims_;
    c10::SmallVector<int, 4> output_dims_;
    c10::SmallVector<int64_t, 8> sizes_; // flattened from inputs, outputs
    bool retired_ = false; // is this work entry no longer in the workMetaList_?
                           // a retired but not completed event has timed out
  };

  bool enabled_ = false;
  bool capture_cpp_stack_ = false;
  std::mutex mutex_;
  std::vector<Entry> entries_;
  size_t max_entries_ = 0;
  size_t next_ = 0;
  size_t id_ = 0;
  std::map<size_t, std::vector<uint64_t>> pg_id_to_ranks_;

  c10::optional<size_t> record(
      size_t pg_id,
      size_t seq_id,
      std::string profiling_name,
      const std::vector<at::Tensor>& inputs,
      const std::vector<at::Tensor>& outputs,
      Event* start,
      Event* end) {
    if (!enabled_) {
      return c10::nullopt;
    }
    auto traceback =
        torch::CapturedTraceback::gather(true, true, capture_cpp_stack_);
    std::lock_guard<std::mutex> guard(mutex_);

    auto te = Entry{
        id_,
        pg_id,
        seq_id,
        std::move(profiling_name),
        std::move(traceback),
        std::move(start),
        std::move(end),
        c10::getTime()};

    for (const auto& input : inputs) {
      c10::IntArrayRef sizes = input.sizes();
      te.input_dims_.push_back(sizes.size());
      te.sizes_.insert(te.sizes_.end(), sizes.begin(), sizes.end());
    }

    for (const auto& output : outputs) {
      c10::IntArrayRef sizes = output.sizes();
      te.output_dims_.push_back(sizes.size());
      te.sizes_.insert(te.sizes_.end(), sizes.begin(), sizes.end());
    }

    if (entries_.size() < max_entries_) {
      entries_.emplace_back(std::move(te));
    } else {
      entries_[next_++] = std::move(te);
      if (next_ == max_entries_) {
        next_ = 0;
      }
    }
    return id_++;
  }

  void record_pg_ranks(size_t pg_id, std::vector<uint64_t> ranks) {
    if (!enabled_) {
      return;
    }
    std::lock_guard<std::mutex> guard(mutex_);
    pg_id_to_ranks_[pg_id] = ranks;
  }

  void update_state(Entry& r) {
    if (r.start_ != nullptr) {
      bool started = r.start_->query();
      if (started && !r.time_discovered_started_) {
        r.time_discovered_started_ = c10::getTime();
      }
    }
    if (r.end_ != nullptr) {
      bool completed = r.end_->query();
      if (completed && !r.time_discovered_completed_) {
        r.time_discovered_completed_ = c10::getTime();
      }
    }
  }

  std::vector<Entry> dump_entries() {
    std::lock_guard<std::mutex> guard(mutex_);
    std::vector<Entry> result;
    result.reserve(entries_.size());
    result.insert(result.end(), entries_.begin() + next_, entries_.end());
    result.insert(result.end(), entries_.begin(), entries_.begin() + next_);
    // query any remaining events
    for (auto& r : result) {
      update_state(r);
      r.start_ = r.end_ = nullptr;
    }
    return result;
  }

  /*
  Mark an Event as completed and free its events.

  This is called by the watchdog thread, and is asynchronous from the
  perspective of the main thread.

  compute_duration defaults to true since retire_id is only called in the
  watchdog thread, which is currently a place we call cuda APIs which may hang,
  but care should be taken to avoid computing duration in any function that must
  never hang. (timing must also be enabled for compute_duration - see
  TORCH_NCCL_ENABLE_TIMING).
  */
  void retire_id(c10::optional<size_t> id, bool compute_duration = true) {
    if (!enabled_ || !id) {
      return;
    }

    bool can_compute_duration = false;
    Event* startEvent = nullptr;
    Event* endEvent = nullptr;
    c10::optional<float> duration = c10::nullopt;

    std::unique_lock<std::mutex> guard(mutex_);

    Entry* entry = &entries_.at(*id % max_entries_);
    if (entry->id_ == *id) {
      update_state(*entry);

      if (compute_duration) {
        can_compute_duration = entry->time_discovered_completed_.has_value() &&
            entry->start_ && entry->end_;
        startEvent = entry->start_;
        endEvent = entry->end_;
      }
    }

    if (can_compute_duration) {
      // Compute duration without without holding the lock, because
      // cudaEventDuration() can hang, and we need to acquire the lock before we
      // can dump(), which we never want to block.
      guard.unlock();
      duration = getDurationFromEvent(*startEvent, *endEvent);
      guard.lock();

      // Refresh the entry pointer, see if the entry has been overwritten
      entry = &entries_.at(*id % max_entries_);
      if (entry->id_ != *id) {
        LOG(INFO)
            << "retire_id abandoned for id " << *id
            << ", event was overwritten while waiting to compute duration.";
        return;
      }
      if (duration.has_value()) {
        entry->duration_ = duration.value();
      }
    }

    entry->retired_ = true;
    entry->start_ = entry->end_ = nullptr;
  }

  std::string dump(
      const c10::optional<std::unordered_map<
          std::string,
          std::unordered_map<std::string, std::string>>>& ncclDumpMap) {
    auto result = dump_entries();
    auto entries = new_list();
    c10::IValue entries_key = "entries";
    c10::IValue nccl_comm_key = "nccl_comm_state";
    c10::IValue version_key = "version";
    // Update whenever changing contents or formatting of the dump
    // (minor when adding fields, major when changing existing fields)
    c10::IValue version_val = "1.2";
<<<<<<< HEAD
=======
    c10::IValue pg_config_key = "pg_config";
>>>>>>> e2ee87d4

    c10::IValue record_id_key = "record_id";
    c10::IValue pg_id_key = "pg_id";
    c10::IValue seq_id_key = "seq_id";
    c10::IValue profiling_name_key = "profiling_name";
    c10::IValue input_sizes_key = "input_sizes";
    c10::IValue output_sizes_key = "output_sizes";
    c10::IValue time_created_key = "time_created_ns";
    c10::IValue duration_key = "duration_ms";

    c10::IValue frames_key = "frames";
    c10::IValue state_key = "state";
    c10::IValue line_key = "line";
    c10::IValue name_key = "name";
    c10::IValue filename_key = "filename";
    c10::IValue retired_key = "retired";
    c10::IValue time_discovered_started_key = "time_discovered_started_ns";
    c10::IValue time_discovered_completed_key = "time_discovered_completed_ns";

    std::vector<torch::CapturedTraceback*> tracebacks;
    for (auto& e : result) {
      tracebacks.push_back(e.traceback_.get());
    }
    torch::SymbolizedTracebacks stracebacks = torch::symbolize(tracebacks);
    std::vector<c10::IValue> all_frames;
    for (const auto& f : stracebacks.all_frames) {
      auto d = new_dict();
      d.insert(name_key, f.funcname);
      d.insert(filename_key, f.filename);
      d.insert(line_key, int64_t(f.lineno));
      all_frames.emplace_back(std::move(d));
    }

    for (auto i : c10::irange(result.size())) {
      auto& e = result.at(i);
      auto& tb = stracebacks.tracebacks.at(i);
      auto dict = new_dict();
      dict.insert(record_id_key, int64_t(e.id_));
      dict.insert(pg_id_key, int64_t(e.pg_id_));
      dict.insert(seq_id_key, int64_t(e.seq_id_));
      dict.insert(profiling_name_key, e.profiling_name_);
      dict.insert(time_created_key, int64_t(e.time_created_));
      if (e.duration_) {
        dict.insert(duration_key, *e.duration_);
      }

      auto it = e.sizes_.begin();
      auto read_sizes = [&](const c10::SmallVector<int, 4>& dims) {
        auto sizes = new_list();
        for (auto dim : dims) {
          auto arg_sizes = new_list();
          for (auto i : c10::irange(dim)) {
            (void)i;
            arg_sizes.push_back(*it++);
          }
          sizes.push_back(arg_sizes);
        }
        return sizes;
      };

      dict.insert(input_sizes_key, read_sizes(e.input_dims_));
      dict.insert(output_sizes_key, read_sizes(e.output_dims_));
      if (e.time_discovered_completed_.has_value()) {
        dict.insert(state_key, "completed");
      } else if (e.time_discovered_started_.has_value()) {
        dict.insert(state_key, "started");
      } else {
        dict.insert(state_key, "scheduled");
      }

      dict.insert(
          time_discovered_started_key,
          e.time_discovered_started_.has_value()
              ? int64_t(*e.time_discovered_started_)
              : c10::IValue());
      dict.insert(
          time_discovered_completed_key,
          e.time_discovered_completed_.has_value()
              ? int64_t(*e.time_discovered_completed_)
              : c10::IValue());
      dict.insert(retired_key, e.retired_);

      auto frames = new_list();
      for (int64_t frame : tb) {
        frames.push_back(all_frames.at(frame));
      }
      dict.insert(frames_key, frames);
      entries.push_back(dict);
    }
    auto pg_config = new_dict();
    for (const auto& [pg_id, ranks] : pg_id_to_ranks_) {
      auto pg_ranks = new_list();
      for (const auto& rank : ranks) {
        pg_ranks.push_back(static_cast<int>(rank));
      }
      pg_config.insert(static_cast<int>(pg_id), pg_ranks);
    }

    // convert ncclDumpMap into a dictionary
    auto per_comm_dict = new_dict();
    if (ncclDumpMap.has_value()) {
      for (const auto& [ncclId, ncclDump] : ncclDumpMap.value()) {
        auto inner_dict = new_dict();
        for (const auto& [key, value] : ncclDump) {
          inner_dict.insert(key, value);
        }
        per_comm_dict.insert(ncclId, inner_dict);
      }
    }

    auto dict = new_dict();
    dict.insert(entries_key, entries);
    dict.insert(version_key, version_val);
    if (per_comm_dict.size() > 0) {
      dict.insert(nccl_comm_key, per_comm_dict);
    }
    dict.insert(pg_config_key, pg_config);

    return pickle_str(dict);
  }
};

#endif
} // namespace c10d<|MERGE_RESOLUTION|>--- conflicted
+++ resolved
@@ -586,12 +586,8 @@
     c10::IValue version_key = "version";
     // Update whenever changing contents or formatting of the dump
     // (minor when adding fields, major when changing existing fields)
-    c10::IValue version_val = "1.2";
-<<<<<<< HEAD
-=======
+    c10::IValue version_val = "1.3";
     c10::IValue pg_config_key = "pg_config";
->>>>>>> e2ee87d4
-
     c10::IValue record_id_key = "record_id";
     c10::IValue pg_id_key = "pg_id";
     c10::IValue seq_id_key = "seq_id";
