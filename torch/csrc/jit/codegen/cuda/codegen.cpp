#include <torch/csrc/jit/codegen/cuda/codegen.h>
#include <torch/csrc/jit/codegen/cuda/expr_evaluator.h>
#include <torch/csrc/jit/codegen/cuda/instrumentation.h>
#include <torch/csrc/jit/codegen/cuda/kernel_expr_evaluator.h>
#include <torch/csrc/jit/codegen/cuda/kernel_ir.h>
#include <torch/csrc/jit/codegen/cuda/kernel_ir_dispatch.h>
#include <torch/csrc/jit/codegen/cuda/scheduler/mma_utils.h>
#include <torch/csrc/jit/codegen/cuda/type.h>
#include <torch/csrc/jit/codegen/cuda/utils.h>

#include <array>
#include <cmath>
#include <sstream>
#include <vector>

namespace torch {
namespace jit {
namespace fuser {
namespace cuda {
namespace codegen {

namespace {

std::string ptrType(DataType dt) {
  std::stringstream ss;
  ss << dt << "*";
  return ss.str();
}

std::string refType(DataType dt) {
  std::stringstream ss;
  ss << dt << "&";
  return ss.str();
}

//! Utility class to build an argument list
class ArgumentBuilder {
 public:
  //! Build an argument list where each argument is separated with a comma
  ArgumentBuilder() = default;

  //! Build an argument list where each argument has its own line
  ArgumentBuilder(int indent_level, const char* tab) {
    std::stringstream ss;
    for (const auto i : c10::irange(indent_level)) {
      (void)i; // Suppress unused variable warning
      ss << tab;
    }
    sep_ = ",\n" + ss.str();
  }

  //! Add a new argument
  template <typename T>
  ArgumentBuilder& arg(const T& x) {
    addSeparator();
    return append(x);
  }

  //! Append to the last argument
  template <typename T>
  ArgumentBuilder& append(const T& arg) {
    ss_ << arg;
    return *this;
  }

  //! Get a string of the argument list
  std::string str() const {
    return ss_.str();
  }

  friend std::ostream& operator<<(std::ostream& os, const ArgumentBuilder& ab) {
    return os << ab.str();
  }

 private:
  void addSeparator() {
    if (ss_.tellp() != 0) {
      ss_ << sep_;
    }
  }

 private:
  std::string sep_ = ", ";
  std::stringstream ss_;
};

//! Append to the last argument
template <>
ArgumentBuilder& ArgumentBuilder::append<bool>(const bool& arg) {
  ss_ << (arg ? "true" : "false");
  return *this;
}

//! Returns "template_name<template_arg>"
template <typename TemplateNameT, typename TemplateArgT>
std::string genTemplate(
    const TemplateNameT& template_name,
    const TemplateArgT& template_arg) {
  std::stringstream ss;
  ss << template_name << "<" << template_arg << ">";
  return ss.str();
}

//! Returns "func_name(func_arg)"
template <typename FuncNameT, typename FuncArgT>
std::string genCall(const FuncNameT& func_name, const FuncArgT& func_arg) {
  std::stringstream ss;
  ss << func_name << "(" << func_arg << ")";
  return ss.str();
}

//! Returns "func_name<template_arg>(func_arg)"
template <typename FuncNameT, typename TemplateArgT, typename FuncArgT>
std::string genCall(
    const FuncNameT& func_name,
    const TemplateArgT& template_arg,
    const FuncArgT& func_arg) {
  std::stringstream ss;
  ss << func_name << "<" << template_arg << ">(" << func_arg << ")";
  return ss.str();
}

class CudaKernelGenerator : private OptOutConstDispatch {
  static constexpr const char* kTab = "  ";

 public:
  static std::string generateKernelDefinition(
      const kir::Kernel* kernel,
      const std::string& kernel_name) {
    CudaKernelGenerator codegen(kernel);
    codegen.genDeclaration(kernel_name);
    codegen.startBlock();
    codegen.genPrologue();
    codegen.genBody();
    codegen.endBlock();
    TORCH_CHECK(codegen.block_nest_level_ == 0);
    return codegen.code_.str();
  }

 private:
  explicit CudaKernelGenerator(const kir::Kernel* kernel) : kernel_(kernel) {}

  // Generates the kernel function declaration
  void genDeclaration(const std::string& kernel_name) {
    const auto& kernel_summary = kernel_->summary();

    code_ << "__global__ void " << kernel_name << "(";

    std::unordered_set<Val*> unique_args;

    std::vector<Val*> params;

    // Inputs & Outputs
    for (auto val : kernel_->inputs()) {
      params.push_back(val);
    }
    for (auto val : kernel_->outputs()) {
      TORCH_INTERNAL_ASSERT(
          !val->isScalar(), "No scalar output is allowed: ", val->toString());
      params.push_back(val);
    }

    // Generate parameter declarations
    unsigned int duplicate_counter = 0;
    for (auto i : c10::irange(params.size())) {
      std::stringstream var_name_ss;
      if (params[i]->isA<TensorView>()) {
        var_name_ss << varName(params[i]->as<TensorView>());
      } else {
        var_name_ss << gen(params[i]);
      }

      // If value is duplicate in arguments change the name to avoid name
      // conflicts in args.
      if (!unique_args.emplace(params[i]).second) {
        var_name_ss << "_duplicate_" << duplicate_counter++;
      }

      if (const auto tv = dynamic_cast<TensorView*>(params[i])) {
        if (tv->isCpuScalar()) {
          code_ << " CpuScalarTensor<" << params[i]->dtype() << "> "
                << var_name_ss.str();
        } else {
          code_
              << "Tensor<" << params[i]->dtype() << ", "
              << TensorDomain::noReductions(tv->getMaybeRFactorDomain()).size()
              << "> " << var_name_ss.str();
        }
      } else {
        TORCH_INTERNAL_ASSERT(params[i]->isScalar()); // NOLINT (LLVM bug 48525)
        TORCH_INTERNAL_ASSERT(params[i]->definition() == nullptr);
        code_ << params[i]->dtype() << " " << var_name_ss.str();
      }

      if (i + 1 != params.size()) {
        code_ << ", ";
      }
    }

    // Global buffers
    for (auto allocate : kernel_summary.global_allocations) {
      TORCH_INTERNAL_ASSERT(allocate->buffer()->isA<TensorView>());
      const auto tv = allocate->buffer()->as<TensorView>();
      const auto& maybe_rfactor_domain = tv->domain()->hasRFactor()
          ? tv->domain()->getRFactorDomain()
          : tv->domain()->getRootDomain();
      const auto nDims = std::count_if(
          maybe_rfactor_domain.begin(),
          maybe_rfactor_domain.end(),
          [](const IterDomain* id) {
            return !id->isReduction() &&
                id->getIterType() != IterType::BroadcastWithoutStride;
          });
      code_ << ", Tensor<" << tv->dtype() << ", " << nDims << "> "
            << varName(tv);
    }

    // Kernels generating random numbers take extra (seed, offset) arguments
    if (kernel_summary.is_stochastic) {
      code_ << ", at::PhiloxCudaState philox_args";
    }

    code_ << ") ";
  }

  // Generates setup code which is executed before the kernel body
  void genPrologue() {
    const auto& kernel_summary = kernel_->summary();

    // Random number generator (optional)
    if (kernel_summary.is_stochastic) {
      indent()
          << "const auto idx = ((((blockIdx.z * gridDim.y + blockIdx.y) * gridDim.x + blockIdx.x) * blockDim.z + threadIdx.z) * blockDim.y + threadIdx.y) * blockDim.x + threadIdx.x;";
      indent() << "auto offset = philox_args.captured_ ?\n";
      indent()
          << "  static_cast<uint64_t>(*(philox_args.offset_.ptr) + philox_args.offset_intragraph_) :\n";
      indent() << "  philox_args.offset_.val;\n";
      indent() << "Philox rnd(philox_args.seed_, idx, offset);\n";
    }

    // Do we have any dynamic shared memory buffers?
    const bool has_dynamic_smem =
        !kernel_summary.dynamic_smem_allocations.empty();

    // Do we have any reductions?
    const bool has_reductions = kernel_summary.has_block_reductions ||
        kernel_summary.has_grid_reductions;
    const bool has_parallel_welford =
        kernel_summary.has_block_welford || kernel_summary.has_grid_welford;

    // Shared memory
    if (has_dynamic_smem || has_reductions || has_parallel_welford) {
      indent() << "alignas("
#ifndef __HIP_PLATFORM_HCC__
               << dataTypeSize(kernel_summary.largest_smem_data_type)
#else
               << 8 // for HIP, we want 8-aligned even for smaller datatypes
#endif
               << ") extern __shared__ char array[];\n";

      if (has_dynamic_smem) {
        indent() << "unsigned offset = 0;\n";
      }

      if (has_reductions || has_parallel_welford) {
        indent() << "void* shared_mem = array;\n";
        if (has_dynamic_smem) {
          if (has_parallel_welford) {
            indent() << "offset += "
                     << "((blockDim.x * blockDim.y * blockDim.z) * 3 * sizeof("
                     << kernel_summary.largest_smem_data_type << "));\n";
          } else {
            indent() << "offset += "
                     << "((blockDim.x * blockDim.y * blockDim.z) * sizeof("
                     << kernel_summary.largest_smem_data_type << "));\n";
          }
        }

        if (has_parallel_welford) {
          // Unpack shared mem pointer
          auto space_type = kernel_summary.largest_smem_data_type;
          indent()
              << "nvfuser_index_t block_size = blockDim.x*blockDim.y*blockDim.z;\n";
          indent() << space_type << " *shared_mem_var = "
                   << "static_cast<" << space_type << "*>("
                   << "shared_mem);\n";
          indent() << space_type
                   << " *shared_mem_avg = shared_mem_var + block_size;\n";
          indent() << space_type
                   << " *shared_mem_n = shared_mem_avg + block_size;\n";
        }
      }
    }

    // Call the initialization function if using a custom block sync
    if (std::getenv("PYTORCH_NVFUSER_USE_BLOCK_SYNC_ATOMIC")) {
      indent() << "block_sync::init();\n";
    }
  }

  void genBody() {
    for (auto expr : kernel_->topLevelExprs()) {
      OptOutConstDispatch::handle(expr);
    }
  }

  void startBlock(bool continuation = false) {
    if (continuation) {
      code_ << "{\n";
    } else {
      indent() << "{\n";
    }
    ++block_nest_level_;
  }

  void endBlock(const char* sep = "\n") {
    --block_nest_level_;
    TORCH_CHECK(block_nest_level_ >= 0);
    indent() << "}" << sep;
  }

  std::ostream& indent() {
    for (const auto i : c10::irange(block_nest_level_)) {
      (void)i; // Suppress unused variable warning
      code_ << kTab;
    }
    return code_;
  }

  std::string gen(const Statement* stmt) {
    std::stringstream tmp_code;
    std::swap(tmp_code, code_);
    OptOutConstDispatch::handle(stmt);
    std::swap(tmp_code, code_);
    return tmp_code.str();
  }

  std::string varName(const Val* val) {
    std::stringstream name;
    if (val->isA<TensorView>()) {
      name << "T";
    } else {
      name << typePrefix(val->dtype());
    }
    name << val->name();
    return name.str();
  }

  std::string genInline(const Statement* stmt) {
    const bool saved_inline = print_inline_;
    print_inline_ = true;
    auto result = gen(stmt);
    print_inline_ = saved_inline;
    // NOLINTNEXTLINE(performance-no-automatic-move)
    return result;
  }

  void handle(const kir::Predicate* pred) final {
    TORCH_INTERNAL_ASSERT(pred->hasValue());
    code_ << gen(pred->value());
  }

  void handle(const Bool* pred) final {
    const auto def = pred->definition();
    const bool has_alloc = alloc_map_.find(pred) != alloc_map_.end();
    if (def != nullptr && !has_alloc) {
      code_ << "(" << gen(def) << ")";
    } else if (pred->isConst()) {
      code_ << (*pred->value() ? "true" : "false");
    } else {
      code_ << varName(pred);
    }
  }

  void handle(const Double* d) final {
    const auto def = d->definition();
    const bool has_alloc = alloc_map_.find(d) != alloc_map_.end();
    if (def != nullptr && !has_alloc) {
      code_ << "(" << gen(def) << ")";
    } else if (d->isConst()) {
      auto val = *d->value();
      // note: default inf/nan doesn't work and should be replaced with macros
      // `NAN`, `POS_INFINITY` and `NEG_INFINITY` instead.
      if (std::isinf(val)) {
        if (val > 0) {
          code_ << "POS_INFINITY";
        } else {
          code_ << "NEG_INFINITY";
        }
      } else if (std::isnan(val)) {
        code_ << "NAN";
      } else {
        const int digits =
            std::numeric_limits<Double::ScalarType>::max_digits10;
        code_ << std::setprecision(digits) << val;
      }
    } else {
      code_ << varName(d);
    }
  }

  void handle(const Int* i) final {
    const auto def = i->definition();
    const bool has_alloc = alloc_map_.find(i) != alloc_map_.end();
    if (def != nullptr && !has_alloc) {
      code_ << "(" << genInline(def) << ")";
    } else if (i->isConst()) {
      code_ << *i->value();
    } else {
      code_ << varName(i);
    }
  }

  void handle(const ComplexDouble* c) final {
    const auto def = c->definition();
    const bool has_alloc = alloc_map_.find(c) != alloc_map_.end();
    if (def != nullptr && !has_alloc) {
      code_ << "(" << gen(def) << ")";
    } else if (c->isConst()) {
      const int digits = std::numeric_limits<double>::max_digits10;
      code_ << "std::complex<double>" << std::setprecision(digits)
            << *c->value();
    } else {
      code_ << varName(c);
    }
  }

  void handle(const NamedScalar* ns) final {
    // dim3 components are unsigned int. Cast to signed integer to
    // support negative indexing
    if (ns->getParallelIndex().has_value() ||
        ns->getParallelDim().has_value()) {
      code_ << "((nvfuser_index_t)" << ns->name() << ")";
    } else {
      code_ << ns->name();
    }
  }

  void handle(const kir::TensorIndex* ti) final {
    bool first = true;
    std::stringstream index;
    for (auto* ind : ti->indices()) {
      if (!ind->isZeroInt()) {
        if (!first) {
          index << " + ";
        }
        index << genInline(ind);
        first = false;
      }
    }

    if (first) {
      index << "0";
    }
    bool is_volatile = ti->view()->getMemoryType() == MemoryType::Global &&
        kernel_->summary().sync_map.needsRawSync(ti->view()).hasBID();
    if (is_volatile) {
      code_ << "*(volatile " << ti->getDataType().value() << "*)&";
    }
    code_ << varName(ti->view()) << "[" << index.str() << "]";
  }

  void handle(const ViewAsScalar* sv) final {
    indent() << gen(sv->output(0)) << " = " << gen(sv->input(0)) << "["
             << gen(sv->index()) << "];\n";
  }

  void handle(const IterDomain*) final {
    TORCH_INTERNAL_ASSERT(false, "Unreachable");
  }

  void handle(const TensorDomain*) final {
    TORCH_INTERNAL_ASSERT(false, "Unreachable");
  }

  void handle(const TensorView*) final {
    TORCH_INTERNAL_ASSERT(false, "Unreachable");
  }

  void handle(const UnaryOp* uop) final {
    bool is_vector_op = false;
    size_t vector_word_size = 1;

    if (uop->out()->isA<kir::TensorIndex>()) {
      auto out_tv = uop->out()->as<kir::TensorIndex>()->view();
      if (std::any_of(
              out_tv->domain()->domain().begin(),
              out_tv->domain()->domain().end(),
              [&](IterDomain* id) { return id->isMma(); })) {
        auto mma = dynamic_cast<MmaOp*>(
            uop->out()->as<kir::TensorIndex>()->view()->definition());
        TORCH_INTERNAL_ASSERT(
            mma != nullptr, "CodeGen: mma op not in mma loop");
        genMmaInitialization(mma, uop);
        return;
      }
    }

    if (vectorize_scope_ && uop->out()->isA<kir::TensorIndex>()) {
      auto ti = uop->out()->as<kir::TensorIndex>();

      bool vectorize_op = false;
      bool misaligned_op = false;

      for (auto id : ti->view()->domain()->domain()) {
        if (!isParallelTypeVectorize(id->getParallelType())) {
          continue;
        }

        ExpressionEvaluator expr_eval(id->fusion());
        auto vector_size_optional = expr_eval.evaluate(id->extent());

        TORCH_INTERNAL_ASSERT(
            vector_size_optional.has_value(),
            "Could not evaluate constant value bound to vectorized dim.");

        vector_word_size = vector_size_optional.value();

        vectorize_op = id->getParallelType() == ParallelType::Vectorize;
        misaligned_op =
            id->getParallelType() == ParallelType::MisalignedVectorize;
        break;
      }

      if (vectorize_op) {
        TORCH_INTERNAL_ASSERT(
            uop->getUnaryOpType() == UnaryOpType::Set,
            "Cannot vectorize operations that are not sets. ",
            "Use cacheBefore and cacheAfter to store/load with vectorized reads into buffers.");
        is_vector_op = true;
      }

      if (misaligned_op) {
        is_vector_op = (uop->getUnaryOpType() == UnaryOpType::Set);
      }

      if (is_vector_op && !uop->in()->isScalar()) {
        TORCH_INTERNAL_ASSERT(
            uop->out()->dtype() == uop->in()->dtype(),
            "Vectorized store/load requires input and output datatypes match.");
      }

      if (is_vector_op) {
        auto out_tv = uop->out()->as<kir::TensorIndex>()->view();
        if (uop->in()->isScalar()) {
          // Note:
          //  Double buffered local tensors need indexed initialization,
          //   so will need to use `arraySet` option.
          if (out_tv->getMemoryType() == MemoryType::Local &&
              !out_tv->isDoubleBuffered()) {
            // Vectorized initialization
            indent() << varName(out_tv) << ".set(" << gen(uop->in()) << ");\n";
          } else {
            // Note: currently arraySet option is not vectorized, so it will
            //  rely on auto vectorization pass of cuda compiler.
            indent() << "arraySet<" << out_tv->getDataType().value() << ", "
                     << vector_word_size << ">(&" << gen(uop->out()) << ", "
                     << "(" << out_tv->getDataType().value() << ")"
                     << gen(uop->in()) << ");\n";
          }
        } else {
          // Vectorized load
          TORCH_INTERNAL_ASSERT(
              uop->in()->isA<kir::TensorIndex>(),
              "Invalid input to unary op with tensor output, found: ",
              uop->in()->toString());

          auto in_tv = uop->in()->as<kir::TensorIndex>()->view();
          bool localToGlobal = out_tv->getMemoryType() == MemoryType::Global &&
              in_tv->getMemoryType() == MemoryType::Local;

          bool globalToLocal = out_tv->getMemoryType() == MemoryType::Local &&
              in_tv->getMemoryType() == MemoryType::Global;

          bool globalToGlobal = out_tv->getMemoryType() == MemoryType::Global &&
              in_tv->getMemoryType() == MemoryType::Global;

          bool is_volatile_to = out_tv->getMemoryType() == MemoryType::Global &&
              kernel_->summary().sync_map.needsRawSync(out_tv).hasBID();

          bool is_volatile_from =
              in_tv->getMemoryType() == MemoryType::Global &&
              kernel_->summary().sync_map.needsRawSync(in_tv).hasBID();

          if (localToGlobal) {
            indent() << "loadLocalToGlobal<" << uop->out()->dtype() << ", "
                     << vector_word_size << ", "
                     << (is_volatile_to ? "true" : "false") << ">(";
            code_ << " &" << gen(uop->out()) << ", &" << gen(uop->in())
                  << ");\n";
          } else if (globalToLocal) {
            indent() << "loadGlobalToLocal<" << uop->out()->dtype() << ", "
                     << vector_word_size << ", "
                     << (is_volatile_from ? "true" : "false") << ">(&"
                     << gen(uop->out()) << ", ";
            code_ << " &" << gen(uop->in()) << ");\n";
          } else if (globalToGlobal) {
            indent() << "loadGlobalToGlobal<" << uop->out()->dtype() << ", "
                     << vector_word_size << ", "
                     << (is_volatile_to ? "true" : "false") << ", "
                     << (is_volatile_from ? "true" : "false") << ">(";
            code_ << " &" << gen(uop->out()) << ", ";
            code_ << " &" << gen(uop->in()) << ");\n";
          } else {
            indent() << "loadGeneric<" << uop->out()->dtype() << ", "
                     << vector_word_size << ">(";
            code_ << " &" << gen(uop->out()) << ", ";
            code_ << " &" << gen(uop->in()) << ");\n";
          }
        }
        return;
      }
    }

    if (uop->out()->isA<NamedScalar>()) {
      const auto op_type = uop->getUnaryOpType();
      if (auto op = inline_op_str(op_type)) {
        indent() << gen(uop->out()) << " = " << *op << genInline(uop->in())
                 << ";\n";
      }
      return;
    }

    if (!print_inline_) {
      indent() << gen(uop->out());
      if (!uop->out()->isScalar() && !uop->in()->isScalar()) {
        code_ << "\n";
        indent() << kTab;
      }
      code_ << " = ";
    }

    const auto op_type = uop->getUnaryOpType();
    if (auto op = inline_op_str(op_type)) {
      if (alsoBooleanOperator(op_type) &&
          uop->out()->dtype() == DataType::Bool) {
        code_ << stringifyBooleanOp(op_type) << gen(uop->in());
      } else {
        code_ << *op << gen(uop->in());
      }
    } else {
      if (op_type == UnaryOpType::Cast) {
        const auto cast_str =
            cast_func_str({uop->in()->dtype(), uop->out()->dtype()});
        TORCH_INTERNAL_ASSERT(
            cast_str.has_value(),
            "Invalid cast. Input type: ",
            uop->in()->dtype(),
            ", output type: ",
            uop->out()->dtype());
        code_ << cast_str.value();
      } else {
        code_ << op_type;
        if (needFloatSuffix(op_type) &&
            uop->out()->dtype() == DataType::Float) {
          code_ << "f";
        }
      }

      code_ << "(";
      if (op_type == UnaryOpType::RandLike) {
        code_ << "rnd";
      } else {
        code_ << gen(uop->in());
      }
      code_ << ")";
    }

    if (!print_inline_) {
      code_ << ";\n";
    }
  }

  std::string genBinaryOp(
      BinaryOpType op_type,
      DataType data_type,
      const std::string& lhs,
      const std::string& rhs) {
    std::stringstream expr;
    if (auto op = inline_op_str(op_type)) {
      expr << lhs << " ";
      if (alsoBooleanOperator(op_type) && data_type == DataType::Bool) {
        expr << stringifyBooleanOp(op_type);
      } else {
        expr << *op;
      }
      expr << " " << rhs;
    } else {
      if (integer_op_str(op_type) && isIntegralType(data_type)) {
        auto int_op = integer_op_str(op_type);
        expr << *int_op;
      } else if (bool_op_str(op_type) && isBooleanType(data_type)) {
        auto bool_op = bool_op_str(op_type);
        expr << *bool_op;
      } else {
        expr << op_type;
        if (needFloatSuffix(op_type) && data_type == DataType::Float) {
          expr << "f";
        }
      }
      expr << "(" << lhs << ", " << rhs << ")";
    }
    return expr.str();
  }

  // If one argument is a tensorview and the other is a scalar, make sure we
  // cast the scalar to the tensorview type
  std::string scalarCast(Val* lhs, Val* rhs) {
    // If neither are scalars return
    if (!((lhs->isScalar() || rhs->isScalar()) &&
          (lhs->isA<kir::TensorIndex>() || rhs->isA<kir::TensorIndex>()))) {
      return "";
    }

    // Looking for mixed tensorview scalar options where types don't match
    // but are either both floating or both int types. We should cast
    // scalar to tensorview type in these instances.
    auto lhs_t = lhs->dtype();
    auto rhs_t = rhs->dtype();

    // If same type, don't cast anything
    if (lhs_t == rhs_t) {
      return "";
    }

    // Don't do anything when dealing with bools
    if (lhs_t == DataType::Bool || rhs_t == DataType::Bool) {
      return "";
    }

    // Mixing floating and int combination
    if ((isFloatingPointType(lhs_t) != isFloatingPointType(rhs_t)) ||
        (isIntegralType(lhs_t) != isIntegralType(rhs_t))) {
      return "";
    }

    std::stringstream cast;
    cast << "(" << (lhs->isA<kir::TensorIndex>() ? lhs_t : rhs_t) << ") ";
    return cast.str();
  }

  // If possible, replace pow with mul. Return true when successful.
  bool genPowerWithMul(const BinaryOp* bop) {
    if (bop->getBinaryOpType() != BinaryOpType::Pow) {
      return false;
    }

    auto rhs = bop->rhs();
    c10::optional<double> exponent;
    if (auto val_int = dynamic_cast<Int*>(rhs)) {
      if (val_int->isConst()) {
        exponent = val_int->value().value();
      }
    } else if (auto val_float = dynamic_cast<Double*>(rhs)) {
      if (val_float->isConst()) {
        auto fp_exp = val_float->value().value();
        double int_exp = 0;
        if (std::modf(fp_exp, &int_exp) == 0) {
          exponent = int_exp;
        }
      }
    }

    if (!exponent.has_value()) {
      return false;
    }

    // Only **2 and **3 are considered
    if (!(exponent.value() == 2 || exponent.value() == 3)) {
      return false;
    }

    auto lhs = gen(bop->lhs());

    if (print_inline_) {
      code_ << lhs << " * " << lhs;
      if (exponent.value() == 3) {
        code_ << " * " << lhs;
      }
    } else {
      indent() << gen(bop->out());
      if (bop->out()->isScalar()) {
        code_ << " = " << lhs << " * " << lhs;
        if (exponent.value() == 3) {
          code_ << " * " << lhs;
        }
      } else {
        code_ << "\n";
        indent() << kTab << "= " << lhs << "\n";
        indent() << kTab << "* " << lhs;
        if (exponent.value() == 3) {
          code_ << "\n";
          indent() << kTab << "* " << lhs;
        }
      }
    }

    code_ << ";\n";
    return true;
  }

  void handle(const BinaryOp* bop) final {
    // Try replacing pow with mul
    if (genPowerWithMul(bop)) {
      return;
    }

    const auto op_type = bop->getBinaryOpType();
    if (print_inline_) {
      // Inline expression: `lhs op rhs`
      code_ << genBinaryOp(
          op_type, bop->out()->dtype(), gen(bop->lhs()), gen(bop->rhs()));
    } else {
      indent() << gen(bop->out());
      if (bop->out()->isScalar()) {
        // Single line: `out = lhs op rhs;`
        code_ << " = "
              << genBinaryOp(
                     op_type,
                     bop->out()->dtype(),
                     gen(bop->lhs()),
                     gen(bop->rhs()));
      } else {
        // Split TensorView expressions across multiple lines:
        //
        // out
        //    =  lhs
        //    op rhs;
        //

        auto cast = scalarCast(bop->lhs(), bop->rhs());
        if (auto op = inline_op_str(op_type)) {
          code_ << "\n";
          indent() << kTab << "= " << (bop->lhs()->isScalar() ? cast : "")
                   << gen(bop->lhs()) << "\n";
          indent() << kTab;
          if (alsoBooleanOperator(op_type) &&
              bop->out()->dtype() == DataType::Bool) {
            code_ << stringifyBooleanOp(op_type);
          } else {
            code_ << *op;
          }
          code_ << " " << (bop->rhs()->isScalar() ? cast : "")
                << gen(bop->rhs());
        } else {
          if (integer_op_str(op_type) && isIntegralType(bop->out()->dtype())) {
            auto int_op = integer_op_str(op_type);
            code_ << " = " << *int_op << "(\n";
          } else if (
              bool_op_str(op_type) && isBooleanType(bop->out()->dtype())) {
            auto bool_op = bool_op_str(op_type);
            code_ << " = " << *bool_op << "(\n";
          } else {
            std::stringstream op_str;
            op_str << op_type;
            if (needFloatSuffix(op_type) &&
                bop->out()->dtype() == DataType::Float) {
              op_str << "f";
            }
            code_ << " = " << op_str.str() << "(\n";
          }
          indent() << kTab << (bop->lhs()->isScalar() ? cast : "")
                   << gen(bop->lhs()) << ",\n";
          indent() << kTab << (bop->rhs()->isScalar() ? cast : "")
                   << gen(bop->rhs()) << ")";
        }
      }
      code_ << ";\n";
    }
  }

  void handle(const TernaryOp* top) final {
    if (!print_inline_) {
      indent() << gen(top->out());
      if (!top->out()->isScalar()) {
        code_ << "\n";
        indent() << kTab;
      }
      code_ << " = ";
    }

    code_ << top->getTernaryOpType() << "(" << gen(top->in1()) << ", ";

    // Make sure the two operands of where has the same
    // type. Note that compiling "where(0.0f, 0.0)" fails because of
    // the overloading ambiguity.
    if (top->getTernaryOpType() == TernaryOpType::Where) {
      auto cast = scalarCast(top->in2(), top->in3());
      code_ << (top->in2()->isScalar() ? cast : "") << gen(top->in2()) << ", "
            << (top->in3()->isScalar() ? cast : "") << gen(top->in3()) << ")";
    } else {
      code_ << gen(top->in2()) << ", " << gen(top->in3()) << ")";
    }

    if (!print_inline_) {
      code_ << ";\n";
    }
  }

  std::string genArchString(MmaOptions options) {
    std::stringstream ss;
    if (isVolta(options.macro)) {
      ss << "Volta";
    } else if (isTuring(options.macro)) {
      ss << "Turing";
    } else if (isAmpere(options.macro)) {
      ss << "Ampere";
    } else {
      TORCH_INTERNAL_ASSERT(false, "mma macro unknown arch");
    }
    return ss.str();
  }

  std::string genMmaOp(const MmaOp* mma, bool init = false) {
    std::stringstream ss;
    auto options = mma->options();
    ss << genArchString(options) << "::";
    if (init) {
      ss << "init";
    }
    ss << toString(options.macro) << toString(options.operand_layout);
    // TODO: additional parameter could be removed by swizzling iterdomain
    auto acc_stride = mma->accStride();
    TORCH_INTERNAL_ASSERT(acc_stride > 0);
    ss << "<" << acc_stride << ">";
    return ss.str();
  }

  void genMmaOperands(const MmaOp* mma) {
    std::stringstream ss;
    auto options = mma->options();
    auto in_a = mma->inA()->as<kir::TensorIndex>()->view();
    auto dtype = in_a->getDataType().value();
    indent() << kTab << "reinterpret_cast<Array<" << dtype << ","
             << getInputARegisterSize(options.macro) << ","
             << getInputARegisterSize(options.macro) << ">*>(&"
             << gen(mma->inA()) << "),\n";
    indent() << kTab << "reinterpret_cast<Array<" << dtype << ","
             << getInputBRegisterSize(options.macro) << ","
             << getInputBRegisterSize(options.macro) << ">*>(&"
             << gen(mma->inB()) << ")";
  }

  void genMmaInitialization(const MmaOp* mma, const UnaryOp* uop) {
    auto options = mma->options();

    indent() << genMmaOp(mma, true) << "(reinterpret_cast<Array<"
             << mma->out()->getDataType().value() << ","
             << getOutputRegisterSize(options.macro) << ","
             << getOutputRegisterSize(options.macro) << ">*>"
             << "(&" << gen(uop->out()) << "));\n";
  }

  void handle(const MmaOp* mma) final {
    auto options = mma->options();
    auto out = mma->out()->as<kir::TensorIndex>();
    indent() << genMmaOp(mma) << "(\n";
    indent() << kTab << "reinterpret_cast<Array<"
             << out->view()->getDataType().value() << ","
             << getOutputRegisterSize(options.macro) << ","
             << getOutputRegisterSize(options.macro) << ">*>(&"
             << gen(mma->out()) << "),\n";
    genMmaOperands(mma);
    code_ << ");\n";
  }

  std::string genReductionOp(BinaryOpType op_type, DataType data_type) {
    std::stringstream lambda;
    lambda << "[](" << data_type << " &a, " << data_type << " b) "
           << "{ a = " << genBinaryOp(op_type, data_type, "a", "b") << "; }";
    return lambda.str();
  }

  void handle(const BroadcastOp* stmt) final {
    TORCH_INTERNAL_ASSERT(stmt->out()->isA<kir::TensorIndex>());

    const ParallelTypeBitmap parallel_types =
        kernel_->summary().broadcast_parallel_types.at(stmt);

    if (parallel_types.none()) {
      // Not parallelized
      indent() << gen(stmt->out()) << "\n";
      indent() << kTab << " = " << gen(stmt->in()) << ";\n";
      return;
    }

    TORCH_INTERNAL_ASSERT(
        !parallel_types.hasBID(),
        "Parallel broadcast across blocks should have been translated to a GridBroadcast IR node");

    std::stringstream flags_str;
    for (const ParallelType pt : kParallelTypeTIDs) {
      const bool parallel_bcast = parallel_types.get(pt);
      if (pt != kParallelTypeTIDs[0]) {
        flags_str << ", ";
      }
      flags_str << (parallel_bcast ? "true" : "false");
    }

    const auto data_type = stmt->out()->dtype();
    indent() << "broadcast::blockBroadcast<" << flags_str.str() << ">(\n";
    indent() << kTab << gen(stmt->out()) << ",\n";
    indent() << kTab << gen(stmt->in()) << ",\n";
    indent() << kTab << "static_cast<" << data_type << "*>(shared_mem),\n";
    TORCH_INTERNAL_ASSERT(
        stmt->predicate() != nullptr && stmt->predicate()->hasValue());
    indent() << kTab << genInline(stmt->predicate()) << ");\n";
  }

  void genSerialReduction(
      const kir::TensorIndex* output,
      const Val* input,
      BinaryOpType reduction_op_type) {
    const auto domain = output->view()->domain();

    const auto gen_out = gen(output);
    indent() << gen_out << " = "
             << genBinaryOp(
                    reduction_op_type, output->dtype(), gen_out, gen(input))
             << ";\n";
    return;
  }

  void genWarpReduction(
      const kir::TensorIndex* output,
      const kir::TensorIndex* input,
      const Val* init,
      BinaryOpType reduction_op_type,
      kir::Predicate* read_pred) {
    bool is_single_warp =
        kernel_->getWarpPaddedParallelInfo().is_tidx_single_warp;

    indent() << "warp::warpReduceTIDX";
    if (is_single_warp) {
      code_ << "<true>(\n";
    } else {
      code_ << "<false>(\n";
    }
    indent() << kTab << gen(output) << ",\n";
    indent() << kTab << gen(input) << ",\n";
    indent() << kTab << genReductionOp(reduction_op_type, output->dtype())
             << ",\n";
    indent() << kTab << "threadIdx,\n";
    indent() << kTab << "blockDim,\n";
    indent() << kTab << "static_cast<" << output->dtype()
             << "*>(shared_mem),\n";
    TORCH_INTERNAL_ASSERT(read_pred != nullptr && read_pred->hasValue());
    indent() << kTab << genInline(read_pred) << ",\n";
    indent() << kTab << output->dtype() << "(" << genInline(init) << "));\n";
  }

  void genBlockReduction(
      const kir::TensorIndex* output,
      const kir::TensorIndex* input,
      const Val* init,
      BinaryOpType reduction_op_type,
      kir::Predicate* read_pred,
      kir::Predicate* write_pred) {
    const auto par_domains = ir_utils::getParallelDomains(output);
    // Get parallel reduction domains
    const bool tidx =
        par_domains.find(ParallelType::TIDx) != par_domains.end() &&
        par_domains.at(ParallelType::TIDx)->isReduction();
    const bool tidy =
        par_domains.find(ParallelType::TIDy) != par_domains.end() &&
        par_domains.at(ParallelType::TIDy)->isReduction();
    const bool tidz =
        par_domains.find(ParallelType::TIDz) != par_domains.end() &&
        par_domains.at(ParallelType::TIDz)->isReduction();

    const auto data_type = output->dtype();

    indent() << "blockReduce<" << (tidx ? "true" : "false") << ", "
             << (tidy ? "true" : "false") << ", " << (tidz ? "true" : "false")
             << ">(\n";
    indent() << kTab << gen(output) << ",\n";
    indent() << kTab << gen(input) << ",\n";
    indent() << kTab << genReductionOp(reduction_op_type, output->dtype())
             << ",\n";
    indent() << kTab << "threadIdx,\n";
    indent() << kTab << "blockDim,\n";
    indent() << kTab << "static_cast<" << data_type << "*>(shared_mem),\n";
    TORCH_INTERNAL_ASSERT(read_pred != nullptr && read_pred->hasValue());
    indent() << kTab << genInline(read_pred) << ",\n";
    // Pass the write predicate if available and different from the
    // default predicate. The blockReduce runtime function uses the
    // default predicate for both read and write when only the
    // default one is given.
    if (write_pred != nullptr) {
      TORCH_INTERNAL_ASSERT(write_pred->hasValue());
      indent() << kTab << genInline(write_pred) << ",\n";
    }
    indent() << kTab << data_type << "(" << genInline(init) << "));\n";
  }

  void handle(const ReductionOp* rop) final {
    TORCH_INTERNAL_ASSERT(rop->out()->isA<kir::TensorIndex>());

    const auto output = rop->out()->as<kir::TensorIndex>();
    const auto input = rop->in()->as<kir::TensorIndex>();
    const auto domain = output->view()->domain();
    const auto op_type = rop->getReductionOpType();

    const bool has_block_reduce = domain->hasBlockReduction();
    const bool has_grid_reduce = domain->hasGridReduction();

    TORCH_INTERNAL_ASSERT(
        !has_grid_reduce,
        "ReductionOp does not support block parallelization. GridReductionOp must be used. ",
        rop->toString());

    if (!has_block_reduce) {
      genSerialReduction(output, input, op_type);
    } else if (
        auto reduction_id = ir_utils::getMaybeWarpReductionDim(output, input)) {
      genWarpReduction(output, input, rop->init(), op_type, rop->predicate());
    } else {
      genBlockReduction(
          output,
          input,
          rop->init(),
          op_type,
          rop->predicate(),
          rop->writePredicate());
    }
  }

  void handle(const WelfordOp* wop) final {
    TORCH_INTERNAL_ASSERT(wop->out()->isA<kir::TensorIndex>());

    const auto out = wop->out()->as<kir::TensorIndex>();
    const auto domain = out->view()->domain();

    const auto out_var = wop->outVar();
    const auto out_avg = wop->outAvg();
    const auto out_N = wop->outN();

    const auto in_var = wop->inVar();
    const auto in_avg = wop->inAvg();
    const auto in_N = wop->inN();

    // inVar was allowed to be nullptr. Make sure it isn't.
    TORCH_INTERNAL_ASSERT(
        in_var != nullptr, "Welford var input nullptr not allowed");

    const bool has_block_reduce = domain->hasBlockReduction();
    const bool has_grid_reduce = domain->hasGridReduction();

    // Serial WelfordOp generation
    if (!has_block_reduce && !has_grid_reduce) {
      indent() << "welfordCombine ("
               << "\n";
      indent() << kTab << gen(out_avg) << ",\n";
      indent() << kTab << gen(out_var) << ",\n";
      indent() << kTab << gen(out_N) << ",\n";
      indent() << kTab << gen(in_avg) << ",\n";
      indent() << kTab << "(" << out_avg->dtype() << ")" << gen(in_var)
               << ",\n";
      indent() << kTab << "(" << out_N->dtype() << ")" << gen(in_N) << ");\n";
      return;
    }

    const auto par_domains = ir_utils::getParallelDomains(wop->out());
    // Get parallel reduction domains
    const bool tidx =
        par_domains.find(ParallelType::TIDx) != par_domains.end() &&
        par_domains.at(ParallelType::TIDx)->isReduction();
    const bool tidy =
        par_domains.find(ParallelType::TIDy) != par_domains.end() &&
        par_domains.at(ParallelType::TIDy)->isReduction();
    const bool tidz =
        par_domains.find(ParallelType::TIDz) != par_domains.end() &&
        par_domains.at(ParallelType::TIDz)->isReduction();

    const auto data_type = wop->out()->dtype();

    if (has_block_reduce) {
      if (has_grid_reduce) {
        // allocate block result
        indent() << data_type << " "
                 << "block_result_avg_" << block_reduce_name_ << " = "
                 << gen(wop->initAvg()) << ";\n";
        indent() << data_type << " "
                 << "block_result_var_" << block_reduce_name_ << " = "
                 << gen(wop->initVar()) << ";\n";
        indent() << out_N->dtype() << " "
                 << "block_result_n_" << block_reduce_name_ << " = "
                 << gen(wop->initN()) << ";\n";
      }
      indent() << "blockWelford<" << (tidx ? "true" : "false") << ", "
               << (tidy ? "true" : "false") << ", " << (tidz ? "true" : "false")
               << ">(\n";
      if (has_grid_reduce) {
        indent() << kTab << "block_result_avg_" << block_reduce_name_ << ",\n";
        indent() << kTab << "block_result_var_" << block_reduce_name_ << ",\n";
        indent() << kTab << "block_result_n_" << block_reduce_name_ << ",\n";
      } else {
        indent() << kTab << gen(wop->outAvg()) << ",\n";
        indent() << kTab << gen(wop->outVar()) << ",\n";
        indent() << kTab << gen(wop->outN()) << ",\n";
      }
      indent() << kTab << gen(in_avg) << ",\n";
      indent() << kTab << out_avg->dtype() << "(" << gen(in_var) << "),\n";
      indent() << kTab << out_N->dtype() << "(" << gen(in_N) << "),\n";
      indent() << kTab << "threadIdx,\n";
      indent() << kTab << "blockDim,\n";
      indent() << kTab << "reinterpret_cast<" << data_type
               << "*>(shared_mem_avg),\n";
      indent() << kTab << "reinterpret_cast<" << data_type
               << "*>(shared_mem_var),\n";
      indent() << kTab << "reinterpret_cast<" << out_N->dtype()
               << "*>(shared_mem_n),\n";
      TORCH_INTERNAL_ASSERT(wop->predicate() != nullptr);
      TORCH_INTERNAL_ASSERT(
          wop->predicate() != nullptr && wop->predicate()->hasValue());
      auto read_pred = genInline(wop->predicate());
      indent() << kTab << read_pred << ",\n";
      if (wop->writePredicate() != nullptr) {
        TORCH_INTERNAL_ASSERT(wop->writePredicate()->hasValue());
        auto write_pred = genInline(wop->writePredicate());
        indent() << kTab << write_pred << ",\n";
      }
      indent() << kTab << data_type << "(0));\n";
    }
  }

  // Support ReductionOp and WelfordOp
  template <typename REDUCTION_OP>
  std::string generateGridReduceTemplateFlags(
      const REDUCTION_OP* rop,
      const ParallelTypeBitmap& thread_pred) {
    TORCH_INTERNAL_ASSERT(
        !rop->isFused(), "This is not for the fused reduction kernel\n");

    const auto par_domains = ir_utils::getParallelDomains(rop->outputs()[0]);
    ArgumentBuilder flags;
    for (const ParallelType pt : kParallelTypeThreads) {
      const bool parallel_reduction =
          par_domains.find(pt) != par_domains.end() &&
          par_domains.at(pt)->isReduction();
      const bool pred = thread_pred.get(pt);
      TORCH_INTERNAL_ASSERT(
          !(parallel_reduction && pred), "Cannot reduce predicated axis: ", pt);
      bool flag = false;
      // Currently assumed that no dimensions parallelized with blocks
      // are predicated. This assumption may be lifted, but
      // gridReduction would need some changes.
      if (isParallelTypeBlockDim(pt)) {
        TORCH_INTERNAL_ASSERT(
            !pred, "Predication on block dimensions not allowed: ", pt);
        flag = parallel_reduction;
      } else {
        flag = !pred && !parallel_reduction;
      }
      flags.arg(flag);
    }
    return flags.str();
  }

  // TODO: This should replace generateGridReduceTemplateFlags once
  // GridWelford is refactored as GridReduction.
  template <typename REDUCTION_OP>
  std::string generateGridReduceTemplateFlags2(
      const REDUCTION_OP* rop,
      const ParallelTypeBitmap& thread_pred) {
    TORCH_INTERNAL_ASSERT(
        !rop->isFused(), "This is not for the fused reduction kernel\n");

    const auto par_domains =
        ir_utils::getParallelDomains(ir_utils::getTvOutput(rop));
    ArgumentBuilder flags;
    for (const ParallelType pt : kParallelTypeThreads) {
      const bool parallel_reduction =
          par_domains.find(pt) != par_domains.end() &&
          par_domains.at(pt)->isReduction();
      const bool pred = thread_pred.get(pt);
      TORCH_INTERNAL_ASSERT(
          !(parallel_reduction && pred), "Cannot reduce predicated axis: ", pt);
      // Currently assumed that no dimensions parallelized with blocks
      // are predicated. This assumption may be lifted, but
      // gridReduction would need some changes.
      if (isParallelTypeBlockDim(pt)) {
        TORCH_INTERNAL_ASSERT(
            !pred, "Predication on block dimensions not allowed: ", pt);
      }
      flags.arg(parallel_reduction);
    }
    return flags.str();
  }

  void handle(const kir::GridReduction* grop) final {
    TORCH_INTERNAL_ASSERT(grop->out()->isA<kir::TensorIndex>());

    const auto out = grop->out()->as<kir::TensorIndex>();
    const auto domain = out->view()->domain();
    TORCH_INTERNAL_ASSERT(domain->hasGridReduction());

    const auto data_type = grop->out()->dtype();
    const auto op_type = grop->getReductionOpType();

    TORCH_INTERNAL_ASSERT(
        grop->reduction_buffer()->buffer()->isA<TensorView>());
    TORCH_INTERNAL_ASSERT(grop->sync_buffer()->buffer()->isA<TensorView>());
    const auto work_buffer =
        grop->reduction_buffer()->buffer()->as<TensorView>();
    const auto sync_buffer = grop->sync_buffer()->buffer()->as<TensorView>();

    if (grop->isFused()) {
      generateFusedGridReduction(grop);
      return;
    }

    const std::string flags_str =
        generateGridReduceTemplateFlags2(grop, grop->threadPredicate());

    const bool persistent_sync =
        kernel_->summary().has_cooperative_grid_reduction;

    // Since block-level reduction is already done, those dimensions
    // with tidx/y/z being true do not participate in the grid
    // reduction.
    ArgumentBuilder template_args;
    template_args.arg(flags_str).arg(persistent_sync);

    ArgumentBuilder func_args(block_nest_level_ + 1, kTab);
    func_args.arg(gen(grop->out()));
    func_args.arg(gen(grop->in()));
    func_args.arg(genReductionOp(op_type, out->dtype()));
    func_args.arg("&").append(varName(work_buffer)).append("[0]");
    func_args.arg("&").append(varName(sync_buffer)).append("[0]");
    func_args.arg(genCall("static_cast", ptrType(data_type), "shared_mem"));
    // read and write predicates
    TORCH_INTERNAL_ASSERT(
        grop->predicate() != nullptr && grop->predicate()->hasValue());
    const auto read_pred = genInline(grop->predicate());
    func_args.arg(read_pred);
    if (grop->writePredicate() != nullptr) {
      TORCH_INTERNAL_ASSERT(grop->writePredicate()->hasValue());
      func_args.arg(genInline(grop->writePredicate()));
    } else {
      func_args.arg(read_pred);
    }
    // Init val
    func_args.arg(genCall(data_type, genInline(grop->init())));

    indent() << "reduction::gridReduce<" << template_args << ">(\n";
    indent() << kTab << func_args << ");\n";
  }

  std::string genFusedReductionName(const kir::TensorIndex* reduction_out) {
    return varName(reduction_out->view()) + "_reduction";
  }

  void generateFusedGridReduction(const kir::GridReduction* grop) {
    TORCH_INTERNAL_ASSERT(grop->isFused());

<<<<<<< HEAD
    const auto out = grop->out()->as<kir::TensorIndex>();
    const auto domain = out->view()->domain();
=======
    const auto out = rop->out()->as<kir::TensorIndex>();
>>>>>>> 28dfed96

    const auto data_type = grop->out()->dtype();
    const auto op_type = grop->getReductionOpType();

    const auto work_buffer =
        grop->reduction_buffer()->buffer()->as<TensorView>();
    const auto sync_buffer = grop->sync_buffer()->buffer()->as<TensorView>();

    const auto reduction_name = genFusedReductionName(out);

    // template <typename Func, typename... Types>
    // __device__ __inline__ void reduce(
    //   RefTuple<Types...> out,
    //   const LocalTuple<Types...>& inp,
    //   VolatilePtrTuple<Types...> global_work_buffer,
    //   int64_t* global_sync_buffer, // Allocated as product of all
    //                                // non-participating Grid dimension
    //   PtrTuple<Types...> shared_buf,
    //   bool read_pred, // Prevent reading from out of bounds memory
    //   bool write_pred, // Prevent from writing out of bounds
    //   const LocalTuple<Types...>& init_val,
    //   Func reduction_op);

    indent() << reduction_name << ".reduce(\n";

    ArgumentBuilder func_args(block_nest_level_ + 1, kTab);
    // out
    func_args.arg(genCall("RefTuple", data_type, gen(grop->out())));
    // inp
    func_args.arg(genCall("ConstRefTuple", data_type, gen(grop->in())));
    // global_work_buffer
    func_args.arg(genCall(
        "VolatilePtrTuple", data_type, "&" + varName(work_buffer) + "[0]"));
    // global_sync_buffer
    func_args.arg("&").append(varName(sync_buffer)).append("[0]");
    // shared_buf
    func_args.arg(genCall(
        "PtrTuple",
        data_type,
        genCall("static_cast", ptrType(data_type), "shared_mem")));
    // read and write predicates
    TORCH_INTERNAL_ASSERT(
        grop->predicate() != nullptr && grop->predicate()->hasValue());
    const auto read_pred = genInline(grop->predicate());
    auto write_pred = read_pred;
    if (grop->writePredicate() != nullptr) {
      TORCH_INTERNAL_ASSERT(grop->writePredicate()->hasValue());
      write_pred = genInline(grop->writePredicate());
    }
    func_args.arg(read_pred).arg(write_pred);
    // init_val
    func_args.arg(genCall("LocalTuple", data_type, genInline(grop->init())));
    // reduction_op
    func_args.arg(genReductionOp(op_type, out->dtype()));

    indent() << kTab << func_args << ");\n";
  }

  void handle(const kir::GroupedGridReduction* grouped_grop) final {
    const auto out = ir_utils::getTvOutput(grouped_grop);
    const auto domain = out->domain();
    TORCH_INTERNAL_ASSERT(domain->hasGridReduction());

    TORCH_INTERNAL_ASSERT(
        grouped_grop->sync_buffer()->buffer()->isA<TensorView>());
    const auto sync_buffer =
        grouped_grop->sync_buffer()->buffer()->as<TensorView>();

    TORCH_INTERNAL_ASSERT(
        grouped_grop->numReductions() == 2,
        "Only grouping of 2 reductions is supported. ",
        grouped_grop->toString());

    // TODO: enable this
    TORCH_INTERNAL_ASSERT(!grouped_grop->isFused());

    const std::string flags_str = generateGridReduceTemplateFlags2(
        grouped_grop, grouped_grop->threadPredicate());

    const bool persistent_sync =
        kernel_->summary().has_cooperative_grid_reduction;

    // Since block-level reduction is already done, those dimensions
    // with tidx/y/z being true do not participate in the grid
    // reduction.
    ArgumentBuilder template_args;
    template_args.arg(flags_str).arg(persistent_sync);

    ArgumentBuilder func_args(block_nest_level_ + 1, kTab);

    // Apped arguments for each reduction
    for (const auto i : c10::irange(grouped_grop->numReductions())) {
      TORCH_INTERNAL_ASSERT(
          grouped_grop->reduction_buffers().at(i)->buffer()->isA<TensorView>());
      const auto work_buffer =
          grouped_grop->reduction_buffers().at(i)->buffer()->as<TensorView>();

      func_args.arg(gen(grouped_grop->output(i)));
      func_args.arg(gen(grouped_grop->input(i)));
      func_args.arg(genCall(
          grouped_grop->output(i)->dtype(),
          genInline(grouped_grop->initVal(i))));
      func_args.arg(genReductionOp(
          grouped_grop->getReductionOpType(i),
          grouped_grop->output(i)->dtype()));
      func_args.arg("&").append(varName(work_buffer)).append("[0]");
    }

    // The rest of the arguments are common between the reductions
    func_args.arg("&").append(varName(sync_buffer)).append("[0]");
    func_args.arg("shared_mem");
    // read and write predicates
    TORCH_INTERNAL_ASSERT(
        grouped_grop->predicate() != nullptr &&
        grouped_grop->predicate()->hasValue());
    const auto read_pred = genInline(grouped_grop->predicate());
    func_args.arg(read_pred);
    if (grouped_grop->writePredicate() != nullptr) {
      TORCH_INTERNAL_ASSERT(grouped_grop->writePredicate()->hasValue());
      func_args.arg(genInline(grouped_grop->writePredicate()));
    } else {
      func_args.arg(read_pred);
    }

    indent() << "reduction::gridReduceGroup<" << template_args << ">(\n";
    indent() << kTab << func_args << ");\n";
  }

  void handle(const kir::GridBroadcast* grop) final {
    const auto bop = grop->broadcast_op();
    TORCH_INTERNAL_ASSERT(bop->out()->isA<kir::TensorIndex>());

    const ParallelTypeBitmap parallel_types =
        kernel_->summary().broadcast_parallel_types.at(bop);

    TORCH_INTERNAL_ASSERT(
        parallel_types.hasBID(),
        "GridBroadcast needs to be used with a broadcast op that is parallelized with the BID parallel types");

    TORCH_INTERNAL_ASSERT(
        grop->broadcast_buffer()->buffer()->isA<TensorView>());
    TORCH_INTERNAL_ASSERT(grop->sync_buffer()->buffer()->isA<TensorView>());
    const auto work_buffer =
        grop->broadcast_buffer()->buffer()->as<TensorView>();
    const auto sync_buffer = grop->sync_buffer()->buffer()->as<TensorView>();

    std::stringstream flags_str;
    for (const ParallelType pt : kParallelTypeThreads) {
      const bool parallel_bcast = parallel_types.get(pt);
      if (pt != kParallelTypeThreads[0]) {
        flags_str << ", ";
      }
      flags_str << (parallel_bcast ? "true" : "false");
    }

    // Since block-level broadcast has not necessarily been performed before
    // this function call, so grid broadcast may be broadcasting across both
    // the grid and the block level.
    indent() << "grid_broadcast::broadcast<" << flags_str.str() << ">(\n";
    indent() << kTab << gen(bop->out()) << ",\n";
    indent() << kTab << gen(bop->in()) << ",\n";
    indent() << kTab << "&" << varName(work_buffer) << "[0],\n";
    indent() << kTab << varName(sync_buffer) << ",\n";
    TORCH_INTERNAL_ASSERT(
        grop->predicate() != nullptr && grop->predicate()->hasValue());
    indent() << kTab << genInline(grop->predicate()) << ");\n";
  }

  void handle(const kir::GridWelford* gwop) final {
    const auto wop = gwop->welford_op();
    TORCH_INTERNAL_ASSERT(wop->outAvg()->isA<kir::TensorIndex>());

    const auto out = wop->out()->as<kir::TensorIndex>();
    const auto domain = out->view()->domain();
    TORCH_INTERNAL_ASSERT(domain->hasGridReduction());

    const auto data_type = out->dtype();

    TORCH_INTERNAL_ASSERT(gwop->var_buffer()->buffer()->isA<TensorView>());
    TORCH_INTERNAL_ASSERT(gwop->sync_buffer()->buffer()->isA<TensorView>());

    const auto avg_buffer = gwop->avg_buffer()->buffer()->as<TensorView>();
    const auto var_buffer = gwop->var_buffer()->buffer()->as<TensorView>();
    const auto n_buffer = gwop->N_buffer()->buffer()->as<TensorView>();
    const auto sync_buffer = gwop->sync_buffer()->buffer()->as<TensorView>();

    if (wop->isFused()) {
      generateFusedGridWelford(gwop);
      return;
    }

    const bool persistent_sync =
        kernel_->summary().has_cooperative_grid_reduction;

    const std::string flags_str =
        generateGridReduceTemplateFlags(wop, gwop->threadPredicate());

    // Since block-level reduction is already done, those dimensions
    // with tidx/y/z being true do not participate in the grid reduction.
    indent() << "welford::gridWelford<" << flags_str << ", "
             << (persistent_sync ? "true" : "false") << ">(\n";
    indent() << kTab << gen(wop->outAvg()) << ",\n";
    indent() << kTab << gen(wop->outVar()) << ",\n";
    indent() << kTab << gen(wop->outN()) << ",\n";
    if (domain->hasBlockReduction()) {
      indent() << kTab << "block_result_avg_" << block_reduce_name_ << ",\n";
      indent() << kTab << "block_result_var_" << block_reduce_name_ << ",\n";
      indent() << kTab << "block_result_n_" << block_reduce_name_ << ",\n";
      block_reduce_name_++;
    } else {
      indent() << kTab << gen(wop->inAvg()) << ",\n";
      TORCH_INTERNAL_ASSERT(
          wop->inVar() != nullptr, "Welford var input nullptr not allowed");
      indent() << kTab << "(" << wop->outVar()->dtype() << ")"
               << gen(wop->inVar()) << ",\n";
      indent() << kTab << "(" << wop->outN()->dtype() << ")" << gen(wop->inN())
               << ",\n";
    }
    indent() << kTab << "&" << varName(avg_buffer) << "[0],\n";
    indent() << kTab << "&" << varName(var_buffer) << "[0],\n";
    indent() << kTab << "&" << varName(n_buffer) << "[0],\n";
    indent() << kTab << varName(sync_buffer) << ",\n";
    indent() << kTab << "reinterpret_cast<" << data_type
             << "*>(shared_mem_avg),\n";
    indent() << kTab << "reinterpret_cast<" << data_type
             << "*>(shared_mem_var),\n";
    indent() << kTab << "reinterpret_cast<" << wop->outN()->dtype()
             << "*>(shared_mem_n),\n";
    TORCH_INTERNAL_ASSERT(
        gwop->predicate() != nullptr && gwop->predicate()->hasValue());
    auto read_pred = genInline(gwop->predicate());
    indent() << kTab << read_pred << ",\n";
    if (gwop->writePredicate() != nullptr) {
      TORCH_INTERNAL_ASSERT(gwop->writePredicate()->hasValue());
      auto write_pred = genInline(gwop->writePredicate());
      indent() << kTab << write_pred << ",\n";
    } else {
      indent() << kTab << read_pred << ",\n";
    }
    // TODO : init value support or remove.
    indent() << kTab << data_type << "(0));\n";
  }

  void generateFusedGridWelford(const kir::GridWelford* gwop) {
    const auto wop = gwop->welford_op();
    TORCH_INTERNAL_ASSERT(wop->isFused());

    const auto out = wop->out()->as<kir::TensorIndex>();

    const auto data_type = wop->outAvg()->dtype();
    const auto index_type = wop->outN()->dtype();
    TORCH_INTERNAL_ASSERT(wop->outAvg()->dtype() == wop->outVar()->dtype());

    ArgumentBuilder data_type_args;
    data_type_args.arg(data_type).arg(data_type).arg(index_type);

    const auto sync_buffer = gwop->sync_buffer()->buffer()->as<TensorView>();

    const auto reduction_name = genFusedReductionName(out);

    // template <typename Func, typename... Types>
    // __device__ __inline__ void reduce(
    //   RefTuple<Types...> out,
    //   const LocalTuple<Types...>& inp,
    //   VolatilePtrTuple<Types...> global_work_buffer,
    //   int64_t* global_sync_buffer, // Allocated as product of all
    //                                // non-participating Grid dimension
    //   PtrTuple<Types...> shared_buf,
    //   bool read_pred, // Prevent reading from out of bounds memory
    //   bool write_pred, // Prevent from writing out of bounds
    //   const LocalTuple<Types...>& init_val,
    //   Func reduction_op);

    ArgumentBuilder out_args;
    out_args.arg(gen(wop->outAvg()));
    out_args.arg(gen(wop->outVar()));
    out_args.arg(gen(wop->outN()));

    ArgumentBuilder in_args;
    in_args.arg(gen(wop->inAvg()));
    if (wop->inVar() != nullptr) {
      in_args.arg(gen(wop->inVar()));
    } else {
      in_args.arg("(").append(data_type).append(")0");
    }
    in_args.arg(gen(wop->inN()));

    ArgumentBuilder init_args;
    init_args.arg(gen(wop->initAvg()));
    init_args.arg(gen(wop->initVar()));
    init_args.arg(gen(wop->initN()));

    ArgumentBuilder work_buffer_args;
    work_buffer_args.arg("&")
        .append(varName(gwop->avg_buffer()->buffer()->as<TensorView>()))
        .append("[0]");
    work_buffer_args.arg("&")
        .append(varName(gwop->var_buffer()->buffer()->as<TensorView>()))
        .append("[0]");
    work_buffer_args.arg("&")
        .append(varName(gwop->N_buffer()->buffer()->as<TensorView>()))
        .append("[0]");

    ArgumentBuilder smem_buffer_args;
    smem_buffer_args.arg(
        genCall("reinterpret_cast", ptrType(data_type), "shared_mem_avg"));
    smem_buffer_args.arg(
        genCall("reinterpret_cast", ptrType(data_type), "shared_mem_var"));
    smem_buffer_args.arg(
        genCall("reinterpret_cast", ptrType(index_type), "shared_mem_n"));

    ArgumentBuilder func_args(block_nest_level_ + 1, kTab);
    // out
    func_args.arg(genCall("RefTuple", data_type_args, out_args));
    // inp
    func_args.arg(genCall("ConstRefTuple", data_type_args, in_args));
    // global_work_buffer
    func_args.arg(
        genCall("VolatilePtrTuple", data_type_args, work_buffer_args));
    // global_sync_buffer
    func_args.arg("&").append(varName(sync_buffer)).append("[0]");
    // shared_buf
    func_args.arg(genCall("PtrTuple", data_type_args, smem_buffer_args));
    // read and write predicates
    TORCH_INTERNAL_ASSERT(
        gwop->predicate() != nullptr && gwop->predicate()->hasValue());
    const auto read_pred = genInline(gwop->predicate());
    auto write_pred = read_pred;
    if (gwop->writePredicate() != nullptr) {
      TORCH_INTERNAL_ASSERT(gwop->writePredicate()->hasValue());
      write_pred = genInline(gwop->writePredicate());
    }
    func_args.arg(read_pred).arg(write_pred);
    // init_val
    func_args.arg(genCall("LocalTuple", data_type_args, init_args));
    // reduction_op
    func_args.arg(genTemplate(
        "welfordCombine", ArgumentBuilder().arg(data_type).arg(index_type)));

    indent() << reduction_name << ".reduce(\n";
    indent() << kTab << func_args << ");\n";
  }

  void handle(const kir::AllocateFusedReduction* alloc_fused_reduction) final {
    // See the runtime file of the fused reduction
    enum class ReductionParallelTypeState { Reduce, Iter, Pred, Inactive };

    using ReductionParallelTypeStateArray =
        ParallelTypeMap<ReductionParallelTypeState>;

    ReductionParallelTypeStateArray states(
        ReductionParallelTypeState::Inactive);

    for (const ParallelType pt : kParallelTypeThreads) {
      // It may be better to predicate grid reductions on dimensions they don't
      // actively use, however since that should generally be discouraged (they
      // should be part of the iter portion of the operation, or they should be
      // predciated out) we're just going to assume they're part of the iter
      // dimension. This would cause more communication than strictly necessary
      // but should not be a common use case.
      auto pt_dim = kernel_->summary().parallel_dimension_map_.get(pt);
      if (pt_dim == nullptr || pt_dim->isOneInt()) {
        continue;
      }
      // Initialize pt_dim if used to an iter dimension. It may change to a
      // reduction or predicated dimension later.
      states[pt] = ReductionParallelTypeState::Iter;
    }

    for (auto id : alloc_fused_reduction->out()->view()->domain()->domain()) {
      auto pt = id->getParallelType();
      if (isParallelTypeThread(pt)) {
        auto state = id->isReduction() ? ReductionParallelTypeState::Reduce
                                       : ReductionParallelTypeState::Iter;
        states[pt] = state;
      }
    }

    for (const auto predicated_pt : alloc_fused_reduction->threadPredicate()) {
      auto& state = states[predicated_pt];
      TORCH_INTERNAL_ASSERT(
          state != ReductionParallelTypeState::Reduce,
          "Invalid thread predication: ",
          predicated_pt);
      state = ReductionParallelTypeState::Pred;
    }

    ArgumentBuilder flags;
    for (auto pt : kParallelTypeThreads) {
      flags.arg(static_cast<int>(states[pt]));
    }

    // Persistent
    flags.arg(true);

    // Broadcast is fused
    flags.arg(true);

    const auto reduction_name =
        genFusedReductionName(alloc_fused_reduction->out());

    indent() << genTemplate("fused_reduction::ParallelReduce", flags) << " "
             << reduction_name << ";\n";
  }

  void handleScope(const kir::Scope& scope) {
    for (auto expr : scope.exprs()) {
      OptOutConstDispatch::handle(expr);
    }
  }

  void handleTrivialLoop(const kir::ForLoop* loop) {
    if (loop->vectorize()) {
      vectorize_scope_ = loop->vectorize();
    }
    handleScope(loop->body());
    if (loop->vectorize()) {
      vectorize_scope_ = false;
    }
  }

  void handle(const GroupedReductionOp* grouped_rop) final {
    for (const auto i : c10::irange(grouped_rop->numReductions())) {
      TORCH_INTERNAL_ASSERT(grouped_rop->output(i)->isA<kir::TensorIndex>());

      const auto output = grouped_rop->output(i)->as<kir::TensorIndex>();
      const auto input = grouped_rop->input(i)->as<kir::TensorIndex>();
      const auto domain = output->view()->domain();
      const auto op_type = grouped_rop->getReductionOpType(i);

      const bool has_block_reduce = domain->hasBlockReduction();
      const bool has_grid_reduce = domain->hasGridReduction();

      TORCH_INTERNAL_ASSERT(
          !has_grid_reduce,
          "GroupedReductionOp does not support block parallelization. GroupedGridReductionOp must be used. ",
          grouped_rop->toString());

      if (!has_block_reduce) {
        genSerialReduction(output, input, op_type);
      } else if (
          auto reduction_id =
              ir_utils::getMaybeWarpReductionDim(output, input)) {
        genWarpReduction(
            output,
            input,
            grouped_rop->initVal(i),
            op_type,
            grouped_rop->predicate());
      } else {
        genBlockReduction(
            output,
            input,
            grouped_rop->initVal(i),
            op_type,
            grouped_rop->predicate(),
            grouped_rop->writePredicate());
      }
    }
  }

  void handle(const kir::ForLoop* loop) final {
    if (loop->isTrivial()) {
      handleTrivialLoop(loop);
      return;
    }

    const auto gen_index = gen(loop->index());
    const auto gen_start = genInline(loop->start());
    const auto gen_stop = genInline(loop->stop());
    const auto gen_step = genInline(loop->step());

    std::stringstream step_code;
    if (loop->step()->isOneInt()) {
      step_code << "++" << gen_index;
    } else {
      step_code << gen_index << " += " << gen_step;
    }
    if (loop->isUnrolled()) {
      indent() << "#pragma unroll\n";
    } else {
      indent() << "#pragma unroll 1\n";
    }

    indent() << "for(nvfuser_index_t " << gen_index;
    if (loop->iter_domain()->isParallelized()) {
      code_ << " = " << gen_start << "; ";
    } else {
      // Do not start at  the start of the ID when not parallelized. Instead,
      // start at 0. Predicates will protect buffers between 0 and ID->start(),
      // however if we started at ID->start and extent == ID->start, we could
      // have a "degenerate" loop (loop with no iterations). It may not be an
      // issue to have a 0-sized loop, but all potential consequences haven't
      // been covered. One example is WAR analysis which could incorrectly think
      // a barrier inside a 0-sized loop actually provides protection.
      code_ << " = 0; ";
    }
    code_ << gen_index << " < " << gen_stop << "; " << step_code.str() << ") ";
    startBlock(true);
    handleScope(loop->body());
    endBlock();
  }

  void handle(const kir::IfThenElse* ite) final {
    auto conditional = ite->predicate()->value();
    if (conditional->isConst()) {
      // If the conditional is a constant, then the IfThenElse is not required
      if (conditional->value().value()) {
        handleScope(ite->thenBody());
      } else {
        handleScope(ite->elseBody());
      }
      return;
    }

    indent() << "if (" << genInline(conditional) << ") ";

    // "then" block
    startBlock(true);
    handleScope(ite->thenBody());

    // "else" block (optional)
    if (ite->hasElse()) {
      endBlock(" else ");
      startBlock(true);
      handleScope(ite->elseBody());
    }

    endBlock();
  }

  void handle(const kir::Allocate* alloc) final {
    const auto buffer_dtype = alloc->buffer()->dtype();

    TORCH_INTERNAL_ASSERT(alloc->buffer() != nullptr);
    alloc_map_.emplace(alloc->buffer(), alloc);

    if (!alloc->buffer()->isA<TensorView>()) {
      indent() << buffer_dtype << " " << gen(alloc->buffer()) << ";\n";
      return;
    }

    const auto tv = alloc->buffer()->as<TensorView>();

    const auto size = alloc->size();
    TORCH_INTERNAL_ASSERT(size != nullptr);

    if (alloc->alias() != nullptr) {
      // Allocate alias another Allocate stmt
      const auto alias_tv = alloc->alias()->buffer()->as<TensorView>();
      indent() << "// Alias Allocation - " << alloc->memoryType() << "\n";
      indent() << "auto& " << varName(tv) << " = " << varName(alias_tv)
               << ";\n";

    } else {
      // Standard Memory Allocation
      switch (tv->getMemoryType()) {
        case MemoryType::Global:
          indent() << "// Allocate global tensor " << varName(tv) << "\n";
          break;
        case MemoryType::Shared:
          // Align Offset Position
          indent() << "offset = alignBufferSize(offset, "
                   // Always align to 128b / 16B
                   << 16 << ");\n";
          // Shared Memory Pointer
          indent() << buffer_dtype << "* " << varName(tv)
                   << " = reinterpret_cast<" << buffer_dtype << "*>"
                   << "(array + offset);\n";
          // Increment Offset Position
          indent() << "offset += (" << genInline(size) << " * sizeof("
                   << buffer_dtype << "));\n";
          break;
        case MemoryType::Local: {
          auto va = kernel_->summary().vectorized_accesses;
          if (va.find(tv) != va.end()) {
            indent() << "Array<" << buffer_dtype << ", " << genInline(size)
                     << ", " << va.at(tv) << "> " << varName(tv) << ";\n";
          } else {
            indent() << buffer_dtype << " " << varName(tv) << "["
                     << genInline(size) << "];\n";
          }
        } break;
        default:
          TORCH_INTERNAL_ASSERT(false, "Unexpected memory type");
      }
    }
  }

  void handle(const kir::BlockSync*) final {
    // Use a custom synchronization method if enabled
    if (std::getenv("PYTORCH_NVFUSER_USE_BLOCK_SYNC_ATOMIC")) {
      indent() << "block_sync::sync();\n";
    } else {
      indent() << "__barrier_sync(0);\n";
    }
  }

  void handle(const kir::GridSync* sync) final {
    // Use a custom synchronization method if enabled
    bool bidx = sync->syncDims().get(ParallelType::BIDx);
    bool bidy = sync->syncDims().get(ParallelType::BIDy);
    bool bidz = sync->syncDims().get(ParallelType::BIDz);
    auto bool2str = [](bool b) { return (b ? "true" : "false"); };
    std::stringstream sync_str;
    sync_str << bool2str(bidx) << ", " << bool2str(bidy) << ", "
             << bool2str(bidz);

    std::stringstream sync_segment_size;
    sync_segment_size << "index_utils::maskedSize<" << sync_str.str()
                      << ">(gridDim)";

    std::stringstream sync_idx;
    sync_idx << "index_utils::maskedOffset<" << bool2str(!bidx) << ", "
             << bool2str(!bidy) << ", " << bool2str(!bidz)
             << ">(gridDim, blockDim)";

    indent() << "grid_sync::sync<" << sync_str.str() << ", true>(\n";
    indent() << "  " << varName(sync->syncBuffer()) << "[" << sync_idx.str()
             << "],\n";
    indent() << "  " << sync_segment_size.str() << ");\n";
  }

  void handle(const kir::InitMagicZero*) final {
    indent() << "NVFUSER_DEFINE_MAGIC_ZERO\n";
  }

  void handle(const kir::UpdateMagicZero*) final {
    indent() << "NVFUSER_UPDATE_MAGIC_ZERO\n";
  }

 private:
  std::stringstream code_;
  const kir::Kernel* kernel_;
  int block_nest_level_ = 0;
  int block_reduce_name_ = 0;
  bool print_inline_ = false;

  // Mark when we are inside of a vectorized for-loop
  bool vectorize_scope_ = false;

  //! Keep track of Allocate node for Val. Used to determine if Val
  //! should be inlined.
  std::unordered_map<const Val*, const kir::Allocate*> alloc_map_;
};

} // namespace

std::string generateCudaKernel(
    const kir::Kernel* kernel,
    const std::string& kernel_name) {
  FUSER_PERF_SCOPE("generateCudaKernel");
  return CudaKernelGenerator::generateKernelDefinition(kernel, kernel_name);
}

} // namespace codegen
} // namespace cuda
} // namespace fuser
} // namespace jit
} // namespace torch<|MERGE_RESOLUTION|>--- conflicted
+++ resolved
@@ -1354,12 +1354,7 @@
   void generateFusedGridReduction(const kir::GridReduction* grop) {
     TORCH_INTERNAL_ASSERT(grop->isFused());
 
-<<<<<<< HEAD
     const auto out = grop->out()->as<kir::TensorIndex>();
-    const auto domain = out->view()->domain();
-=======
-    const auto out = rop->out()->as<kir::TensorIndex>();
->>>>>>> 28dfed96
 
     const auto data_type = grop->out()->dtype();
     const auto op_type = grop->getReductionOpType();
